--- conflicted
+++ resolved
@@ -1,53 +1,26 @@
-"""Standard plots and tools for gamhelio results.
-
-This module provides standard plots and tools for gamhelio results.
-
-Author
-------
-Eric Winter (eric.winter62@gmail.com)
-"""
-
-
-# Import standard modules.
-
-# Import supplemental modules.
+#Various helper routines for heliosphere quick look plots
+
+import argparse
+from argparse import RawTextHelpFormatter
+import matplotlib as mpl
 import numpy as np
 
-# Import project modules.
 import kaipy.kaiViz as kv
-from kaipy.kdefs import Tsolar
-
-
-# Solar wind speed limits and color map.
-VMax = 800.0   # km/s
-VMin = 300.0   # km/s
+import kaipy.gamhelio.heliosphere as hsph
+from kaipy.kdefs import *
+import os
+
+
+VMax = 800.
+VMin = 300.
 MagVCM = "inferno"
-
-# Normalized number density plot limits and color map.
-DMax = 150.0   # #/cm**3
-DMin = 2000.0  # #/cm**3
+#MagVCM = "rainbow"
+
+#inner helio
+DMax = 150.
+DMin = 2000.
 DCM = "copper_r"
 
-<<<<<<< HEAD
-# Normalized temperature plot limits and color map.
-TMin = 0.2  # megakelvin (MK)
-TMax = 2.0  # megakelvin (MK)
-TCM = "copper"
-
-# Radial magnetic field plot limits and color map.
-BMax = 150.0   # nT
-BMin = -150.0  # nT
-BCM = "coolwarm"
-
-# 1 AU number density plot limits and color map.
-D0Max = 1.0   # #/cm**3
-D0Min = 15.0  # #/cm**3
-D0CM = "copper_r"
-
-# 1 AU temperature plot limits.
-T0Min = 0.01  # MK
-T0Max = 0.25  # MK
-=======
 #limits for iSlice
 #21.5 R_S
 D0Max = 2000.
@@ -83,762 +56,8 @@
 #B0Min = -4.
 #B0Max = 4.
 
->>>>>>> bcbad52c
-
-# 1 AU radial magnetic field plot limits.
-B0Min = -4.0
-B0Max = 4.0
-
-# Color to use for profile plots.
+
 colorProf = "tab:orange"
-<<<<<<< HEAD
-
-
-def GetSizeBds(pic):
-    """Return plot domain based on plot type.
-
-    Return the limits of the plotting domain based on the plot type.
-
-    Parameters
-    ----------
-    pic : str
-        String identifying plot type.
-
-    Returns
-    -------
-    xyBds : list of 4 float
-        Plot boundaries in the form (xmin, xmax, ymin, ymax).
-
-    Raises
-    ------
-    TypeError
-        If an invalid plot type is specified.
-    """
-    if pic == "pic1" or pic == "pic2":
-        # Inner heliosphere - (xmin, xmax, ymin, ymax), in units of Rsun.
-        xyBds = [-220.0, 220.0, -220.0, 220.0]
-    elif pic == "pic3":
-        # Solar lon/lat plot - (lonmin, lonmax, latmin, latmax), in degrees.
-        xyBds = [0.0, 360.0, -75.0, 75.0]
-    elif pic == "pic4":
-        # Global solar lon/lat plot - (lonmin, lonmax, latmin, latmax),
-        # in degrees.
-        xyBds = [0.0, 360.0, -90.0, 90.0]
-    elif pic == "pic5":
-        xyBds = []
-    else:
-        raise TypeError("No pic type specified.")
-    return xyBds
-
-
-def PlotEqMagV(
-        gsph, nStp, xyBds, Ax, AxCB=None, doClear=True, doDeco=True
-):
-    """Plot solar wind speed in the equatorial plane.
-
-    Plot solar wind speed in the equatorial plane.
-
-    Nr = # radius grid cells in gamera result file
-    Np = # phi grid cells in gamera result file
-
-    Parameters
-    ----------
-    gsph : GameraPipe
-        Pipe interface to simulation results.
-    nStp : int
-        Step number of simulation step to plot
-    xyBds : list of 4 float
-        List of plot limits [xmin, xmax, ymin, ymax]
-    Ax : Axes
-        Axes object to use for the plot
-    AxCB : Axes, default None
-        Axes object to use for Colorbar.
-    doClear : bool, default True
-        True to clear the existing plot before plotting,
-    doDeco : bool, default True
-        True to add axis labels.
-
-    Returns
-    -------
-    MagV : np.ndarray of float, shape (Nr, Np)
-        Equatorial solar wind speeds (km/s)
-
-    Raises
-    ------
-    None
-    """
-    # Create a Normalize object for matplotlib.
-    vMagV = kv.genNorm(VMin, VMax, doLog=False, midP=None)
-
-    # Add the colorbar (optional).
-    if AxCB:
-        AxCB.clear()
-        kv.genCB(AxCB, vMagV, "Speed [km/s]", cM=MagVCM, Ntk=7)
-
-    # Clear the plot (optional).
-    if doClear:
-        Ax.clear()
-
-    # Compute the equatorial solar wind speed for the specified step.
-    MagV = gsph.eqMagV(nStp)
-
-    # Plot as a pcolormesh.
-    Ax.pcolormesh(gsph.xxi, gsph.yyi, MagV, cmap=MagVCM, norm=vMagV)
-
-    # Set the plot bounds.
-    kv.SetAx(xyBds, Ax)
-
-    # Add axis labels (optional).
-    if doDeco:
-        Ax.set_xlabel("X [R_S]")
-        Ax.set_ylabel("Y [R_S]")
-
-    # Return the equatorial solar wind speed.
-    return MagV
-
-
-def PlotEqD(
-        gsph, nStp, xyBds, Ax, AxCB=None, doClear=True, doDeco=True
-):
-    """Plot scaled number density in the equatorial plane.
-
-    Plot scaled number density in the equatorial plane.
-    The values are scaled as n*(r/r0)^2.
-
-    Nr = # radius grid cells in gamera result file
-    Np = # phi grid cells in gamera result file
-
-    Parameters
-    ----------
-    gsph : GameraPipe
-        Pipe interface to simulation results.
-    nStp : int
-        Step number of simulation step to plot
-    xyBds : list of 4 float
-        List of plot limits [xmin, xmax, ymin, ymax]
-    Ax : Axes
-        Axes object to use for the plot
-    AxCB : Axes, default None
-        Axes object to use for Colorbar.
-    doClear : bool, default True
-        True to clear the existing plot before plotting,
-    doDeco : bool, default True
-        True to add axis labels.
-
-    Returns
-    -------
-    NormD : np.ndarray of float, shape (Nr, Np)
-        Scaled number density (#/cm**3)
-
-    Raises
-    ------
-    None
-    """
-    # Create a Normalize object for matplotlib.
-    vD = kv.genNorm(DMin, DMax, doLog=False, midP=None)
-
-    # Add the colorbar (optional).
-    if AxCB:
-        AxCB.clear()
-        kv.genCB(AxCB, vD, r"Density n(r/r$_0)^2$ [cm$^{-3}$]", cM=DCM, Ntk=7)
-
-    # Clear the plot (optional).
-    if doClear:
-        Ax.clear()
-
-    # Compute the scaled equatorial solar wind number density
-    # for the specified step.
-    NormD = gsph.eqNormD(nStp)
-
-    # Plot as a pcolormesh.
-    Ax.pcolormesh(gsph.xxi, gsph.yyi, NormD, cmap=DCM, norm=vD)
-
-    # Set the plot bounds.
-    kv.SetAx(xyBds, Ax)
-
-    # Add axis labels and tick marks (optional).
-    if doDeco:
-        Ax.set_xlabel('X [R_S]')
-        Ax.set_ylabel('Y [R_S]')
-        Ax.yaxis.tick_right()
-        Ax.yaxis.set_label_position('right')
-
-    # Return the scaled equatorial solar wind number density.
-    return NormD
-
-
-def PlotEqTemp(
-        gsph, nStp, xyBds, Ax, AxCB=None, doClear=True, doDeco=True
-):
-    """Plot scaled temperature in equatorial plane.
-
-    Plot scaled temperature in equatorial plane.
-    The values are scaled as T*(r/r0), in MK (megakelvin)
-
-    Nr = # radius grid cells in gamera result file
-    Np = # phi grid cells in gamera result file
-
-    Parameters
-    ----------
-    gsph : GameraPipe
-        Pipe interface to simulation results.
-    nStp : int
-        Step number of simulation step to plot
-    xyBds : list of 4 float
-        List of plot limits [xmin, xmax, ymin, ymax]
-    Ax : Axes
-        Axes object to use for the plot
-    AxCB : Axes, default None
-        Axes object to use for Colorbar.
-    doClear : bool, default True
-        True to clear the existing plot before plotting,
-    doDeco : bool, default True
-        True to add axis labels.
-
-    Returns
-    -------
-    Temp : np.ndarray of float, shape (Nr, Np)
-        Scaled temperature (MK)
-
-    Raises
-    ------
-    None
-    """
-    # Create a Normalize object for matplotlib.
-    vT = kv.genNorm(TMin, TMax, doLog=False, midP=None)
-
-    # Add the colorbar (optional).
-    if AxCB:
-        AxCB.clear()
-        kv.genCB(AxCB, vT, r"Temperature T(r/r$_0$) [MK]", cM=TCM, Ntk=7)
-
-    # Clear the plot (optional).
-    if doClear:
-        Ax.clear()
-
-    # Compute the scaled equatorial temperature for the specified step.
-    Temp = gsph.eqTemp(nStp)
-
-    # Plot as a pcolormesh.
-    Ax.pcolormesh(gsph.xxi, gsph.yyi, Temp, cmap=TCM, norm=vT)
-
-    # Set the plot bounds.
-    kv.SetAx(xyBds, Ax)
-
-    # Add axis labels (optional).
-    if doDeco:
-        Ax.set_xlabel('X [R_S]')
-        Ax.set_ylabel('Y [R_S]')
-
-    # Return the scaled equatorial solar wind temperature.
-    return Temp
-
-
-def PlotEqBr(
-        gsph, nStp, xyBds, Ax, AxCB=None, doClear=True, doDeco=True
-):
-    """Plot the scaled radial magnetic field in equatorial plane.
-
-    Plot the scaled radial magnetic field in equatorial plane.
-    The values are scaled as Br*(r/r0)**2 (nT).
-
-    Nr = # radius grid cells in gamera result file
-    Np = # phi grid cells in gamera result file
-
-    Parameters
-    ----------
-    gsph : GameraPipe
-        Pipe interface to simulation results.
-    nStp : int
-        Step number of simulation step to plot
-    xyBds : list of 4 float
-        List of plot limits [xmin, xmax, ymin, ymax]
-    Ax : Axes
-        Axes object to use for the plot
-    AxCB : Axes, default None
-        Axes object to use for Colorbar.
-    doClear : bool, default True
-        True to clear the existing plot before plotting,
-    doDeco : bool, default True
-        True to add axis labels.
-
-    Returns
-    -------
-    Br : np.ndarray of float, shape (Nr, Np)
-        Radial magnetic field (nT)
-
-    Raises
-    ------
-    None
-    """
-    # Create a Normalize object for matplotlib.
-    vB = kv.genNorm(BMin, BMax, doLog=False, midP=None)
-
-    # Add the colorbar (optional).
-    if AxCB:
-        AxCB.clear()
-        kv.genCB(AxCB, vB, r'Radial MF B$_r$(r/r$_0)^2$ [nT]', cM=BCM, Ntk=7)
-
-    # Clear the plot (optional).
-    if doClear:
-        Ax.clear()
-
-    # Compute the scaled equatorial radial magnetic field for the
-    # specified step.
-    Br = gsph.eqNormBr(nStp)
-
-    # Plot as a pcolormesh.
-    Ax.pcolormesh(gsph.xxi, gsph.yyi, Br, cmap=BCM, norm=vB)
-
-    # Set the plot bounds.
-    kv.SetAx(xyBds, Ax)
-
-    # Add axis labels and tick marks (optional).
-    if doDeco:
-        Ax.set_xlabel('X [R_S]')
-        Ax.set_ylabel('Y [R_S]')
-        Ax.yaxis.tick_right()
-        Ax.yaxis.set_label_position('right')
-
-    # Return the scaled equatorial radial magnetic field.
-    return Br
-
-
-def PlotMerMagV(
-        gsph, nStp, xyBds, Ax, AxCB=None, doClear=True, doDeco=True
-):
-    """Plot solar wind speed in the meridional plane.
-
-    Plot solar wind speed in the meridional plane (y = 0) containing Earth.
-
-    Nr = # radius grid cells in gamera result file
-    Np = # phi grid cells in gamera result file
-
-    Parameters
-    ----------
-    gsph : GameraPipe
-        Pipe interface to simulation results.
-    nStp : int
-        Step number of simulation step to plot
-    xyBds : list of 4 float
-        List of plot limits [xmin, xmax, ymin, ymax]
-    Ax : Axes
-        Axes object to use for the plot
-    AxCB : Axes, default None
-        Axes object to use for Colorbar.
-    doClear : bool, default True
-        True to clear the existing plot before plotting,
-    doDeco : bool, default True
-        True to add axis labels.
-
-    Returns
-    -------
-    Vr, Vl : np.ndarray of float, shape (???)
-        Meridional solar wind speeds (km/s)
-
-    Raises
-    ------
-    None
-    """
-    # Create a Normalize object for matplotlib.
-    vMagV = kv.genNorm(VMin, VMax, doLog=False, midP=None)
-
-    # Add the colorbar (optional).
-    if AxCB:
-        AxCB.clear()
-        kv.genCB(AxCB, vMagV, "Speed [km/s]", cM=MagVCM, Ntk=7)
-
-    # Clear the plot (optional).
-    if doClear:
-        Ax.clear()
-
-    # Compute the solar wind speed for the specified step.
-    Vr, Vl = gsph.MerMagV(nStp)
-
-    # Get the coordinates of the cell corners.
-    xr, zr, xl, zl, r = gsph.MeridGridHalfs()
-
-    # Plot the speeds on the right (r) and left (l) sides.
-    Ax.pcolormesh(xr, zr, Vr, cmap=MagVCM, norm=vMagV)
-    Ax.pcolormesh(xl, zl, Vl, cmap=MagVCM, norm=vMagV)
-
-    # Set the plot bounds.
-    kv.SetAx(xyBds, Ax)
-
-    # Add axis labels (optional).
-    if doDeco:
-        Ax.set_xlabel("X [R_S]")
-        Ax.set_ylabel("Z [R_S]")
-
-    # Return the meridional solar wind speed.
-    return Vr, Vl
-
-
-def PlotMerDNorm(
-        gsph, nStp, xyBds, Ax, AxCB=None, doClear=True, doDeco=True
-):
-    """Plot scaled number density in the meridional plane.
-
-    Plot scaled number density in the meridional (y = 0) plane containing
-    Earth.
-    The values are scaled as n*(r/r0)^2.
-
-    Nr = # radius grid cells in gamera result file
-    Np = # phi grid cells in gamera result file
-
-    Parameters
-    ----------
-    gsph : GameraPipe
-        Pipe interface to simulation results.
-    nStp : int
-        Step number of simulation step to plot
-    xyBds : list of 4 float
-        List of plot limits [xmin, xmax, ymin, ymax]
-    Ax : Axes
-        Axes object to use for the plot
-    AxCB : Axes, default None
-        Axes object to use for Colorbar.
-    doClear : bool, default True
-        True to clear the existing plot before plotting,
-    doDeco : bool, default True
-        True to add axis labels.
-
-    Returns
-    -------
-    Dr, Dl : np.ndarray of float, shape (???)
-        Scaled number density (#/cm**3)
-
-    Raises
-    ------
-    None
-    """
-    # Create a Normalize object for matplotlib.
-    vD = kv.genNorm(DMin, DMax, doLog=False, midP=None)
-
-    # Add the colorbar (optional).
-    if AxCB:
-        AxCB.clear()
-        kv.genCB(AxCB, vD, r"Density n$(r/r_0)^2$ [cm$^{-3}$]", cM=DCM, Ntk=7)
-
-    # Clear the plot (optional).
-    if doClear:
-        Ax.clear()
-
-    # Compute the scaled meridional solar wind number density
-    # for the specified step.
-    Dr, Dl = gsph.MerDNrm(nStp)
-
-    # Get the coordinates of the cell corners.
-    xr, zr, xl, zl, r = gsph.MeridGridHalfs()
-
-    # Plot the density on the right (r) and left (l) sides.
-    Ax.pcolormesh(xr, zr, Dr, cmap=DCM, norm=vD, shading='auto')
-    Ax.pcolormesh(xl, zl, Dl, cmap=DCM, norm=vD, shading='auto')
-
-    # Set the plot bounds.
-    kv.SetAx(xyBds, Ax)
-
-    # Add axis labels and tick marks (optional).
-    if doDeco:
-        Ax.set_xlabel('X [R_S]')
-        Ax.set_ylabel('Z [R_S]')
-        Ax.yaxis.tick_right()
-        Ax.yaxis.set_label_position('right')
-
-    # Return the scaled meridional solar wind number density.
-    return Dr, Dl
-
-
-def PlotMerTemp(
-        gsph, nStp, xyBds, Ax, AxCB=None, doClear=True, doDeco=True
-):
-    """Plot scaled temperature in meridional plane.
-
-    Plot scaled temperature in meridional (y = 0) plane, containing Earth.
-    The values are scaled as T*(r/r0), in MK (megakelvin)
-
-    Nr = # radius grid cells in gamera result file
-    Np = # phi grid cells in gamera result file
-
-    Parameters
-    ----------
-    gsph : GameraPipe
-        Pipe interface to simulation results.
-    nStp : int
-        Step number of simulation step to plot
-    xyBds : list of 4 float
-        List of plot limits [xmin, xmax, ymin, ymax]
-    Ax : Axes
-        Axes object to use for the plot
-    AxCB : Axes, default None
-        Axes object to use for Colorbar.
-    doClear : bool, default True
-        True to clear the existing plot before plotting,
-    doDeco : bool, default True
-        True to add axis labels.
-
-    Returns
-    -------
-    Tempr, Templ : np.ndarray of float, shape (???)
-        Scaled temperature (MK)
-
-    Raises
-    ------
-    None
-    """
-    # Create a Normalize object for matplotlib.
-    vT = kv.genNorm(TMin, TMax, doLog=False, midP=None)
-
-    # Add the colorbar (optional).
-    if AxCB:
-        AxCB.clear()
-        kv.genCB(AxCB, vT, r'Temperature T(r/r$_0$) [MK]', cM=TCM, Ntk=7)
-
-    # Clear the plot (optional).
-    if doClear:
-        Ax.clear()
-
-    # Compute the scaled meridional temperature for the specified step.
-    Tempr, Templ = gsph.MerTemp(nStp)
-
-    # Get the coordinates of the cell corners.
-    xr, zr, xl, zl, r = gsph.MeridGridHalfs()
-
-    # Plot the temperature on the right (r) and left (l) sides.
-    Ax.pcolormesh(xr, zr, Tempr, cmap=TCM, norm=vT)
-    Ax.pcolormesh(xl, zl, Templ, cmap=TCM, norm=vT)
-
-    # Set the plot bounds.
-    kv.SetAx(xyBds, Ax)
-
-    # Add axis labels (optional).
-    if doDeco:
-        Ax.set_xlabel('X [R_S]')
-        Ax.set_ylabel('Z [R_S]')
-
-    # Return the scaled meridional solar wind temperature.
-    return Tempr, Templ
-
-
-# #Plot normalized Br Br(r/r0)^2 in meridional plane Y=0
-def PlotMerBrNorm(
-        gsph, nStp, xyBds, Ax, AxCB=None, doClear=True, doDeco=True
-):
-    """Plot the scaled radial magnetic field in meridional plane.
-
-    Plot the scaled radial magnetic field in meridional plane.
-    The values are scaled as Br*(r/r0)**2 (nT).
-
-    Nr = # radius grid cells in gamera result file
-    Np = # phi grid cells in gamera result file
-
-    Parameters
-    ----------
-    gsph : GameraPipe
-        Pipe interface to simulation results.
-    nStp : int
-        Step number of simulation step to plot
-    xyBds : list of 4 float
-        List of plot limits [xmin, xmax, ymin, ymax]
-    Ax : Axes
-        Axes object to use for the plot
-    AxCB : Axes, default None
-        Axes object to use for Colorbar.
-    doClear : bool, default True
-        True to clear the existing plot before plotting,
-    doDeco : bool, default True
-        True to add axis labels.
-
-    Returns
-    -------
-    Br_r, Br_l : np.ndarray of float, shape (???)
-        Radial magnetic field (nT)
-
-    Raises
-    ------
-    None
-    """
-    # Create a Normalize object for matplotlib.
-    vB = kv.genNorm(BMin, BMax, doLog=False, midP=None)
-
-    # Add the colorbar (optional).
-    if AxCB:
-        AxCB.clear()
-        kv.genCB(AxCB, vB, r'Radial MF B$_r$(r/r$_0)^2$ [nT]', cM=BCM, Ntk=7)
-
-    # Clear the plot (optional).
-    if doClear:
-        Ax.clear()
-
-    # Compute the scaled meridional radial magnetic field for the
-    # specified step.
-    Br_r, Br_l = gsph.MerBrNrm(nStp)
-
-    # Get the coordinates of the cell corners.
-    xr, zr, xl, zl, r = gsph.MeridGridHalfs()
-
-    # Plot the radial magnetic field on the right (r) and left (l) sides.
-    Ax.pcolormesh(xr, zr, Br_r, cmap=BCM, norm=vB, shading='auto')
-    Ax.pcolormesh(xl, zl, Br_l, cmap=BCM, norm=vB, shading='auto')
-
-    # Cell-centered coordinates first.
-    xr_c = 0.25*(xr[:-1, :-1] + xr[:-1, 1:] + xr[1:, :-1] + xr[1:, 1:])
-    zr_c = 0.25*(zr[:-1, :-1] + zr[:-1, 1:] + zr[1:, :-1] + zr[1:, 1:])
-    xl_c = 0.25*(xl[:-1, :-1] + xl[:-1, 1:] + xl[1:, :-1] + xl[1:, 1:])
-    zl_c = 0.25*(zl[:-1, :-1] + zl[:-1, 1:] + zl[1:, :-1] + zl[1:, 1:])
-
-    # Plot as a contour map, with a black line at the 0 level (this is the
-    # location of the heliospheric current sheet).
-    Ax.contour(xr_c, zr_c, Br_r, [0.], colors='black')
-    Ax.contour(xl_c, zl_c, Br_l, [0.], colors='black')
-
-    # Set the plot bounds.
-    kv.SetAx(xyBds, Ax)
-
-    # Add axis labels and tick marks (optional).
-    if doDeco:
-        Ax.set_xlabel('X [R_S]')
-        Ax.set_ylabel('Z [R_S]')
-        Ax.yaxis.tick_right()
-        Ax.yaxis.set_label_position('right')
-
-    # Return the scaled meridional radial magnetic field.
-    return Br_r, Br_l
-
-
-# #Plot Speed at 1 AU
-def PlotiSlMagV(
-        gsph, nStp, xyBds, Ax, AxCB=None, doClear=True, doDeco=True
-):
-    """Plot solar wind speed at 1 AU.
-
-    Plot solar wind speed at 1 AU.
-
-    Nr = # radius grid cells in gamera result file
-    Np = # phi grid cells in gamera result file
-
-    Parameters
-    ----------
-    gsph : GameraPipe
-        Pipe interface to simulation results.
-    nStp : int
-        Step number of simulation step to plot
-    xyBds : list of 4 float
-        List of plot limits [xmin, xmax, ymin, ymax]
-    Ax : Axes
-        Axes object to use for the plot
-    AxCB : Axes, default None
-        Axes object to use for Colorbar.
-    doClear : bool, default True
-        True to clear the existing plot before plotting,
-    doDeco : bool, default True
-        True to add axis labels.
-
-    Returns
-    -------
-    V : np.ndarray of float, shape (??)
-        Solar wind speeds (km/s)
-
-    Raises
-    ------
-    None
-    """
-    # Create a Normalize object for matplotlib.
-    vMagV = kv.genNorm(VMin, VMax, doLog=False, midP=None)
-
-    # Add the colorbar (optional).
-    if AxCB:
-        AxCB.clear()
-        kv.genCB(AxCB, vMagV, "Speed [km/s]", cM=MagVCM, Ntk=7)
-
-    # Clear the plot (optional).
-    if doClear:
-        Ax.clear()
-
-    # Extract the solar wind speeds at 1 AU.
-    V = gsph.iSliceMagV(nStp)
-
-    # Get a solar lat/lon grid.
-    lat, lon = gsph.iSliceGrid()
-
-    # Plot as a pcolormesh.
-    Ax.pcolormesh(lon, lat, V, cmap=MagVCM, norm=vMagV)
-
-    # Set the plot bounds.
-    kv.SetAx(xyBds, Ax)
-
-    # Add axis labels (optional).
-    if doDeco:
-        Ax.set_xlabel('Longitude')
-        Ax.set_ylabel('Latitude')
-
-    # Return the solar wind speed.
-    return V
-
-
-def PlotiSlD(
-        gsph, nStp, xyBds, Ax, AxCB=None, doClear=True, doDeco=True
-):
-    """Plot number density at 1 AU.
-
-    Plot number density at 1 AU.
-
-    Nr = # radius grid cells in gamera result file
-    Np = # phi grid cells in gamera result file
-
-    Parameters
-    ----------
-    gsph : GameraPipe
-        Pipe interface to simulation results.
-    nStp : int
-        Step number of simulation step to plot
-    xyBds : list of 4 float
-        List of plot limits [xmin, xmax, ymin, ymax]
-    Ax : Axes
-        Axes object to use for the plot
-    AxCB : Axes, default None
-        Axes object to use for Colorbar.
-    doClear : bool, default True
-        True to clear the existing plot before plotting,
-    doDeco : bool, default True
-        True to add axis labels.
-
-    Returns
-    -------
-    D : np.ndarray of float, shape (???)
-        Number density (#/cm**3)
-
-    Raises
-    ------
-    None
-    """
-    # Create a Normalize object for matplotlib.
-    vD = kv.genNorm(D0Min, D0Max, doLog=False, midP=None)
-
-    # Add the colorbar (optional).
-    if AxCB:
-        AxCB.clear()
-        kv.genCB(AxCB, vD, "Number density [cm-3]", cM=D0CM, Ntk=7)
-
-    # Clear the plot (optional).
-    if doClear:
-        Ax.clear()
-
-    # Fetch the number density at 1 AU.
-    D = gsph.iSliceD(nStp)
-
-    # Get a solar lat/lon grid.
-    lat, lon = gsph.iSliceGrid()
-
-    # Plot as a pcolormesh.
-    Ax.pcolormesh(lon, lat, D, cmap=D0CM, norm=vD)
-
-    # Set the plot bounds.
-    kv.SetAx(xyBds, Ax)
-
-    # Add axis labels and tick marks (optional).
-    if doDeco:
-=======
 #Function to Add different size options to argument
 #not used for helio right now
 def AddSizeArgs(parser):
@@ -1300,155 +519,10 @@
     kv.SetAx(xyBds,Ax)
 
     if (doDeco):
->>>>>>> bcbad52c
         Ax.set_xlabel('Longitude')
         Ax.set_ylabel('Latitude')
         Ax.yaxis.tick_right()
         Ax.yaxis.set_label_position('right')
-<<<<<<< HEAD
-
-    # Return the number density.
-    return D
-
-
-def PlotiSlTemp(
-        gsph, nStp, xyBds, Ax, AxCB=None, doClear=True, doDeco=True
-):
-    """Plot temperature at 1 AU.
-
-    Plot temperature at 1 AU.
-
-    Nr = # radius grid cells in gamera result file
-    Np = # phi grid cells in gamera result file
-
-    Parameters
-    ----------
-    gsph : GameraPipe
-        Pipe interface to simulation results.
-    nStp : int
-        Step number of simulation step to plot
-    xyBds : list of 4 float
-        List of plot limits [xmin, xmax, ymin, ymax]
-    Ax : Axes
-        Axes object to use for the plot
-    AxCB : Axes, default None
-        Axes object to use for Colorbar.
-    doClear : bool, default True
-        True to clear the existing plot before plotting,
-    doDeco : bool, default True
-        True to add axis labels.
-
-    Returns
-    -------
-    Temp : np.ndarray of float, shape (???)
-        Temperature (MK)
-
-    Raises
-    ------
-    None
-    """
-    # Create a Normalize object for matplotlib.
-    vT = kv.genNorm(T0Min, T0Max, doLog=False, midP=None)
-
-    # Add the colorbar (optional).
-    if AxCB:
-        AxCB.clear()
-        kv.genCB(AxCB, vT, "Temperature [MK]", cM=TCM, Ntk=7)
-
-    # Clear the plot (optional).
-    if doClear:
-        Ax.clear()
-
-    # Fetch the temperature at 1 AU.
-    Temp = gsph.iSliceT(nStp)
-
-    # Get a solar lat/lon grid.
-    lat, lon = gsph.iSliceGrid()
-
-    # Plot as a pcolormesh.
-    Ax.pcolormesh(lon, lat, Temp, cmap=TCM, norm=vT)
-
-    # Set the plot bounds.
-    kv.SetAx(xyBds, Ax)
-
-    # Add axis labels (optional).
-    if doDeco:
-        Ax.set_xlabel('Longitude')
-        Ax.set_ylabel('Latitude')
-
-    # Return the temperature.
-    return Temp
-
-
-# #Plot Br and current sheet (Br=0) at 1 AU
-def PlotiSlBr(
-        gsph, nStp, xyBds, Ax, AxCB=None, doClear=True, doDeco=True
-):
-    """Plot radial magnetic field at 1 AU.
-
-    Plot radial magnetic field at 1 AU.
-
-    Nr = # radius grid cells in gamera result file
-    Np = # phi grid cells in gamera result file
-
-    Parameters
-    ----------
-    gsph : GameraPipe
-        Pipe interface to simulation results.
-    nStp : int
-        Step number of simulation step to plot
-    xyBds : list of 4 float
-        List of plot limits [xmin, xmax, ymin, ymax]
-    Ax : Axes
-        Axes object to use for the plot
-    AxCB : Axes, default None
-        Axes object to use for Colorbar.
-    doClear : bool, default True
-        True to clear the existing plot before plotting,
-    doDeco : bool, default True
-        True to add axis labels.
-
-    Returns
-    -------
-    Br : np.ndarray of float, shape (???)
-        Radial magnetic field (nT)
-
-    Raises
-    ------
-    None
-    """
-    # Create a Normalize object for matplotlib.
-    vB = kv.genNorm(B0Min, B0Max, doLog=False, midP=None)
-
-    # Add the colorbar (optional).
-    if AxCB:
-        AxCB.clear()
-        kv.genCB(AxCB, vB, "Radial magnetic field [nT]", cM=BCM, Ntk=7)
-
-    # Clear the plot (optional).
-    if doClear:
-        Ax.clear()
-
-    # Fetch the radial magnetic field at 1 AU.
-    Br = gsph.iSliceBr(nStp)
-
-    # Get a solar lat/lon grid.
-    lat, lon = gsph.iSliceGrid()
-
-    # Compute cell-centered lon lat coordinates (for contour overlay).
-    lon_c = 0.25*(lon[:-1, :-1] + lon[:-1, 1:] + lon[1:, :-1] + lon[1:, 1:])
-    lat_c = 0.25*(lat[:-1, :-1] + lat[:-1, 1:] + lat[1:, :-1] + lat[1:, 1:])
-
-    # Plot as a pcolormesh, with a contour line at Br = 0 (current sheet).
-    Ax.pcolormesh(lon, lat, Br, cmap=BCM, norm=vB)
-    Ax.contour(lon_c, lat_c, Br, [0.], colors='black')
-
-    # Set the plot bounds.
-    kv.SetAx(xyBds, Ax)
-
-    # Add axis labels and tick marks (optional).
-    if doDeco:
-=======
     return D
 
 #Plot Br and current sheet (Br=0) at 1 AU
@@ -1525,303 +599,10 @@
     kv.SetAx(xyBds,Ax)
 
     if (doDeco):
->>>>>>> bcbad52c
         Ax.set_xlabel('Longitude')
         Ax.set_ylabel('Latitude')
         Ax.yaxis.tick_right()
         Ax.yaxis.set_label_position('right')
-<<<<<<< HEAD
-        # for pic4
-        Ax.set_aspect('equal')
-
-    # Return the radial magnetic field
-    return Br
-
-
-def PlotiSlBrRotatingFrame(
-        gsph, nStp, xyBds, Ax, AxCB=None, doClear=True, doDeco=True
-):
-    """Plot the radial magnetic field at the inner grid boundary.
-
-    Plot the radial magnetic field at the inner grid boundary.
-    The values are scaled as Br*(r/r0)**2 (nT).
-
-    Nr = # radius grid cells in gamera result file
-    Np = # phi grid cells in gamera result file
-
-    Parameters
-    ----------
-    gsph : GameraPipe
-        Pipe interface to simulation results.
-    nStp : int
-        Step number of simulation step to plot
-    xyBds : list of 4 float
-        List of plot limits [xmin, xmax, ymin, ymax]
-    Ax : Axes
-        Axes object to use for the plot
-    AxCB : Axes, default None
-        Axes object to use for Colorbar.
-    doClear : bool, default True
-        True to clear the existing plot before plotting,
-    doDeco : bool, default True
-        True to add axis labels.
-
-    Returns
-    -------
-    Br : np.ndarray of float, shape (Nr, Np)
-        Radial magnetic field (nT)
-
-    Raises
-    ------
-    None
-    """
-    # Set magnetic field limits
-    BMin = -5.0  # nT
-    BMax = 5.0   # nT
-
-    # Create a Normalize object for matplotlib.
-    vB = kv.genNorm(BMin, BMax, doLog=False, midP=None)
-
-    # Add the colorbar (optional).
-    if AxCB:
-        AxCB.clear()
-        kv.genCB(AxCB, vB, "Radial magnetic field [nT]", cM=BCM, Ntk=7)
-
-    # Clear the plot (optional).
-    if doClear:
-        Ax.clear()
-
-    # Fetch the radial magnetic field at the inner grid boundary.
-    Br = gsph.iSliceBrBound(nStp)
-
-    # Get a solar lat/lon grid.
-    lat, lon = gsph.iSliceGrid()
-
-    # Transform the data into a rotating frame.
-    jd0 = gsph.MJDs.min()   # Julian date of the initial map
-    jd_c = gsph.MJDs[nStp]  # Julian date of the current step
-
-    # Compute the elapsed days.
-    time_days = jd_c - jd0
-
-    # Compute the angular speed.
-    omega = 2*180.0/Tsolar
-
-    # Compute cell-centered lon lat coordinates for contour.
-    lon_c = 0.25*(lon[:-1, :-1] + lon[:-1, 1:] + lon[1:, :-1] + lon[1:, 1:])
-    lat_c = 0.25*(lat[:-1, :-1] + lat[:-1, 1:] + lat[1:, :-1] + lat[1:, 1:])
-
-    # Compute the starting and current angles.
-    phi = lon_c[0, :]
-    phi_prime = (phi - omega*time_days) % (2*180.)
-
-    if np.where(np.ediff1d(phi_prime) < 0)[0].size != 0:
-        # For the first map size =0, for other maps size=1
-        ind0 = np.where(np.ediff1d(phi_prime) < 0)[0][0] + 1
-    else:
-        # First map
-        ind0 = 0
-
-    # Rotate the data by the computed angle.
-    Br = np.roll(Br, -ind0, axis=1)
-
-    # Plot as a pcolormesh, with a contour line for the current sheet.
-    Ax.pcolormesh(lon, lat, Br, cmap=BCM, norm=vB)
-    Ax.contour(lon_c, lat_c, Br, [0.], colors='black')
-
-    # Set the plot bounds.
-    kv.SetAx(xyBds, Ax)
-
-    # Add axis labels and tick marks (optional).
-    if doDeco:
-        Ax.set_xlabel('Longitude')
-        Ax.set_ylabel('Latitude')
-        Ax.yaxis.tick_right()
-        Ax.yaxis.set_label_position('right')
-        # For pic4
-        Ax.set_aspect('equal')
-
-    # Return the radial magnetic field.
-    return Br
-
-
-def PlotDensityProf(
-        gsph, nStp, xyBds, Ax, AxCB=None, doClear=True, doDeco=True
-):
-    """Plot a radial number density profile.
-
-    Plot a radial number density profile.
-
-    Nr = # radius grid cells in gamera result file
-    Np = # phi grid cells in gamera result file
-
-    Parameters
-    ----------
-    gsph : GameraPipe
-        Pipe interface to simulation results.
-    nStp : int
-        Step number of simulation step to plot
-    xyBds : list of 4 float
-        List of plot limits [xmin, xmax, ymin, ymax]
-    Ax : Axes
-        Axes object to use for the plot
-    AxCB : Axes, default None
-        Axes object to use for Colorbar.
-    doClear : bool, default True
-        True to clear the existing plot before plotting,
-    doDeco : bool, default True
-        True to add axis labels.
-
-    Returns
-    -------
-    D : np.ndarray of float, shape (???)
-        Number density (#/cm**3)
-
-    Raises
-    ------
-    None
-    """
-    # Clear the plot (optional).
-    if doClear:
-        Ax.clear()
-
-    # Fetch the radial density profile.
-    D = gsph.RadProfDen(nStp)
-
-    # Fetch the radial grid.
-    rad = gsph.RadialProfileGrid()
-
-    # Plot as a line plot.
-    Ax.plot(rad, D, colorProf)
-
-    # Add axis labels (optional).
-    if doDeco:
-        Ax.set_xlabel('Radial distance [R_sun]')
-        Ax.set_ylabel('Density [cm-3]')
-        Ax.set_ylim(250.0, 450.0)
-        Ax.set_xlim(20.0, 220.0)
-
-    # Return the number density.
-    return D
-
-
-def PlotSpeedProf(
-        gsph, nStp, xyBds, Ax, AxCB=None, doClear=True, doDeco=True
-):
-    """Plot a radial speed profile.
-
-    Plot a radial speed profile.
-
-    Parameters
-    ----------
-    gsph : GameraPipe
-        Pipe interface to simulation results.
-    nStp : int
-        Step number of simulation step to plot
-    xyBds : list of 4 float
-        List of plot limits [xmin, xmax, ymin, ymax]
-    Ax : Axes
-        Axes object to use for the plot
-    AxCB : Axes, default None
-        Axes object to use for Colorbar.
-    doClear : bool, default True
-        True to clear the existing plot before plotting,
-    doDeco : bool, default True
-        True to add axis labels.
-
-    Returns
-    -------
-    V : np.ndarray of float, shape (???)
-        Radial speed (km/s)
-
-    Raises
-    ------
-    None
-    """
-    # Clear the plot (optional).
-    if doClear:
-        Ax.clear()
-
-    # Fetch the radial speed profile.
-    V = gsph.RadProfSpeed(nStp)
-
-    # Fetch the radius grid.
-    rad = gsph.RadialProfileGrid()
-
-    # Plot as a line plot.
-    Ax.plot(rad, V, colorProf)
-
-    # Add axis labels (optional).
-    if doDeco:
-        Ax.set_xlabel('Radial distance [R_sun]')
-        Ax.set_ylabel('Speed [km/s]')
-        # Ax.set_ylim(600.0, 750.0)
-        Ax.set_xlim(20.0, 220.0)
-
-    # Return the speed profile.
-    return V
-
-
-def PlotFluxProf(
-        gsph, nStp, xyBds, Ax, AxCB=None, doClear=True, doDeco=True
-):
-    """Plot a radial flux profile.
-
-    Plot a radial flux profile.
-
-    Parameters
-    ----------
-    gsph : GameraPipe
-        Pipe interface to simulation results.
-    nStp : int
-        Step number of simulation step to plot
-    xyBds : list of 4 float
-        List of plot limits [xmin, xmax, ymin, ymax]
-    Ax : Axes
-        Axes object to use for the plot
-    AxCB : Axes, default None
-        Axes object to use for Colorbar.
-    doClear : bool, default True
-        True to clear the existing plot before plotting,
-    doDeco : bool, default True
-        True to add axis labels.
-
-    Returns
-    -------
-    F : np.ndarray of float, shape (???)
-        Flux (???)
-
-    Raises
-    ------
-    None
-    """
-    # Clear the plot (optional).
-    if doClear:
-        Ax.clear()
-
-    # Fetch the radial flux profile.
-    F = gsph.RadProfFlux(nStp)
-
-    # Fetch the radial grid.
-    rad = gsph.RadialProfileGrid()
-
-    # Plot as a line plot.
-    Ax.plot(rad, F, colorProf)
-
-    # Add axis labels (optional).
-    if doDeco:
-        Ax.set_xlabel('Radial distance [R_sun]')
-        Ax.set_ylabel('RhoVr^2')
-        Ax.set_ylim(180000.0, 280000.0)
-        Ax.set_xlim(20.0, 220.0)
-
-    # Return the flux.
-    return F
-
-
-if __name__ == "__main__":
-    """Module self-test code"""
-=======
         #for pic4
         Ax.set_aspect('equal')
     return Br
@@ -1914,5 +695,4 @@
         #X-axis (-)
         j0 = (gsph.Rj)*gsph.dNj
         Ax.plot(gsph.xxi[:,j0], gsph.yyi[:,j0],gCol,linewidth=cLW,alpha=ashd)
-            
->>>>>>> bcbad52c
+            