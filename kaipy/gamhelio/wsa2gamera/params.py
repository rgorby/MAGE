import configparser

class params():
    def __init__(self,ConfigFileName):
        config = configparser.ConfigParser(inline_comment_prefixes=(';','#'))
        config.read(ConfigFileName)
        
        self.gameraGridFile = config['Gamera']['gameraGridFile']
        self.GridDir = config['Gamera']['GridDir']
        self.gameraIbcFile = config['Gamera']['gameraIbcFile'] 
        self.IbcDir = config['Gamera']['IbcDir']   

        self.wsaFile = config['WSA']['wsafile']
        self.gaussSmoothWidth = config.getint('WSA','gauss_smooth_width')
        #self.plots = config.getboolean('WSA','plots')
        self.densTempInfile = config.getboolean('WSA','density_temperature_infile')
        self.normalized = config.getboolean('WSA','normalized')

        self.gamma = config.getfloat('Constants','gamma')
        self.Nghost   = config.getint('Constants','Nghost')
        self.Tsolar = config.getfloat('Constants','Tsolar')
<<<<<<< HEAD
=======
        self.TCS = config.getfloat('Constants','TCS')
        self.nCS = config.getfloat('Constants','nCS')
>>>>>>> 809154ba

        self.B0 = config.getfloat('Normalization','B0')
        self.n0 = config.getfloat('Normalization','n0')
        self.T0 = config.getfloat('Normalization','T0')
        
        
        self.tMin     = config.getfloat('Grid','tMin')
        self.tMax     = config.getfloat('Grid','tMax')
        self.Rin      = config.getfloat('Grid','Rin')
        self.Rout     = config.getfloat('Grid','Rout')
        self.Ni       = config.getint('Grid','Ni')
        self.Nj       = config.getint('Grid','Nj')
        self.Nk       = config.getint('Grid','Nk')

<|MERGE_RESOLUTION|>--- conflicted
+++ resolved
@@ -19,11 +19,8 @@
         self.gamma = config.getfloat('Constants','gamma')
         self.Nghost   = config.getint('Constants','Nghost')
         self.Tsolar = config.getfloat('Constants','Tsolar')
-<<<<<<< HEAD
-=======
         self.TCS = config.getfloat('Constants','TCS')
         self.nCS = config.getfloat('Constants','nCS')
->>>>>>> 809154ba
 
         self.B0 = config.getfloat('Normalization','B0')
         self.n0 = config.getfloat('Normalization','n0')
