#Various tools to post-process and analyze Gamera heliosphere runs
from kaipy.kdefs import *
import kaipy.gamera.gampp
from kaipy.gamera.gampp import GameraPipe
import numpy as np
import glob
import kaipy.kaiH5 as kh5
import timeit

#Object to pull from MPI/Serial heliosphere runs (H5 data), extends base

ffam   =  "monospace"
dLabC  = "black" #Default label color
dLabFS = "medium" #Default label size
dBoxC  = "lightgrey" #Default box color
TINY   = 1.0e-8
<<<<<<< HEAD
rmStr  = "mixtest"
=======
>>>>>>> 809154ba
MK     = 1.e6 #MegaKelvin

#Adapted to helio grid
class GamsphPipe(GameraPipe):
	#Initialize object, rely on base class, take optional unit identifier
	def __init__(self,fdir,ftag,doFast=False,uID="Inner"):

		print("Initializing %s heliosphere"%(uID))
		
		#units for inner helio
		self.bScl = 100.    #->nT
		self.vScl = 150.  #-> km/s
		self.tScl = 4637.    #->seconds
		self.dScl = 200. #cm-3
		self.TScl = 1.e-6/4/np.pi/200./kbltz/MK #in MK
    
        # units for OHelio
		#self.bScl = 5.    #->nT
		#self.vScl = 34.5  #-> km/s
		#self.tScl = 1.4e8/34.5
		#self.dScl = 10. #cm-3
		#self.TScl = 0.144 #in MK

		#2D equatorial grid
		self.xxi = [] ; self.yyi = [] #corners
		self.xxc = [] ; self.yyc = [] #centers

		#base class, will use OpenPipe below
		GameraPipe.__init__(self,fdir,ftag,doFast=doFast)

		#inner boundary distance
		self.R0 = self.xxc[0,0]

		#j and k for radial profile
		self.jRad = self.Nj//2
		self.kRad = self.Nk//4

	def OpenPipe(self,doVerbose=True):
		GameraPipe.OpenPipe(self,doVerbose)
		
		if (self.UnitsID != "CODE"):
			self.bScl   = 1.0          #->nT
			self.vScl   = 1.0          #-> km/s
			self.tScl   = 1.0          #-> Seconds
			self.dScl   = 1.0          #-> cm-3
			self.TScl   = 1.0/kbltz/MK #-> MKelvin

		#Rescale time
		self.T = self.tScl*self.T

		Neq_a = self.Nj//2 #cell above eq plane

		Nr = self.Ni
		Np = self.Nk

		#corners in eq XY plane
		self.xxi = np.zeros((Nr+1,Np+1)) 
		self.yyi = np.zeros((Nr+1,Np+1))
		#centers
		self.xxc = np.zeros((Nr  ,Np  ))
		self.yyc = np.zeros((Nr  ,Np  ))
		
		#Grid for equatorial plane. Should probably be done as a separate function
		#equatorial plane
		#corners i,k in eq plane, j index is Neq_a
		self.xxi[:,:] = self.X[:,Neq_a,:]
		self.yyi[:,:] = self.Y[:,Neq_a,:]

		#centers i,k
		self.xxc = 0.25*(self.xxi[:-1,:-1] + self.xxi[1:,:-1] + self.xxi[:-1,1:] + self.xxi[1:,1:])
		self.yyc = 0.25*(self.yyi[:-1,:-1] + self.yyi[1:,:-1] + self.yyi[:-1,1:] + self.yyi[1:,1:])
		r = np.sqrt(self.xxc**2.0 + self.yyc**2.0)

		if (self.hasMJD):
			print("Found MJD data")
			print("\tTime (Min/Max) = %f/%f"%(self.MJDs.min(),self.MJDs.max()))

	#Var eq slice
	def EqSlice(self,vID,sID=None,vScl=None,doEq=True,doVerb=True):
		#Get full 3D variable first
		Q = self.GetVar(vID,sID,vScl,doVerb)

		Nj2 = self.Nj//2 

		#above and below the eq plane
		ja = Nj2 - 1
		jb = ja + 1

		Nr = self.Ni
		Np = self.Nk

		#equatorial j-slice of var 
		Qj = np.zeros((Nr,Np))
		#taking average above/below eq plane
		Qj[:,:] = 0.5*( Q[:,ja,:] + Q[:,jb,:] )
		return Qj

<<<<<<< HEAD

	def RadialProfileGrid(self):
		self.GetGrid(doVerbose=True)
		#set j and k for a radial direction
		#Nk2 = self.Nk//2
		#Nj2 = self.Nj//2
=======
	#Radial profile thru cell centers
	def RadialProfileGrid(self):
		self.GetGrid(doVerbose=True)
>>>>>>> 809154ba
		#cell corners
		x = self.X [:,:,:]
		y = self.Y [:,:,:]
		z = self.Z [:,:,:]
		#cell centers
		x_c = 0.125*(x[:-1,:-1,:-1]+x[:-1,:-1,1:]+x[:-1,1:,:-1]+x[:-1,1:,1:]+
		x[1:,:-1,:-1]+x[1:,:-1,1:]+x[1:,1:,:-1]+x[1:,1:,1:])
		y_c = 0.125*(y[:-1,:-1,:-1]+y[:-1,:-1,1:]+y[:-1,1:,:-1]+y[:-1,1:,1:]+
		y[1:,:-1,:-1]+y[1:,:-1,1:]+y[1:,1:,:-1]+y[1:,1:,1:])
		z_c = 0.125*(z[:-1,:-1,:-1]+z[:-1,:-1,1:]+z[:-1,1:,:-1]+z[:-1,1:,1:]+
		z[1:,:-1,:-1]+z[1:,:-1,1:]+z[1:,1:,:-1]+z[1:,1:,1:])
		#radius of cell centers
		jR = self.jRad
		kR = self.kRad
		r = np.sqrt(x_c[:,jR,kR]**2.0 + y_c[:,jR,kR]**2.0 + z_c[:,jR,kR]**2.)

		return r	

	#NOT USED merid plane Y=0
	def MeridGrid(self):
		#Get Grid
		self.GetGrid(doVerbose=True)

		Nk2 = self.Nk//2
		Nt = self.Nj
		
		#kooking from -Y to XZ plane
		xright = self.X[:,:,0] #corners
		xleft = self.X [:,:,Nk2]

		zright = self.Z[:,:,0] #corners
		zleft = self.Z[:,:,Nk2]

		#stack right and left together
		xmer = np.hstack( (xright, xleft[:,::-1]) ) #reverse j 
		zmer = np.hstack( (zright, zleft[:,::-1]) ) #reverse j

		#cell centers
		xmer_c = 0.25*( xmer[:-1,:-1]+xmer[:-1,1:]+xmer[1:,:-1]+xmer[1:,1:] )
		xmer_c = np.delete(xmer_c, Nt, axis = 1)
		zmer_c = 0.25*( zmer[:-1,:-1]+zmer[:-1,1:]+zmer[1:,:-1]+zmer[1:,1:] )
		zmer_c = np.delete(zmer_c, Nt, axis = 1)
		return xmer_c, zmer_c

	#merid plane Y=0 from two halfs
	def MeridGridHalfs(self):
		self.GetGrid(doVerbose=True)

		Nk2 = self.Nk//2
		Nt = self.Nj

		#looking from -Y to XZ plane
		xright = self.X[:,:,0] #corners
		zright = self.Z[:,:,0] #corners

		xleft = self.X [:,:,Nk2]
		zleft = self.Z[:,:,Nk2]

		xright_c = 0.25*( xright[:-1,:-1]+xright[:-1,1:]+xright[1:,:-1]+xright[1:,1:] )
		zright_c = 0.25*( zright[:-1,:-1]+zright[:-1,1:]+zright[1:,:-1]+zright[1:,1:] )
		r = np.sqrt(xright_c**2 + zright_c**2)

		#centers: right plane, left plane, radius
		return xright, zright, xleft, zleft, r

	#Grid at 1 AU lat lon
	def iSliceGrid(self):
		#Get Grid
		self.GetGrid(doVerbose=True)

		rxy = np.sqrt(self.X**2 + self.Y**2)
		theta = np.arctan2(rxy,self.Z)
		phi = np.arctan2(self.Y,self.X)

		#theta [theta < 0] += np.pi/2.
		theta += -np.pi/2.
		theta = theta*180./np.pi
		phi [phi < 0] += 2*np.pi
		phi = phi*180./np.pi

		#last i-index == face of the last cell
		lat = theta[-1,::-1,:]
		lon = phi[-1,:,:]
		#these are corners

		return lat, lon

	#Vars at Y=0
	def MeridSlice(self,vID,sID=None,vScl=None,doVerb=True):
		#Get full 3D variable first
		Q = self.GetVar(vID,sID,vScl,doVerb)
		
	
		Nk2 = self.Nk//2
		Np = self.Nk
		
		#Nr = self.Ni
		#Nt = 2*self.Nj
		#XZ meridional slice (k=0) of var 
		#Qj = np.zeros((Nr,Nt))
		
		Qright = 0.5*( Q[:,:,0] + Q[:,:,Np-1] ) 
		Qleft  = 0.5*( Q[:,:,Nk2-1] + Q[:,:,Nk2] )
		#print (Qright.shape, Qleft.shape)
		#Qj = np.hstack( (Qright, Qleft[:,::-1]) ) #reverse in j
		#print (Qj.shape)
		return Qright, Qleft

	#Var at 1 AU
	def iSliceVar(self,vID,sID=None,vScl=None,doVerb=True):
		#Get full 3D variable first
		Q = self.GetVar(vID,sID,vScl,doVerb)

		#cell centered values from the last cell
		Qi = Q[-1,:,:]
                #cell centered values from the first cell
		#Qi = Q[0,:,:]
		#jd_c = self.MJDs[sID]
		#print ('jd_c = ', jd_c)
		return Qi

	#Var along 1D radial line
	def RadialProfileVar(self,vID,sID=None,vScl=None,doVerb=True):
		#Get full 3D variable first
		Q = self.GetVar(vID,sID,vScl,doVerb)

		#set j and k for a radial profile
		jR = self.jRad
		kR = self.kRad
		Nr = self.Ni
              
		Qi = np.zeros(Nr)
<<<<<<< HEAD
                #variable in a cell center
		Qi[:] = Q[:,jR,kR] 
=======
        #variable in a cell center
		Qi = Q[:,jR,kR] 
>>>>>>> 809154ba
	
		return Qi

	#Radial Profile: Normalized Density
	def RadProfDen(self,s0=0):
		D = self.RadialProfileVar("D", s0)
<<<<<<< HEAD

		self.GetGrid(doVerbose=True)
		jR = self.jRad
		kR = self.kRad
		x = self.X [:,:,:]
		y = self.Y [:,:,:]
		z = self.Z [:,:,:]

		x_c = 0.125*(x[:-1,:-1,:-1]+x[:-1,:-1,1:]+x[:-1,1:,:-1]+x[:-1,1:,1:]+
			x[1:,:-1,:-1]+x[1:,:-1,1:]+x[1:,1:,:-1]+x[1:,1:,1:])
		y_c = 0.125*(y[:-1,:-1,:-1]+y[:-1,:-1,1:]+y[:-1,1:,:-1]+y[:-1,1:,1:]+
			y[1:,:-1,:-1]+y[1:,:-1,1:]+y[1:,1:,:-1]+y[1:,1:,1:])
		z_c = 0.125*(z[:-1,:-1,:-1]+z[:-1,:-1,1:]+z[:-1,1:,:-1]+z[:-1,1:,1:]+
			z[1:,:-1,:-1]+z[1:,:-1,1:]+z[1:,1:,:-1]+z[1:,1:,1:])

		r = np.sqrt(x_c[:,jR,kR]**2.0 + y_c[:,jR,kR]**2.0+z_c[:,jR,kR]**2.)
=======
		r = self.RadialProfileGrid()
>>>>>>> 809154ba
		Norm = r**2./r[0]/r[0]
		
		D = D*Norm*self.dScl
		return D

	#Radial Profile: Speed
	def RadProfSpeed(self,s0=0):
		Vx = self.RadialProfileVar("Vx", s0)
		Vy = self.RadialProfileVar("Vy", s0)
		Vz = self.RadialProfileVar("Vz", s0)

		MagV = self.vScl*np.sqrt(Vx**2.0+Vy**2.0+Vz**2.0)
		return MagV

	#Radial Profile: Normalized Flux rho*V*r^2
	def RadProfFlux(self,s0=0):
		D = self.RadialProfileVar("D", s0)
		Vx = self.RadialProfileVar("Vx", s0)
		Vy = self.RadialProfileVar("Vy", s0)
		Vz = self.RadialProfileVar("Vz", s0)
<<<<<<< HEAD
		
		self.GetGrid(doVerbose=True)
		jR = self.jRad
		kR = self.kRad
		x = self.X [:,:,:]
		y = self.Y [:,:,:]
		z = self.Z [:,:,:]

		x_c = 0.125*(x[:-1,:-1,:-1]+x[:-1,:-1,1:]+x[:-1,1:,:-1]+x[:-1,1:,1:]+
			x[1:,:-1,:-1]+x[1:,:-1,1:]+x[1:,1:,:-1]+x[1:,1:,1:])
		y_c = 0.125*(y[:-1,:-1,:-1]+y[:-1,:-1,1:]+y[:-1,1:,:-1]+y[:-1,1:,1:]+
			y[1:,:-1,:-1]+y[1:,:-1,1:]+y[1:,1:,:-1]+y[1:,1:,1:])
		z_c = 0.125*(z[:-1,:-1,:-1]+z[:-1,:-1,1:]+z[:-1,1:,:-1]+z[:-1,1:,1:]+
			z[1:,:-1,:-1]+z[1:,:-1,1:]+z[1:,1:,:-1]+z[1:,1:,1:])

		r = np.sqrt(x_c[:,jR,kR]**2.0 + y_c[:,jR,kR]**2.0+z_c[:,jR,kR]**2.)
=======
		r = self.RadialProfileGrid()
>>>>>>> 809154ba
		
		Norm = r[:]**2./r[0]/r[0]

		Flux = D*Norm*self.dScl*self.vScl*np.sqrt(Vx**2.0+Vy**2.0+Vz**2.0)
		return Flux

	#Speed at 1 AU
	def iSliceMagV(self,s0=0):
		Vx = self.iSliceVar("Vx",s0) #Unscaled
		Vy = self.iSliceVar("Vy",s0) #Unscaled
		Vz = self.iSliceVar("Vz",s0) #Unscaled
		Vi = self.vScl*np.sqrt(Vx**2.0+Vy**2.0+Vz**2.0)
		return Vi

	#Density at 1 AU
	def iSliceD(self,s0=0):
		Di = self.iSliceVar("D",s0) #Unscaled
		Di = Di*self.dScl
		return Di

	#Br at 1 AU
	def iSliceBr(self,s0=0):
		Bx = self.iSliceVar("Bx",s0) #Unscaled
		By = self.iSliceVar("By",s0) #Unscaled
		Bz = self.iSliceVar("Bz",s0) #Unscaled

		self.GetGrid(doVerbose=True)
		x = self.X[-1,:,:]
		y = self.Y[-1,:,:]
		z = self.Z[-1,:,:]
		#centers
		x_c = 0.25*( x[:-1,:-1]+x[:-1,1:]+x[1:,:-1]+x[1:,1:] )
		y_c = 0.25*( y[:-1,:-1]+y[:-1,1:]+y[1:,:-1]+y[1:,1:] )
		z_c = 0.25*( z[:-1,:-1]+z[:-1,1:]+z[1:,:-1]+z[1:,1:] )
		Br = self.bScl*(Bx*x_c + By*y_c + Bz*z_c)/np.sqrt(x_c**2.+y_c**2.+z_c**2.)
		return Br

	#Br at first cell
	def iSliceBrBound(self,s0=0):
		Bx = self.iSliceVar("Bx",s0) #Unscaled
		By = self.iSliceVar("By",s0) #Unscaled
		Bz = self.iSliceVar("Bz",s0) #Unscaled

		self.GetGrid(doVerbose=True)
		x = self.X[0,:,:]
		y = self.Y[0,:,:]
		z = self.Z[0,:,:]
		#centers
		x_c = 0.25*( x[:-1,:-1]+x[:-1,1:]+x[1:,:-1]+x[1:,1:] )
		y_c = 0.25*( y[:-1,:-1]+y[:-1,1:]+y[1:,:-1]+y[1:,1:] )
		z_c = 0.25*( z[:-1,:-1]+z[:-1,1:]+z[1:,:-1]+z[1:,1:] )
		Br = self.bScl*(Bx*x_c + By*y_c + Bz*z_c)/np.sqrt(x_c**2.+y_c**2.+z_c**2.)

		return Br


	#temperature at 1 AU
	def iSliceT(self,s0=0):
		Pi = self.iSliceVar("P",s0) #Unscaled
		Di = self.iSliceVar("D",s0) #Unscaled

		Temp = Pi/Di*self.TScl
		return Temp
		

	#Equatorial speed (in km/s) in eq plane
	def eqMagV(self,s0=0):
		Vx = self.EqSlice("Vx",s0) #Unscaled
		Vy = self.EqSlice("Vy",s0) #Unscaled
		Vz = self.EqSlice("Vz",s0) #Unscaled
		Veq = self.vScl*np.sqrt(Vx**2.0+Vy**2.0+Vz**2.0)
		return Veq

	#Normalized density (D*r*r/21.5/21.5 in cm-3) in eq plane
	def eqNormD (self,s0=0):

		D = self.EqSlice("D",s0) #Unscaled

		Norm = (self.xxc**2.0 + self.yyc**2.0)/self.R0/self.R0
		NormDeq = self.dScl*D*Norm
		return NormDeq

	#Normalized Br (Br*r*r/21.5/21.5) in eq plane
	def eqNormBr (self,s0=0):
		Bx = self.EqSlice("Bx",s0) #Unscaled
		By = self.EqSlice("By",s0) #Unscaled
		Bz = self.EqSlice("Bz",s0) #Unscaled

		Br = (Bx*self.xxc + By*self.yyc)*np.sqrt(self.xxc**2.0 + self.yyc**2.0)/self.R0/self.R0
		
		NormBreq = self.bScl*Br
		return NormBreq

	#Temperature T(r/r0) in eq plane
	def eqTemp (self,s0=0):
		Pres = self.EqSlice("P",s0)
		D = self.EqSlice("D",s0)
		
		#T(r/r0)
		Temp = Pres/D*self.TScl*np.sqrt(self.xxc**2.0 + self.yyc**2.0)/self.R0
		
		return Temp
	
	#Meridional speed (in km/s) in Y=0 plane
	def MerMagV(self,s0=0):
		Vxr, Vxl = self.MeridSlice("Vx",s0) #Unscaled
		Vyr, Vyl = self.MeridSlice("Vy",s0) #Unscaled
		Vzr, Vzl = self.MeridSlice("Vz",s0) #Unscaled
		MagVr = self.vScl*np.sqrt(Vxr**2.0+Vyr**2.0+Vzr**2.0)
		MagVl = self.vScl*np.sqrt(Vxl**2.0+Vyl**2.0+Vzl**2.0)
		return MagVr, MagVl

	#Normalized D in Y=0 plane
	def MerDNrm(self,s0=0):
		xr, zr, xl, zl, r = self.MeridGridHalfs()
		Dr, Dl = self.MeridSlice("D",s0) #Unscaled
		Drn = Dr*self.dScl*r*r/self.R0/self.R0
		Dln = Dl*self.dScl*r*r/self.R0/self.R0
		return Drn, Dln

	#Mormalized Br in Y=0 plane
	def MerBrNrm(self,s0=0):
		xr, zr, xl, zl, r = self.MeridGridHalfs()
		Bxr, Bxl = self.MeridSlice("Bx",s0) #Unscaled
		Bzr, Bzl = self.MeridSlice("Bz",s0) #Unscaled

		#cell centers to calculate Br
		xr_c = 0.25*( xr[:-1,:-1]+xr[:-1,1:]+xr[1:,:-1]+xr[1:,1:] )
		zr_c = 0.25*( zr[:-1,:-1]+zr[:-1,1:]+zr[1:,:-1]+zr[1:,1:] )
		
		xl_c = 0.25*( xl[:-1,:-1]+xl[:-1,1:]+xl[1:,:-1]+xl[1:,1:] )
		zl_c = 0.25*( zl[:-1,:-1]+zl[:-1,1:]+zl[1:,:-1]+zl[1:,1:] )

		#calculating Br
		Br_r = (Bxr*xr_c + Bzr*zr_c)*r*self.bScl/self.R0/self.R0
		Br_l = (Bxl*xl_c + Bzl*zl_c)*r*self.bScl/self.R0/self.R0 
		return Br_r, Br_l

	#Normalized Temp in Y=0 plane 
	def MerTemp(self,s0=0):
		xr, zr, xl, zl, r = self.MeridGridHalfs()

		Pr, Pl = self.MeridSlice("P",s0) #Unscaled
		Dr, Dl = self.MeridSlice("D",s0) #Unscaled

		Tempr = Pr/Dr*self.TScl*r/self.R0
		Templ = Pl/Dl*self.TScl*r/self.R0
		return Tempr, Templ

	#Not used for helio as of now
	#Return data for meridional 2D field lines
	#Need to use Cartesian grid
	def bStream(self,s0=0,xyBds=[-35,25,-25,25],dx=0.05):
		
		#Get field data
		U = self.bScl*self.EggSlice("Bx",s0,doEq=False)
		V = self.bScl*self.EggSlice("Bz",s0,doEq=False)
	
		x1,y1,gu,gv,gM = self.doStream(U,V,xyBds,dx)
		return x1,y1,gu,gv,gM

	def vStream(self,s0=0,xyBds=[-35,25,-25,25],dx=0.05):
		#Get field data
		U = self.vScl*self.EggSlice("Vx",s0,doEq=True)
		V = self.vScl*self.EggSlice("Vy",s0,doEq=True)

		x1,y1,gu,gv,gM = self.doStream(U,V,xyBds,dx)
		return x1,y1,gu,gv,gM


	#Add time label, xy is position in axis (not data) coords
	def AddTime(self,n,Ax,xy=[0.9,0.95],cLab=dLabC,fs=dLabFS,T0=0.0,doBox=True,BoxC=dBoxC):
		ffam = "monospace"
		HUGE = 1.0e+8
		#Decide whether to do UT or elapsed
		if (self.hasMJD):
			minMJD = self.MJDs[n-self.s0]
		else:
			minMJD = -HUGE
		if (self.hasMJD and minMJD>TINY):
			from astropy.time import Time
			dtObj = Time(self.MJDs[n-self.s0],format='mjd').datetime
			tStr = "  " + dtObj.strftime("%H:%M:%S") + "\n" + dtObj.strftime("%m/%d/%Y")

		else:	
			#Get time in seconds
			t = self.T[n-self.s0] - T0
			Nm = np.int( (t-T0)/60.0 ) #Minutes, integer
			Hr = Nm/60
			Min = np.mod(Nm,60)
			Sec = np.mod(np.int(t),60)

			tStr = "Elapsed Time\n  %02d:%02d:%02d"%(Hr,Min,Sec)
		if (doBox):
			Ax.text(xy[0],xy[1],tStr,color=cLab,fontsize=fs,transform=Ax.transAxes,family=ffam,bbox=dict(boxstyle="round",fc=dBoxC))

	#def AddSW(self,n,Ax,xy=[0.725,0.025],cLab=dLabC,fs=dLabFS,T0=0.0,doBox=True,BoxC=dBoxC,doAll=True):
	#	import kaipy.kaiH5 as kh5
	#	#Start by getting SW data
	#	vIDs = ["D","P","Vx","Bx","By","Bz"]
	#	Nv = len(vIDs)
	#	qSW = np.zeros(Nv)
	#	if (self.isMPI):
	#		fSW = self.fdir + "/" + kh5.genName(self.ftag,self.Ri-1,0,0,self.Ri,self.Rj,self.Rk)
	#	else:
	#		fSW = self.fdir + "/" + self.ftag + ".h5"
	#
	#	for i in range(Nv):
	#		Q = kh5.PullVar(fSW,vIDs[i],n)
	#		qSW[i] = Q[-1,0,0]
	#	D = qSW[0] ; P = qSW[1] ; Vx = qSW[2] ; Bx = qSW[3] ; By = qSW[4] ; Bz = qSW[5]
	#	SWStr = "Solar Wind\n"
	#	MagB = self.bScl*np.sqrt(Bx**2.0+By**2.0+Bz**2.0)
	#	#Clock = atan(by/bz), cone = acos(Bx/B)
	#	r2deg = 180.0/np.pi
	#	if (MagB>TINY):
	#		clk  = r2deg*np.arctan2(By,Bz)
	#		cone = r2deg*np.arccos(self.bScl*Bx/MagB)
	#	else:
	#		clk = 0.0
	#		cone = 0.0
	#	if (clk<0):
	#		clk = clk+360.0
	#	Deg = r"$\degree$"
	#	SWStr = "Solar Wind\nIMF: %4.1f [nT], %5.1f"%(MagB,clk) + Deg# + ", %5.2f"%(cone) + Deg
	#	if (doAll):
	#		SWStr = SWStr + "\nDensity: %5.1f [#/cc] \nSpeed:  %6.1f [km/s] "%(D,self.vScl*np.abs(Vx))

	#	if (doBox):
	#		Ax.text(xy[0],xy[1],SWStr,color=cLab,fontsize=fs,transform=Ax.transAxes,family=ffam,bbox=dict(boxstyle="round",fc=dBoxC))
	#	else:
	#		Ax.text(xy[0],xy[1],SWStr,color=cLab,fontsize=fs,transform=Ax.transAxes,family=ffam,bbox=dict(boxstyle="round",fc=dBoxC))
	#def AddCPCP(self,n,Ax,xy=[0.9,0.95],cLab=dLabC,fs=dLabFS,doBox=True,BoxC=dBoxC):
	#	cpcp = self.GetCPCP(n)
	#	tStr = "CPCP   (North/South)\n%6.2f / %6.2f [kV]"%(cpcp[0],cpcp[1])
	#	if (doBox):
	#		Ax.text(xy[0],xy[1],tStr,color=cLab,fontsize=fs,transform=Ax.transAxes,family=ffam,bbox=dict(boxstyle="round",fc=dBoxC))
	#	else:
	#		Ax.text(xy[0],xy[1],tStr,color=cLab,fontsize=fs,transform=Ax.transAxes,family=ffam)

	<|MERGE_RESOLUTION|>--- conflicted
+++ resolved
@@ -14,10 +14,6 @@
 dLabFS = "medium" #Default label size
 dBoxC  = "lightgrey" #Default box color
 TINY   = 1.0e-8
-<<<<<<< HEAD
-rmStr  = "mixtest"
-=======
->>>>>>> 809154ba
 MK     = 1.e6 #MegaKelvin
 
 #Adapted to helio grid
@@ -115,18 +111,9 @@
 		Qj[:,:] = 0.5*( Q[:,ja,:] + Q[:,jb,:] )
 		return Qj
 
-<<<<<<< HEAD
-
-	def RadialProfileGrid(self):
-		self.GetGrid(doVerbose=True)
-		#set j and k for a radial direction
-		#Nk2 = self.Nk//2
-		#Nj2 = self.Nj//2
-=======
 	#Radial profile thru cell centers
 	def RadialProfileGrid(self):
 		self.GetGrid(doVerbose=True)
->>>>>>> 809154ba
 		#cell corners
 		x = self.X [:,:,:]
 		y = self.Y [:,:,:]
@@ -259,39 +246,15 @@
 		Nr = self.Ni
               
 		Qi = np.zeros(Nr)
-<<<<<<< HEAD
-                #variable in a cell center
-		Qi[:] = Q[:,jR,kR] 
-=======
         #variable in a cell center
 		Qi = Q[:,jR,kR] 
->>>>>>> 809154ba
 	
 		return Qi
 
 	#Radial Profile: Normalized Density
 	def RadProfDen(self,s0=0):
 		D = self.RadialProfileVar("D", s0)
-<<<<<<< HEAD
-
-		self.GetGrid(doVerbose=True)
-		jR = self.jRad
-		kR = self.kRad
-		x = self.X [:,:,:]
-		y = self.Y [:,:,:]
-		z = self.Z [:,:,:]
-
-		x_c = 0.125*(x[:-1,:-1,:-1]+x[:-1,:-1,1:]+x[:-1,1:,:-1]+x[:-1,1:,1:]+
-			x[1:,:-1,:-1]+x[1:,:-1,1:]+x[1:,1:,:-1]+x[1:,1:,1:])
-		y_c = 0.125*(y[:-1,:-1,:-1]+y[:-1,:-1,1:]+y[:-1,1:,:-1]+y[:-1,1:,1:]+
-			y[1:,:-1,:-1]+y[1:,:-1,1:]+y[1:,1:,:-1]+y[1:,1:,1:])
-		z_c = 0.125*(z[:-1,:-1,:-1]+z[:-1,:-1,1:]+z[:-1,1:,:-1]+z[:-1,1:,1:]+
-			z[1:,:-1,:-1]+z[1:,:-1,1:]+z[1:,1:,:-1]+z[1:,1:,1:])
-
-		r = np.sqrt(x_c[:,jR,kR]**2.0 + y_c[:,jR,kR]**2.0+z_c[:,jR,kR]**2.)
-=======
 		r = self.RadialProfileGrid()
->>>>>>> 809154ba
 		Norm = r**2./r[0]/r[0]
 		
 		D = D*Norm*self.dScl
@@ -312,26 +275,7 @@
 		Vx = self.RadialProfileVar("Vx", s0)
 		Vy = self.RadialProfileVar("Vy", s0)
 		Vz = self.RadialProfileVar("Vz", s0)
-<<<<<<< HEAD
-		
-		self.GetGrid(doVerbose=True)
-		jR = self.jRad
-		kR = self.kRad
-		x = self.X [:,:,:]
-		y = self.Y [:,:,:]
-		z = self.Z [:,:,:]
-
-		x_c = 0.125*(x[:-1,:-1,:-1]+x[:-1,:-1,1:]+x[:-1,1:,:-1]+x[:-1,1:,1:]+
-			x[1:,:-1,:-1]+x[1:,:-1,1:]+x[1:,1:,:-1]+x[1:,1:,1:])
-		y_c = 0.125*(y[:-1,:-1,:-1]+y[:-1,:-1,1:]+y[:-1,1:,:-1]+y[:-1,1:,1:]+
-			y[1:,:-1,:-1]+y[1:,:-1,1:]+y[1:,1:,:-1]+y[1:,1:,1:])
-		z_c = 0.125*(z[:-1,:-1,:-1]+z[:-1,:-1,1:]+z[:-1,1:,:-1]+z[:-1,1:,1:]+
-			z[1:,:-1,:-1]+z[1:,:-1,1:]+z[1:,1:,:-1]+z[1:,1:,1:])
-
-		r = np.sqrt(x_c[:,jR,kR]**2.0 + y_c[:,jR,kR]**2.0+z_c[:,jR,kR]**2.)
-=======
 		r = self.RadialProfileGrid()
->>>>>>> 809154ba
 		
 		Norm = r[:]**2./r[0]/r[0]
 
