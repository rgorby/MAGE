--- conflicted
+++ resolved
@@ -1,5 +1,7 @@
 import h5py
 import numpy as np
+import os, sys, subprocess
+import kaipy.kdefs as kdefs
 import os, sys, subprocess
 import kaipy.kdefs as kdefs
 
@@ -45,11 +47,7 @@
 			gh = subprocess.check_output(['git', '-C', cwd, 'rev-parse', 'HEAD']).decode('ascii').strip()
 		except:
 			print("ERROR: Couldn't grab git hash")
-<<<<<<< HEAD
-			return
-=======
 			gh = "XXXXX"
->>>>>>> 371ba1ba
 		f5.attrs['GITHASH'] = gh
 
 # Stamp file with git branch (using this script's location)
@@ -60,11 +58,7 @@
 			gb = subprocess.check_output(['git', '-C', cwd, 'rev-parse', '--abbrev-ref', 'HEAD']).decode('ascii').strip()
 		except:
 			print("ERROR: Couldn't grab git branch")
-<<<<<<< HEAD
-			return
-=======
 			gb = "XXXXX"
->>>>>>> 371ba1ba
 		f5.attrs['GITBRANCH'] = gb
 
 #Get git hash from file if it exists
