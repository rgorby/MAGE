--- conflicted
+++ resolved
@@ -101,12 +101,6 @@
 	try:
 		CheckOrDie(fname)
 		with h5py.File(fname,'r') as hf:
-<<<<<<< HEAD
-			Steps = [grp for grp in alive_it(hf.keys(),title="#-Steps".ljust(kdefs.barLab),length=kdefs.barLen,bar=kdefs.barDef) if "Step#" in grp]
-		sIds = np.array([str.split(s,"#")[-1] for s in Steps],dtype=int)
-		sIds.sort()
-		nSteps = len(Steps)
-=======
 			if(kdefs.grpTimeCache in hf.keys() and 'step' in hf[kdefs.grpTimeCache].keys()):
 				sIds = np.asarray(hf[kdefs.grpTimeCache]['step'])
 				nSteps = sIds.size
@@ -115,7 +109,6 @@
 				sIds = np.array([str.split(s,"#")[-1] for s in Steps],dtype=int)
 				sIds.sort()
 				nSteps = len(Steps)
->>>>>>> bcbad52c
 		
 		return nSteps,sIds
 	except (ValueError, IndexError) as e:
