--- conflicted
+++ resolved
@@ -2,29 +2,11 @@
 import h5py as h5
 from scipy.interpolate import RectBivariateSpline
 from kaipy.rcm.wmutils.wmData import wmParams
-<<<<<<< HEAD
 
-def genWM(params, useWM=True):
+def genWM(params):
 
         import os
 
-        fInChorus = 'chorus_polynomial.txt'
-        __location__ = os.path.realpath(os.path.join(os.getcwd(), os.path.dirname(__file__)))
-=======
-
-def genWM(params):
->>>>>>> 86081629
-
-        import os
-
-<<<<<<< HEAD
-        print("Reading %s"%fInChorus)
-
-        if useWM:
-                return genChorus(params,fInChorus)
-        else:
-                return toyWM(params)
-=======
         fInChorus = 'chorus_polynomial.txt'
         __location__ = os.path.realpath(os.path.join(os.getcwd(), os.path.dirname(__file__)))
 
@@ -33,7 +15,6 @@
         print("Reading %s"%fInChorus)
 
         return genChorus(params,fInChorus)
->>>>>>> 86081629
 
 # Add wpi-induced electron lifetime model to input file and create an output file
 # Writes arrays to file in rcmconfig.h5 format
@@ -41,11 +22,7 @@
 
         if fIn != fOut:
                oH5 = h5.File(fOut, 'w')
-<<<<<<< HEAD
-               iH5 = h5.File(fIn,'r')
-=======
                iH5 = h5.File(fIn, 'r')
->>>>>>> 86081629
                for Q in iH5.keys():
                      sQ = str(Q)
                      oH5.create_dataset(sQ, data=iH5[sQ])
@@ -54,11 +31,7 @@
                oH5 = h5.File(fOut, 'r+')
 
         if not ('Taui' in oH5.keys()):
-<<<<<<< HEAD
-               kpi, mlti, li, eki, taui = genWM(inputParams, useWM = useWM)
-=======
                kpi, mlti, li, eki, taui = genWM(inputParams)
->>>>>>> 86081629
                attrs = inputParams.getAttrs()
 
                oH5.create_dataset('Kpi', data=kpi)
@@ -72,52 +45,6 @@
 
 #read parameters of the polynomial fit, Wang+,2023
 def readPoly(fIn):
-<<<<<<< HEAD
-    table = []
-    with open(fIn, 'r') as file:
-        # Skip the first row
-        next(file)
-        for line in file:
-            row = line.strip().split('\t')[2:-1]  # Discard the first two elements of each row
-            row = [float(x) for x in row]  # Convert the strings to float
-            rowLen = len(row)
-            table.append(np.array(row))
-    return (rowLen,np.array(table))
-
-#Chorus polynomial fit for the electron lifetime
-def ChorusPoly(Lpoly,Kpoly,polyTgt):
-
-        c0 = polyTgt[0]#Intercept
-        c1 = polyTgt[1] #L              
-        c2 = polyTgt[2]#log10(E)        
-        c3 = polyTgt[3]# L^2            
-        c4 = polyTgt[4]#log10(E)^2      
-        c5 = polyTgt[5]#L^3             
-        c6 = polyTgt[6]#log10(E)^3      
-        c7 = polyTgt[7]#log10(E)*L      
-        c8 = polyTgt[8]#log10(E)*L^2    
-        c9 = polyTgt[9]#log10(E)^2*L
-
-        lenL = len(Lpoly)
-        lenK = len(Kpoly)
-
-        tau = np.ones((lenL,lenK))
-        # Duplicating the array in columns
-        L = np.tile(Lpoly, (lenK, 1)).T
-
-        # Duplicating the array in rows
-        K = np.tile(Kpoly, (lenL, 1))
-
-        tau =   c0*tau+\
-        c1*L+c2*K+\
-        c3*np.power(L,2)+\
-        c4*np.power(K,2)+\
-        c5*np.power(L,3)+\
-        c6*np.power(K,3)+\
-        c7*L*K+\
-        c8*np.power(L,2)*K+\
-        c9*L*np.power(K,2) #in log10(days)
-=======
         table = []
         with open(fIn, 'r') as file:
              # Skip the first row
@@ -169,7 +96,6 @@
         c7*Lx*Ex+\
         c8*np.power(Lx,2)*Ex+\
         c9*Lx*np.power(Ex,2) #in log10(days)
->>>>>>> 86081629
 
         tau = 10.0**tau*(60.*60.*24.) #in seconds
 
@@ -204,10 +130,7 @@
 def genChorus(params,fInChorus):
         rowLen,paramArray = readPoly(fInChorus)
         polyArray = paramArray.reshape(24,7,rowLen) #Dim MLT: 24, Dim Kp: 7
-<<<<<<< HEAD
-=======
         polyArray = polyArray.transpose(1, 0, 2) # shape (7,24,rowLen)
->>>>>>> 86081629
         lenMLT = 24
         #Kpi
         startValue = 1.0 #in Re 
@@ -225,25 +148,10 @@
         lenL = 41  
         Li = np.linspace(startValue, endValue, num=lenL) 
         #Tau from polynomial fit
-<<<<<<< HEAD
-        tauP = np.zeros((lenKp,lenMLT,lenL,lenEk))  
-        for k in range(0,lenKp): # Kp: 1,2,...,7
-            for m in range(0,lenMLT): # MLT: 0,1,...,23
-                #print("xMLT,xKp",xMLT,xKp)
-                polyKM = polyArray[m,k,:]
-                #print('polyTgt',polyTgt)
-                tauPolyKM = ChorusPoly(Li,Eki,polyKM)
-                tauP[k,m,:,:] = tauPolyKM[:,:]
-        #expand MLT from 0-23 to 0-24
-        tauE = np.array([np.append(tauP[0,:,:,:],np.array([tauP[0,0,:,:]]),0)])
-        for i in range(1,lenKp):
-              tauE=np.append(tauE,np.array([np.append(tauP[i,:,:,:],np.array([tauP[i,0,:,:]]),0)]),0)
-=======
         tauP = ChorusPoly(Li,Eki,polyArray)
         #expand MLT from 0-23 to 0-24
         extraMLT0 = tauP[:, 0, :, :][:,np.newaxis,:,:]
         tauE = np.concatenate((tauP, extraMLT0), axis=1)
->>>>>>> 86081629
         tauE = tauE.T
         #Interpolation in the MLT dimesion
         xFac = 4
@@ -251,25 +159,6 @@
         MLTi = np.linspace(0,24,lenMLT+1)
         xMLTi = np.linspace(0,24,lenMLTx) 
         tauX = np.zeros((lenEk,lenL,lenMLTx,lenKp))
-<<<<<<< HEAD
-        for i in range(lenEk):
-            for j in range(lenKp):
-                Q = tauE[i,:,:,j]
-                tauX[i,:,:,j] = ReSample(Li,MLTi,Q,xMLTi)
-        Eki = 10.0**Eki #in MeV
-        return Kpi,xMLTi,Li,Eki,tauX
-
-
-
-        
-
-
-
-
-
-
-
-=======
         # Smoothing in MLT
         for i, j in np.ndindex(tauX.shape[0], tauX.shape[3]):
             Q = tauE[i, :, :, j]
@@ -277,5 +166,4 @@
         Eki = 10.0**Eki #in MeV
 
         return Kpi,xMLTi,Li,Eki,tauX
->>>>>>> 86081629
 
