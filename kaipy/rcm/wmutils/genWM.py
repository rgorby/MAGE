--- conflicted
+++ resolved
@@ -61,11 +61,7 @@
 # The 3-rd Order Polynomial Fit Coefficients of Electron Lifetime Caused by Interaction with Chorus Waves
 #(https://doi.org/will be provided)                                                                      
 # Dedong Wang et al., in preparation 
-<<<<<<< HEAD
-# For each Kp (0,1,2...,7) and each MLT (0,1,2,...,23), tau has a polynomial fit of Ek and L.
-=======
 # For each Kp (0,1,2...,maxKp) and each MLT (0,1,2,...,23), tau has a polynomial fit of Ek and L.
->>>>>>> 53b3ef26
 
         lenKp,lenMLT,lenParam = polyArray.shape
         #Extend polyArray
@@ -132,16 +128,6 @@
         return xQp
 
 def genChorus(params,fInChorus):
-<<<<<<< HEAD
-        rowLen,paramArray = readPoly(fInChorus)
-        polyArray = paramArray.reshape(24,7,rowLen) #Dim MLT: 24, Dim Kp: 7
-        polyArray = polyArray.transpose(1, 0, 2) # shape (7,24,rowLen)
-        lenMLT = 24
-        #Kpi
-        startValue = 1.0 #in Re 
-        endValue = 7.0
-        lenKp = 7
-=======
         print("Dimension of parameters in Chorus wave model, Kp:",params.nKp,"MLT:",params.nMLT,"L:",params.nL,"Ek:",params.nEk)
         dimKp = params.nKp #maximum Kp allowed
         rowLen,paramArray = readPoly(fInChorus)
@@ -153,7 +139,6 @@
         startValue = 1.0 #Kp index in real number
         endValue = float(dimKp)
         lenKp = dimKp
->>>>>>> 53b3ef26
         Kpi = np.linspace(startValue, endValue, num=lenKp) 
         #Eki
         startValue = 1.0e-3 #in MeV
