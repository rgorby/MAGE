--- conflicted
+++ resolved
@@ -183,11 +183,7 @@
 		for i in range(numDays):
 			tstamp_arr.append((t0dt + datetime.timedelta(days=i)).strftime("%Y-%m-%dT%H:%M:%SZ"))
 			tstamp_deltas.append((t0dt + datetime.timedelta(days=i+1)).strftime("%Y-%m-%dT%H:%M:%SZ"))
-<<<<<<< HEAD
-		print(tstamp_arr)
-=======
 		if doVerbose: print("Tstamp_arr: " + str(tstamp_arr))
->>>>>>> c812d478
 		#Get first day
 		status, data = cdas.get_data(cdaObsId, [], tstamp_arr[0], tstamp_deltas[0], binData=binData)
 		if doVerbose: print("Pulling " + t0)
