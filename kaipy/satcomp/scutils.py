import numpy as np
import datetime
import os
import glob
import sys
import subprocess
from xml.dom import minidom

from astropy.time import Time


from cdasws import CdasWs
from cdasws import TimeInterval

import kaipy.kaijson as kj
import kaipy.kaiTools as kaiTools

import spacepy
from spacepy.coordinates import Coords
from spacepy.time import Ticktock
import spacepy.datamodel as dm

#import hdf5
import h5py

TINY = 1.0e-8

package_directory = os.path.dirname(os.path.abspath(__file__))

scstrs_fname = os.path.join(package_directory, 'sc_cdasws_strs.json')

#======
#General
#======

def trilinterp(xbnd, ybnd, zbnd, valbnd, x, y, z):
	"""3D linear interpolation
		xbnd,ybnd,zbnd: 2-element arrays each of the bounding dimensions
		valbnd: 2x2x2 array of variable to be interpolated
		x, y, z: point inside bounds
	"""

	xd = (x - xbnd[0])/(xbnd[1]-xbnd[0])
	yd = (y - ybnd[0])/(ybnd[1]-ybnd[0])
	zd = (z - zbnd[0])/(zbnd[1]-zbnd[0])
	v00 = valbnd[0,0,0]*(1-xd) + valbnd[1,0,0]*xd
	v01 = valbnd[0,0,1]*(1-xd) + valbnd[1,0,1]*xd
	v10 = valbnd[0,1,0]*(1-xd) + valbnd[1,1,0]*xd
	v11 = valbnd[0,1,1]*(1-xd) + valbnd[1,1,1]*xd
	v0 = v00*(1-yd) + v10*yd
	v1 = v01*(1-yd) + v11*yd
	v = v0*(1-zd) + v1*zd
	
	return v

def varMap_1D(og, ng, var):
	"""Map variable from one grid to another
	og: old grid
	ng: new grid
	var: variable to re-map
	"""
	varnew = np.zeros((len(ng)))

	for e in range(len(ng)):
		if ng[e] < og[0] or ng[e] > og[-1]:
			continue

		idx = 0
		while og[idx+1] < ng[e]: idx += 1

		glow = og[idx]
		ghigh = og[idx+1]
		d = (ng[e] - glow)/(ghigh-glow)
		

		varnew[e] = var[idx]*(1-d) + var[idx+1]*d
	return varnew

def getWeights_ConsArea(og, og_lower, og_upper, ng, ng_lower, ng_upper):
	"""Calculate overlap (weights) to map values on one grid to another,
		where total width in grid dimension are conserved
		(i.e. properly map RCM eetas to uniform grid)
		og, og_lower, og_upper: old grid and lower/upper bounds of each grid point
		ng, ng_lower, ng_upper: new grid and lower/upper bounds of each grid point
	"""
	"""Example:
		og: || |  |  |   |   |     |     |
		ng: |  |  |  |  |  |  |  |  |  |  |
		For each cell center on ng, calc which og cells overlap and the fraction of overlap
	"""

	Nog = len(og)
	Nng = len(ng)
	weightMap = [[] for e in range(Nng) ]  # Ne x (nx2)
	for iNG in range(Nng):
		ng_l = ng_lower[iNG]
		ng_u = ng_upper[iNG]
		ng_w = ng_u - ng_l  # cell width
		frac_arr = []
		for k in range(Nog):
			#Do these two cells overlap
			if ng_l <= og_upper[k] and ng_u >= og_lower[k]:
				#Get overlap bounds and width
				ovl_lower = og_lower[k] if og_lower[k] > ng_l else ng_l
				ovl_upper = og_upper[k] if og_upper[k] < ng_u else ng_u
				ovl_width = ovl_upper - ovl_lower
				#og_width = og_upper[k] - og_lower[k]
				frac_arr.append([k, ovl_width/ng_w])
		weightMap[iNG] = frac_arr
	return weightMap

def computeErrors(obs,pred):
	MAE = 1./len(obs) *np.sum(np.abs(obs-pred))
	MSE = 1./len(obs) * np.sum((obs-pred)**2)
	RMSE = np.sqrt(MSE)
	MAPE = 1./len(obs) * np.sum(np.abs(obs-pred)/
		np.where(abs(obs) < TINY,TINY,abs(obs)))
	RSE = (np.sum((obs-pred)**2)/
		np.where(np.sum((obs-np.mean(obs))**2)<TINY**2,TINY**2,np.sum((obs-np.mean(obs))**2)))
	PE = 1-RSE
	return MAE,MSE,RMSE,MAPE,RSE,PE

#======
#Cdaweb-related
#======

def getScIds(doPrint=False):
	"""Load info from stored file containing strings needed to get certain spacefract datasets from cdaweb
	"""
	scdict = kj.load(scstrs_fname)

	if doPrint:
		print("Retrievable spacecraft data:")
		for sc in scdict.keys():
			print('	 ' + sc)
			for v in scdict[sc].keys():
				print('	   ' + v)
	return scdict

def getCdasDsetInterval(dsName):
	cdas = CdasWs()

	data = cdas.get_datasets(idPattern=dsName)
	if len(data) == 0:
		return None, None
	tInt = data[0]['TimeInterval']
	return tInt['Start'], tInt['End']

def pullVar(cdaObsId,cdaDataId,t0,t1,deltaT=60,epochStr="Epoch",doVerbose=True):
	"""Pulls info from cdaweb
		cdaObsId  : [str] Dataset name
		cdaDataId : [str or list of strs] variables from dataset
		t0	  : [str] start time, formatted as '%Y-%m-%dT%H:%M:%S.%f'
		t1	  : [str] end time, formatted as '%Y-%m-%dT%H:%M:%S.%f'
		deltaT	  : [float] time cadence [sec], used when interping through time with no data
		epochStr  : [str] name of Epoch var in dataset. Used when needing to build day-by-day
		doVerbose : [bool] Helpful for debugging/diagnostics
	"""

	binData={'interval' : deltaT, 
			 'interpolateMissingValues' : True,
			 'sigmaMultipler' : 4}

	cdas = CdasWs()
	status,data =  cdas.get_data(cdaObsId,cdaDataId,t0,t1,binData=binData)

	if status['http']['status_code'] != 200 or data is None:
		# Handle the case where CdasWs just doesn't work if you give it variables in arg 2
		# If given empty var list instead, it'll return the full day on day in t0, and that's it
		# So, call for as many days as we need data for and build one big data object
		if doVerbose: print("Bad pull, trying to build day-by-day")

		if '.' in t0:
			t0dt = datetime.datetime.strptime(t0, "%Y-%m-%dT%H:%M:%S.%fZ")
			t1dt = datetime.datetime.strptime(t1, "%Y-%m-%dT%H:%M:%S.%fZ")
		else:
			t0dt = datetime.datetime.strptime(t0, "%Y-%m-%dT%H:%M:%SZ")
			t1dt = datetime.datetime.strptime(t1, "%Y-%m-%dT%H:%M:%SZ")
		numDays = t1dt.day-t0dt.day + 1 #Number of days we want data from
		if doVerbose: print("numDays: " + str(numDays))

		tstamp_arr = []
<<<<<<< HEAD
		if numDays == 1: numDays = 2 # Because of the way python indexs need to have 2 day miniumum
		for i in range(numDays):
			tstamp_arr.append((t0dt + datetime.timedelta(days=i)).strftime("%Y-%m-%dT%H:%M:%SZ"))
		if doVerbose: print(tstamp_arr)

=======
		tstamp_deltas = []
		for i in range(numDays):
			tstamp_arr.append((t0dt + datetime.timedelta(days=i)).strftime("%Y-%m-%dT%H:%M:%SZ"))
			tstamp_deltas.append((t0dt + datetime.timedelta(days=i+1)).strftime("%Y-%m-%dT%H:%M:%SZ"))
		if doVerbose: print("Tstamp_arr: " + str(tstamp_arr))
>>>>>>> c812d478
		#Get first day
		status, data = cdas.get_data(cdaObsId, [], tstamp_arr[0], tstamp_deltas[0], binData=binData)
		if doVerbose: print("Pulling " + t0)
		
		if status['http']['status_code'] != 200:
			# If it still fails, its some other problem and we'll die
			if doVerbose: print("Still bad pull. Dying.")
<<<<<<< HEAD
			status = {'http': {'status_code': 404}}
			return status,data 
		if data is None:
			if doVerbose: print("Cdas responded with 200 but returned no data")
			status = {'http': {'status_code': 404}}
			return status,data
		if numDays > 1 and epochStr not in data:
			if doVerbose: print(epochStr + " not in dataset, can't build day-by-day")
			status = {'http': {'status_code': 404}}
=======
			return status,data
		if data is None:
			if doVerbose: print("Cdas responded with 200 but returned no data")
			return status,data
		if epochStr not in data.keys():
			if doVerbose: print(epochStr + " not in dataset, can't build day-by-day")
			data = None
>>>>>>> c812d478
			return status,data
		
		#Figure out which axes are the epoch axis in each dataset so we can concatenate along it
		dk = list(data.keys())
		nTime = len(data[epochStr])
		cataxis = np.array([-1 for i in range(len(dk))])
		for k in range(len(dk)):
			shape = np.array(data[dk[k]].shape)
			for i in range(len(shape)):
				if shape[i] == nTime:
					cataxis[k] = i
					continue

		#Then append rest of data accordingly
		for i in range(1,numDays):
			if doVerbose: print("Pulling " + str(tstamp_arr[i]))
			status, newdata = cdas.get_data(cdaObsId, [], tstamp_arr[i], tstamp_deltas[i], binData=binData)
			for k in range(len(dk)):
				if cataxis[k] == -1:
					continue
				else:
					key = dk[k]
					data[key] = np.concatenate((data[key], newdata[key]), axis=cataxis[k])
	else:
		if doVerbose: print("Got data in one pull")


	return status,data

def addVar(mydata,scDic,varname,t0,t1,deltaT,epochStr='Epoch'):
	#print(scDic,varname,idname,dataname,scDic[idname])
	if scDic[varname]['Id'] is not None:
		status,data = pullVar(scDic[varname]['Id'],scDic[varname]['Data'],t0,t1,deltaT,epochStr=epochStr)
		#print(status)
		if status['http']['status_code'] == 200 and data is not None:
			mydata[varname] = dm.dmarray(data[scDic[varname]['Data']],
										 attrs=data[scDic[varname]['Data']].attrs)
			#mydata.tree(attrs=True)
	else:
		#Mimic the cdasws return code for case when id isn't provided
		status = {'http': {'status_code': 404}}
	return status

def getSatData(scDic,t0,t1,deltaT):
	#First get the empheris data if it doesn't exist return the failed status code and
	#go no further
	status,data = pullVar(scDic['Ephem']['Id'],scDic['Ephem']['Data'],
						  t0,t1,deltaT)
	if status['http']['status_code'] != 200 or data is None:
		print('Unable to get data for ', scDic['Ephem']['Id'])
		return status,data
	else:
		#data.tree(attrs=True)
		mydata = dm.SpaceData(attrs={'Satellite':data.attrs['Source_name']})
		if 'Epoch_bin' in data.keys():
			#print('Using Epoch_bin')
			mytime = data['Epoch_bin']
			epochStr = 'Epoch_bin'
		elif 'Epoch' in data.keys():
			#print('Using Epoch')
			mytime = data['Epoch']
			epochStr = 'Epoch'
		elif ([key for key in data.keys() if key.endswith('_state_epoch')]):
			epochStr = [key for key in data.keys() if key.endswith('_state_epoch')][0]
			#mytime = data[[key for key in data.keys()
			#if key.endswith('_state_epoch')][0]]
			mytime = data[epochStr]
		else:
			print('Unable to determine time type')
			status = {'http': {'status_code': 404}}
			return status,data
		mydata['Epoch_bin'] = dm.dmarray(mytime,
										 attrs=mytime.attrs)
		mydata['Ephemeris'] = dm.dmarray(data[scDic['Ephem']['Data']],
										 attrs= data[scDic['Ephem']['Data']].attrs)
		keys = ['MagneticField','Velocity','Density','Pressure']
		for key in keys:
			if key in scDic:
				status1 = addVar(mydata,scDic,key,t0,t1,deltaT,epochStr=epochStr)

		#Add any metavar since they might be needed for unit/label determination
		search_key = 'metavar'
		res = [key for key,val in data.items() if search_key in key]
		for name in res:
			try:
				len(mydata[name])
			except:
				mydata[name] = dm.dmarray([data[name]],attrs=data[name].attrs)
			else:
				mydata[name] = dm.dmarray(data[name],attrs=data[name].attrs)

	return status,mydata


#======
#Shared data derivations
#======

def xyz_to_L(x, y, z):
	r = np.sqrt(x**2 + y**2 + z**2)
	lat = np.arctan2(z, np.sqrt(x**2 + y**2))
	#Convert sc location to L shell, assuming perfect dipole
	lat = lat*np.pi/180.0  # deg to rad
	return r/np.cos(lat)**2

def getJScl(Bmag,Beq,en=2.0):
	#Given sin^n(alpha) dep. on intensity calculate fraction based on accessible Alpha

	Na = 360
	A = np.linspace(0,0.5*np.pi,Na)
	da = A[1]-A[0]
	Ia = np.sin(A)**en
	Ic = np.zeros(Ia.shape)
	Nt = len(Bmag)
	I0 = Ia.sum()

	It = np.zeros(Nt)
	for n in range(Nt):
		if (Bmag[n]<TINY):
			It[n] = 0.0
		else:
			Ac = np.arcsin(np.sqrt(Beq[n]/Bmag[n]))
			Ic[:] = Ia[:]
			Icut = (A>Ac)
			Ic[Icut] = 0.0
			It[n] = Ic.sum()/I0
	return It

def genSCXML(fdir,ftag,
	scid="sctrack_A",h5traj="sctrack_A.h5",numSegments=1):

	(fname,isMPI,Ri,Rj,Rk) = kaiTools.getRunInfo(fdir,ftag)
	root = minidom.Document()
	xml = root.createElement('Kaiju')
	root.appendChild(xml)
	chimpChild = root.createElement('Chimp')
	scChild = root.createElement("sim")
	scChild.setAttribute("runid",scid)
	chimpChild.appendChild(scChild)
	fieldsChild = root.createElement("fields")
	fieldsChild.setAttribute("doMHD","T")
	fieldsChild.setAttribute("grType","LFM")
	fieldsChild.setAttribute("ebfile",ftag)
	if isMPI:
		fieldsChild.setAttribute("isMPI","T")
	chimpChild.appendChild(fieldsChild)
	if isMPI:
		parallelChild = root.createElement("parallel")
		parallelChild.setAttribute("Ri","%d"%Ri)
		parallelChild.setAttribute("Rj","%d"%Rj)
		parallelChild.setAttribute("Rk","%d"%Rk)
		chimpChild.appendChild(parallelChild)
	unitsChild = root.createElement("units")
	unitsChild.setAttribute("uid","EARTH")
	chimpChild.appendChild(unitsChild)
	trajChild = root.createElement("trajectory")
	trajChild.setAttribute("H5Traj",h5traj)
	trajChild.setAttribute("doSmooth","F")
	chimpChild.appendChild(trajChild)
	if numSegments > 1:
		parInTimeChild = root.createElement("parintime")
		parInTimeChild.setAttribute("NumB","%d"%numSegments)
		chimpChild.appendChild(parInTimeChild)
	xml.appendChild(chimpChild)
	return root


#======
#SCTrack
#======

def convertGameraVec(x,y,z,ut,fromSys,fromType,toSys,toType):
	invec = Coords(np.column_stack((x,y,z)),fromSys,fromType)
	invec.ticks = Ticktock(ut)
	outvec = invec.convert(toSys,toType)
	return outvec

def createInputFiles(data,scDic,scId,mjd0,sec0,fdir,ftag,numSegments):
	Re = 6380.0
	toRe = 1.0
	if 'UNITS' in data['Ephemeris'].attrs:
		if "km" in data['Ephemeris'].attrs['UNITS']:
			toRe = 1.0/Re
	elif 'UNIT_PTR' in data['Ephemeris'].attrs:
		if data[data['Ephemeris'].attrs['UNIT_PTR']][0]:
			toRe = 1.0/Re
	if 'SM' == scDic['Ephem']['CoordSys']:
		smpos = Coords(data['Ephemeris'][:,0:3]*toRe,'SM','car')
		smpos.ticks = Ticktock(data['Epoch_bin'])
	elif 'GSM' == scDic['Ephem']['CoordSys'] :
		scpos = Coords(data['Ephemeris'][:,0:3]*toRe,'GSM','car')
		scpos.ticks = Ticktock(data['Epoch_bin'])
		smpos = scpos.convert('GSE','car')
		scpos = Coords(data['Ephemeris'][:,0:3]*toRe,'GSM','car')
		scpos.ticks = Ticktock(data['Epoch_bin'])
		smpos = scpos.convert('SM','car')
	elif 'GSE'== scDic['Ephem']['CoordSys']:
		scpos = Coords(data['Ephemeris'][:,0:3]*toRe,'GSE','car')
		scpos.ticks = Ticktock(data['Epoch_bin'])
		smpos = scpos.convert('SM','car')
	else:
		print('Coordinate system transformation failed')
		return
	elapsedSecs = (smpos.ticks.getMJD()-mjd0)*86400.0+sec0
	scTrackName = os.path.join(fdir,scId+".sc.h5")
	with h5py.File(scTrackName,'w') as hf:
		hf.create_dataset("T" ,data=elapsedSecs)
		hf.create_dataset("X" ,data=smpos.x)
		hf.create_dataset("Y" ,data=smpos.y)
		hf.create_dataset("Z" ,data=smpos.z)
	chimpxml = genSCXML(fdir,ftag,
		scid=scId,h5traj=os.path.basename(scTrackName),numSegments=numSegments)
	xmlFileName = os.path.join(fdir,scId+'.xml')
	with open(xmlFileName,"w") as f:
		f.write(chimpxml.toprettyxml())

	return (scTrackName,xmlFileName)

def addGAMERA(data,scDic,h5name):
	h5file = h5py.File(h5name, 'r')
	ut = kaiTools.MJD2UT(h5file['MJDs'][:])

	bx = h5file['Bx']
	by = h5file['By']
	bz = h5file['Bz']

	if not 'MagneticField' in scDic:
		toCoordSys = 'GSM'
	else:
		toCoordSys = scDic['MagneticField']['CoordSys']
	lfmb_out = convertGameraVec(bx[:],by[:],bz[:],ut,
		'SM','car',toCoordSys,'car')
	data['GAMERA_MagneticField'] = dm.dmarray(lfmb_out.data,
		attrs={'UNITS':bx.attrs['Units'],
		'CATDESC':'Magnetic Field, cartesian'+toCoordSys,
		'FIELDNAM':"Magnetic field",'AXISLABEL':'B'})
	vx = h5file['Vx']
	vy = h5file['Vy']
	vz = h5file['Vz']
	if not 'Velocity' in scDic:
		toCoordSys = 'GSM'
	else:
		toCoordSys = scDic['Velocity']['CoordSys']
	lfmv_out = convertGameraVec(vx[:],vy[:],vz[:],ut,
		'SM','car',toCoordSys,'car')
	data['GAMERA_Velocity'] = dm.dmarray(lfmv_out.data,
		attrs={'UNITS':vx.attrs['Units'],
		'CATDESC':'Velocity, cartesian'+toCoordSys,
			   'FIELDNAM':"Velocity",'AXISLABEL':'V'})
	den = h5file['D']
	data['GAMERA_Density'] = dm.dmarray(den[:],
		attrs={'UNITS':den.attrs['Units'],
		'CATDESC':'Density','FIELDNAM':"Density",'AXISLABEL':'n'})
	pres = h5file['P']
	data['GAMERA_Pressure'] = dm.dmarray(pres[:],
		attrs={'UNITS':pres.attrs['Units'],
		'CATDESC':'Pressure','FIELDNAM':"Pressure",'AXISLABEL':'P'})
	temp = h5file['T']
	data['GAMERA_Temperature'] = dm.dmarray(temp[:],
		attrs={'UNITS':pres.attrs['Units'],
		'CATDESC':'Temperature','FIELDNAM':"Temperature",
		'AXISLABEL':'T'})
	inDom = h5file['inDom']
	data['GAMERA_inDom'] = dm.dmarray(inDom[:],
		attrs={'UNITS':inDom.attrs['Units'],
		'CATDESC':'In GAMERA Domain','FIELDNAM':"InDom",
		'AXISLABEL':'In Domain'})
	return

def matchUnits(data):
	vars = ['Density','Pressure','Temperature','Velocity','MagneticField']
	for var in vars:
		try:
			data[var]
		except:
			print(var,'not in data')
		else:
			if (data[var].attrs['UNITS'] == data['GAMERA_'+var].attrs['UNITS'].decode()):
				print(var,'units match')
			else:
				if 'Density' == var:
					if (data[var].attrs['UNITS'] == 'cm^-3' or data[var].attrs['UNITS'] == '/cc'):
						data[var].attrs['UNITS'] = data['GAMERA_'+var].attrs['UNITS']
						print(var,'units match')
					else:
						print('WARNING ',var,'units do not match')
				if 'Velocity' == var:
					if (data[var].attrs['UNITS'] == 'km/sec'):
						data[var].attrs['UNITS'] = data['GAMERA_'+var].attrs['UNITS']
						print(var,'units match')
					else:
						print('WARNING ',var,'units do not match')
				if 'MagneticField' == var:
					if (data[var].attrs['UNITS'] == '0.1nT'):
						print('Magnetic Field converted from 0.1nT to nT')
						data[var]=data[var]/10.0
						data[var].attrs['UNITS'] = 'nT'
					else:
						print('WARNING ',var,'units do not match')
				if 'Pressure' == var:
					print('WARNING ',var,'units do not match')
				if 'Temperature' == var:
					print('WARNING ',var,'units do not match')

	return

def extractGAMERA(data,scDic,scId,mjd0,sec0,fdir,ftag,cmd,numSegments,keep):

	(scTrackName,xmlFileName) = createInputFiles(data,scDic,scId,
		mjd0,sec0,fdir,ftag,numSegments)

	if 1 == numSegments:
		sctrack = subprocess.run([cmd, xmlFileName], cwd=fdir,
							stdout=subprocess.PIPE, stderr=subprocess.PIPE,
							text=True)
		#print(sctrack)
		h5name = os.path.join(fdir, scId + '.sc.h5')

	else:
		process = []
		for seg in range(1,numSegments+1):
			process.append(subprocess.Popen([cmd, xmlFileName,str(seg)],
							cwd=fdir,
							stdout=subprocess.PIPE, stderr=subprocess.PIPE,
							text=True))
		for proc in process:
			proc.communicate()
		h5name = mergeFiles(scId,fdir,numSegments)


	addGAMERA(data,scDic,h5name)

	if not keep:
		subprocess.run(['rm',h5name])
		subprocess.run(['rm',xmlFileName])
		subprocess.run(['rm',scTrackName])
		if numSegments > 1:
			h5parts = os.path.join(fdir,scId+'.*.sc.h5')
			subprocess.run(['rm',h5parts])
	return

def copy_attributes(in_object, out_object):
	'''Copy attributes between 2 HDF5 objects.'''
	for key, value in list(in_object.attrs.items()):
		out_object.attrs[key] = value


def createMergeFile(fIn,fOut):
	iH5 = h5py.File(fIn,'r')
	oH5 = h5py.File(fOut,'w')
	copy_attributes(iH5,oH5)
	for Q in iH5.keys():
		oH5.create_dataset(Q,data=iH5[Q],maxshape=(None,))
		copy_attributes(iH5[Q],oH5[Q])
	iH5.close()
	return oH5

def addFileToMerge(mergeH5,nextH5):
	nS = nextH5.attrs['nS']
	nE = nextH5.attrs['nE']
	for varname in mergeH5.keys():
		dset = mergeH5[varname]
		dset.resize(dset.shape[0]+nextH5[varname].shape[0],axis=0)
		dset[nS-1:nE]=nextH5[varname][:]
	return

def mergeFiles(scId,fdir,numSegments):
	seg = 1
	inH5Name = os.path.join(fdir,scId+'.%04d'%seg+'.sc.h5')
	mergeH5Name = os.path.join(fdir,scId+'.sc.h5')
	mergeH5 = createMergeFile(inH5Name,mergeH5Name)
	#print(inH5Name,mergeH5Name)
	for seg in range(2,numSegments+1):
		nextH5Name = os.path.join(fdir,scId+'.%04d'%seg+'.sc.h5')
		nextH5 = h5py.File(nextH5Name,'r')
		addFileToMerge(mergeH5,nextH5)

	return mergeH5Name

def genSatCompPbsScript(scId,fdir,cmd,account='P28100045'):
	headerString = """#!/bin/tcsh
#PBS -A %s
#PBS -N %s
#PBS -j oe
#PBS -q casper
#PBS -l walltime=1:00:00
#PBS -l select=1:ncpus=1
"""
	moduleString = """module purge
module load git/2.22.0 intel/18.0.5 hdf5/1.10.5 impi/2018.4.274
module load ncarenv/1.3 ncarcompilers/0.5.0 python/3.7.9 cmake/3.14.4
module load ffmpeg/4.1.3 paraview/5.8.1 mkl/2018.0.5
ncar_pylib /glade/p/hao/msphere/gamshare/casper_satcomp_pylib
module list
"""
	commandString = """cd %s
setenv JNUM ${PBS_ARRAY_INDEX}
date
echo 'Running analysis'
%s %s $JNUM
date
"""
	xmlFileName = os.path.join(fdir,scId+'.xml')
	pbsFileName = os.path.join(fdir,scId+'.pbs')
	pbsFile = open(pbsFileName,'w')
	pbsFile.write(headerString%(account,scId))
	pbsFile.write(moduleString)
	pbsFile.write(commandString%(fdir,cmd,xmlFileName))
	pbsFile.close()

	return pbsFileName

def genSatCompLockScript(scId,fdir,account='P28100045'):
	headerString = """#!/bin/tcsh
#PBS -A %s
#PBS -N %s
#PBS -j oe
#PBS -q casper
#PBS -l walltime=0:15:00
#PBS -l select=1:ncpus=1
"""
	commandString = """cd %s
touch %s
"""
	pbsFileName = os.path.join(fdir,scId+'.done.pbs')
	pbsFile = open(pbsFileName,'w')
	pbsFile.write(headerString%(account,scId))
	pbsFile.write(commandString%(fdir,scId+'.lock'))
	pbsFile.close()

	return pbsFileName

def errorReport(errorName,scId,data):

	keysToCompute = []
	keys = data.keys()

	print('Writing Error to ',errorName)
	f = open(errorName,'w')
	if 'Density' in keys:
		keysToCompute.append('Density')
	if 'Pressue' in keys:
		keysToCompute.append('Pressue')
	if 'Temperature' in keys:
		keysToCompute.append('Temperature')
	if 'MagneticField' in keys:
		keysToCompute.append('MagneticField')
	if 'Velocity' in keys:
		keysToCompute.append('Velocity')

	for key in keysToCompute:
		#print('Plotting',key)
		if 'MagneticField' == key or 'Velocity' == key:
			for vecComp in range(3):
				maskedData = np.ma.masked_where(data['GAMERA_inDom'][:]==0.0,
					data[key][:,vecComp])
				maskedGamera = np.ma.masked_where(data['GAMERA_inDom'][:]==0.0,
					data['GAMERA_'+key][:,vecComp])
				MAE,MSE,RMSE,MAPE,RSE,PE = computeErrors(maskedData,maskedGamera)
				f.write(f'Errors for: {key},{vecComp}\n')
				f.write(f'MAE: {MAE}\n')
				f.write(f'MSE: {MSE}\n')
				f.write(f'RMSE: {RMSE}\n')
				f.write(f'MAPE: {MAPE}\n')
				f.write(f'RSE: {RSE}\n')
				f.write(f'PE: {PE}\n')
		else:
				maskedData = np.ma.masked_where(data['GAMERA_inDom'][:]==0.0,
					data[key][:])
				maskedGamera = np.ma.masked_where(data['GAMERA_inDom'][:]==0.0,
					data['GAMERA_'+key][:])
				MAE,MSE,RMSE,MAPE,RSE,PE = computeErrors(maskedData,maskedGamera)
				f.write(f'Errors for: {key}\n')
				f.write(f'MAE: {MAE}\n')
				f.write(f'MSE: {MSE}\n')
				f.write(f'RMSE: {RMSE}\n')
				f.write(f'MAPE: {MAPE}\n')
				f.write(f'RSE: {RSE}\n')
				f.write(f'PE: {PE}\n')
	f.close()
	return








<|MERGE_RESOLUTION|>--- conflicted
+++ resolved
@@ -115,8 +115,7 @@
 	RMSE = np.sqrt(MSE)
 	MAPE = 1./len(obs) * np.sum(np.abs(obs-pred)/
 		np.where(abs(obs) < TINY,TINY,abs(obs)))
-	RSE = (np.sum((obs-pred)**2)/
-		np.where(np.sum((obs-np.mean(obs))**2)<TINY**2,TINY**2,np.sum((obs-np.mean(obs))**2)))
+	RSE = (np.sum((obs-pred)**2)/np.sum((obs-np.mean(obs))**2))
 	PE = 1-RSE
 	return MAE,MSE,RMSE,MAPE,RSE,PE
 
@@ -146,7 +145,7 @@
 	tInt = data[0]['TimeInterval']
 	return tInt['Start'], tInt['End']
 
-def pullVar(cdaObsId,cdaDataId,t0,t1,deltaT=60,epochStr="Epoch",doVerbose=True):
+def pullVar(cdaObsId,cdaDataId,t0,t1,deltaT=60,epochStr="Epoch",doVerbose=False):
 	"""Pulls info from cdaweb
 		cdaObsId  : [str] Dataset name
 		cdaDataId : [str or list of strs] variables from dataset
@@ -180,19 +179,11 @@
 		if doVerbose: print("numDays: " + str(numDays))
 
 		tstamp_arr = []
-<<<<<<< HEAD
-		if numDays == 1: numDays = 2 # Because of the way python indexs need to have 2 day miniumum
-		for i in range(numDays):
-			tstamp_arr.append((t0dt + datetime.timedelta(days=i)).strftime("%Y-%m-%dT%H:%M:%SZ"))
-		if doVerbose: print(tstamp_arr)
-
-=======
 		tstamp_deltas = []
 		for i in range(numDays):
 			tstamp_arr.append((t0dt + datetime.timedelta(days=i)).strftime("%Y-%m-%dT%H:%M:%SZ"))
 			tstamp_deltas.append((t0dt + datetime.timedelta(days=i+1)).strftime("%Y-%m-%dT%H:%M:%SZ"))
 		if doVerbose: print("Tstamp_arr: " + str(tstamp_arr))
->>>>>>> c812d478
 		#Get first day
 		status, data = cdas.get_data(cdaObsId, [], tstamp_arr[0], tstamp_deltas[0], binData=binData)
 		if doVerbose: print("Pulling " + t0)
@@ -200,17 +191,6 @@
 		if status['http']['status_code'] != 200:
 			# If it still fails, its some other problem and we'll die
 			if doVerbose: print("Still bad pull. Dying.")
-<<<<<<< HEAD
-			status = {'http': {'status_code': 404}}
-			return status,data 
-		if data is None:
-			if doVerbose: print("Cdas responded with 200 but returned no data")
-			status = {'http': {'status_code': 404}}
-			return status,data
-		if numDays > 1 and epochStr not in data:
-			if doVerbose: print(epochStr + " not in dataset, can't build day-by-day")
-			status = {'http': {'status_code': 404}}
-=======
 			return status,data
 		if data is None:
 			if doVerbose: print("Cdas responded with 200 but returned no data")
@@ -218,7 +198,6 @@
 		if epochStr not in data.keys():
 			if doVerbose: print(epochStr + " not in dataset, can't build day-by-day")
 			data = None
->>>>>>> c812d478
 			return status,data
 		
 		#Figure out which axes are the epoch axis in each dataset so we can concatenate along it
