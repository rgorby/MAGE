#Main constants
import numpy as np

<<<<<<< HEAD
EarthM0g = 0.31 #Gauss
kbltz    = 1.38e-16 #Boltzmann constant [erg/K]
mp = 1.67e-24 #Proton mass in grams
Tsolar = 25.38 #Siderial solar rotation period
=======
#------
#Helpful conversions
#------
G2nT  = 1E5              # Gauss->nanoTesla
kev2J = 1.602176634E-16  # keV->J
ev2J  = 1.602176634E-19  # keV->J



#------
#Physical Constants
#------
Mu0     = 4E-7*np.pi             # [Tm/A]
Me_cgs  = 9.1093837015E-28       # [g]  Electron mass
Mp_cgs  = 1.67262192369E-24      # [g]  Proton mass
eCharge = 1.602E-19              # [J]  Charge of electron
dalton  = 1.66053906660*1.0E-27  # [kg] Mass unit



#------
#Planetary Constants
#------
Re_cgs = 6.3781E8       # [cm]  Earth's radius
EarthM0g = 0.2961737    # Gauss, Olsen++ 2000
REarth = Re_cgs*1.0e-2  # m
RionE  = 6.5            # Earth Ionosphere radius in 1000 km
EarthPsi0 = 92.4        # Corotation potential [kV]
#Saturn
SaturnM0g = 0.21        # Gauss
RSaturnXE = 9.5         # Rx = X*Re
#Jupiter
JupiterM0g = 4.8        # Gauss
RJupiterXE = 11.0       # !Rx = X*Re
#Mercury
MercuryM0g = 0.00345    # Gauss
RMercuryXE = 0.31397    # Rx = X*Re
#Neptune
NeptuneM0g = 0.142      # Gauss
RNeptuneXE = 3.860      # Rx = X*Re


#Helio
Rsolar = 6.956E5 # [km] Solar radius
>>>>>>> d8cc0618
<|MERGE_RESOLUTION|>--- conflicted
+++ resolved
@@ -1,12 +1,6 @@
 #Main constants
 import numpy as np
 
-<<<<<<< HEAD
-EarthM0g = 0.31 #Gauss
-kbltz    = 1.38e-16 #Boltzmann constant [erg/K]
-mp = 1.67e-24 #Proton mass in grams
-Tsolar = 25.38 #Siderial solar rotation period
-=======
 #------
 #Helpful conversions
 #------
@@ -49,6 +43,11 @@
 RNeptuneXE = 3.860      # Rx = X*Re
 
 
+
+#------
 #Helio
-Rsolar = 6.956E5 # [km] Solar radius
->>>>>>> d8cc0618
+#------
+Rsolar = 6.956E5  #[km] Solar radius
+kbltz  = 1.38e-16 #Boltzmann constant [erg/K]
+mp     = 1.67e-24 #Proton mass in grams
+Tsolar = 25.38    #Siderial solar rotation period