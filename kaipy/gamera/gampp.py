--- conflicted
+++ resolved
@@ -15,10 +15,6 @@
 #V = gIn.GetVar("D",stepnum)
 #doFast=True skips various data scraping
 idStr = "_0000_0000_0000.gam.h5"
-<<<<<<< HEAD
-Nw=16
-=======
->>>>>>> 3b6a1203
 
 class GameraPipe(object):
 
