# Project Kaiju #

<<<<<<< HEAD
To build:
Create a build folder.
From inside the build folder, call `cmake` on the base `kaiju` directory.
From inside the build folder, call `make` to build the application.

To use Python tools:
Assuming `$KAIJUDIR` is base installation directory, add `$KAIJUDIR/scripts` to `$PATH` and `$KAIJUDIR` to `$PYTHONPATH`.  

For help, see the documentation at
https://kaiju-doc.readthedocs.io/en/latest/
=======
### Introduction ###

`Kaiju` software includes the [Multiscale Atmosphere-Geospace Environment
(MAGE)](https://cgs.jhuapl.edu/Models/) model developed by the
[Center for Geospace Storms (CGS)](https://cgs.jhuapl.edu/) as well as
other scientific software for simulation of heliospheric environments
such as planetary magnetospheres and the solar wind. 

### Current version ###

Currently
supported applications include 
[MAGE](https://cgs.jhuapl.edu/Models/) (version 1.25)
and [GAMERA-helio](https://cgs.jhuapl.edu/Models/gamera.php), i.e., the
geospace and inner heliosphere applications of the `kaiju`
software. `MAGE 1.25` includes [GAMERA](https://cgs.jhuapl.edu/Models/gamera.php) global magnetosphere
model, the `RAIJU` model of the inner magnetosphere, which is a full
rewrite of the [Rice Convection Model (RCM)](https://cgs.jhuapl.edu/Models/rcm.php), the [REMIX](https://cgs.jhuapl.edu/Models/remix.php) ionospheric electrodynamics
module and the
[TIEGCM](https://www.hao.ucar.edu/modeling/tgcm/tie.php) model of the
ionosphere-thermosphere.

### NASA Community Coordinated Modeling Center availability ###

Users are also welcome to run previous versions of `MAGE` via the
NASA's [Community Coordinated Modeling
Center](https://ccmc.gsfc.nasa.gov/). `MAGE` versions
[0.75](https://ccmc.gsfc.nasa.gov/models/MAGE~0.75/) and
[1.0](https://ccmc.gsfc.nasa.gov/models/MAGE~1.00/) are available for
runs on request. `MAGE 0.75` includes `GAMERA`, `REMIX` and `RCM`. `MAGE
1.0` adds two-way coupling with `TIEGCM` to `MAGE 0.75`.

`GAMERA-helio` is also available for runs on request at the [CCMC](https://ccmc.gsfc.nasa.gov/models/GAMERA-Helio~1/).

### Documentation ###

Current documentation for the `kaiju` software is available via [Read The
Docs](https://kaiju-doc.readthedocs.io/en/latest/).

### License ###

`Kaiju` is distributed under the [BSD 3-Clause
license](https://github.com/JHUAPL/kaiju/LICENSE.md).


### Contribution guidelines ###

All contributions should be made by forking this repository and
  submitting a pull request. See documentation for our [rules of the
  road](https://kaiju-doc.readthedocs.io/en/latest/). 


### Who do I talk to? ###

Feel free to send us a message via the feedback form [here](https://cgs.jhuapl.edu/feedback/).
>>>>>>> c5f57c2b
<|MERGE_RESOLUTION|>--- conflicted
+++ resolved
@@ -1,17 +1,5 @@
 # Project Kaiju #
 
-<<<<<<< HEAD
-To build:
-Create a build folder.
-From inside the build folder, call `cmake` on the base `kaiju` directory.
-From inside the build folder, call `make` to build the application.
-
-To use Python tools:
-Assuming `$KAIJUDIR` is base installation directory, add `$KAIJUDIR/scripts` to `$PATH` and `$KAIJUDIR` to `$PYTHONPATH`.  
-
-For help, see the documentation at
-https://kaiju-doc.readthedocs.io/en/latest/
-=======
 ### Introduction ###
 
 `Kaiju` software includes the [Multiscale Atmosphere-Geospace Environment
@@ -66,5 +54,4 @@
 
 ### Who do I talk to? ###
 
-Feel free to send us a message via the feedback form [here](https://cgs.jhuapl.edu/feedback/).
->>>>>>> c5f57c2b
+Feel free to send us a message via the feedback form [here](https://cgs.jhuapl.edu/feedback/).