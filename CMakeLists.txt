--- conflicted
+++ resolved
@@ -1,7 +1,6 @@
 cmake_minimum_required(VERSION 3.9)
 project(Kaiju Fortran)
 
-<<<<<<< HEAD
 # use the new version of CMP0074, this tells cmake to use <PACKAGE>_ROOT environment
 #   variables when looking for packages
 cmake_policy(SET CMP0074 NEW)
@@ -13,8 +12,6 @@
 	enable_testing()
 endif()
 
-=======
->>>>>>> 5e3b379e
 #Set hostname & configuration defaults before going to compilers.cmake
 cmake_host_system_information(RESULT HOST QUERY HOSTNAME)
 
