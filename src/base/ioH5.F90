!Various routines to read/write HDF5 files

module ioH5
    use kdefs
    use ISO_C_BINDING
    use strings
    use hdf5
    use h5lt
    use ioH5Types
    use ioH5Overload
    use files
    use dates
    
    !Useful user routines
    !AddOutVar, AddInVar, WriteVars,ReadVars
    !FindIO: Example, call FindIO(IOVars,"Toy",n), IOVars(n) = Toy data/metadata
    implicit none

    !Overloader to add data (array or scalar/string) to output chain
    interface AddOutVar
        module procedure AddOut_5D,AddOut_4D,AddOut_3D,AddOut_2D,AddOut_1D,AddOut_Int,AddOut_DP,AddOut_SP,AddOut_Str
    end interface

    !Overloader to fill array from already read IO chain
    !TODO: Add more rank/datatype options
    !TODO: Add bounds checking
    interface IOArrayFill
        module procedure IOArray1DFill,IOArray2DFill,IOArray3DFill,IOArray4DFill
    end interface IOArrayFill

contains
!Routine to stamp output file with various information
    subroutine StampIO(fIn)
        character(len=*), intent(in) :: fIn
        character(len=strLen) :: gStr,dtStr,bStr
        type(IOVAR_T), dimension(10) :: IOVars

        !Check if this file has already been stamped (has githash)
        !NOTE: This creates ambiguity when doing restarts using binaries w/ different hashes
        !But what're you gonna do?
        if ( ioExist(fIn,"GITHASH") ) then
            !Already stamped, let's get outta here
            return
        endif

        call GitHash(gStr)
        call GitBranch(bStr)
        call DateTimeStr(dtStr)

        call ClearIO(IOVars)
        call AddOutVar(IOVars,"GITHASH",gStr)
        call AddOutVar(IOVars,"GITBRANCH",bStr)
#ifdef __INTEL_COMPILER_OLD
        call AddOutVar(IOVars,"COMPILER",gStr)
        call AddOutVar(IOVars,"COMPILEROPTS",gStr)
#else
        call AddOutVar(IOVars,"COMPILER",compiler_version())
        call AddOutVar(IOVars,"COMPILEROPTS",compiler_options())
#endif   
        call AddOutVar(IOVars,"DATETIME",dtStr)
        call WriteVars(IOVars,.true.,fIn,doStampCheckO=.false.)

    end subroutine StampIO
!-------------------------------------------   
!Various routines to quickly pull scalars from IOVar_T
    function GetIOInt(IOVars,vID) result(vOut)
        type(IOVAR_T), dimension(:), intent(in) :: IOVars
        character(len=*), intent(in) :: vID
        integer :: nvar
        integer :: vOut
        nvar = FindIO(IOVars,vID,.true.)
        vOut = IOVars(nvar)%data(1)
    end function GetIOInt

    function GetIOReal(IOVars,vID) result(vOut)
        type(IOVAR_T), dimension(:), intent(in) :: IOVars
        character(len=*), intent(in) :: vID
        integer :: nvar

        real(rp) :: vOut
        nvar = FindIO(IOVars,vID,.true.)
        vOut = IOVars(nvar)%data(1)
    end function GetIOReal
!-------------------------------------------   
!Various routines to get information about step structure of H5 file

    function GridSizeH5(fIn) result(Nijk)
        character(len=*), intent(in) :: fIn
        integer, dimension(NDIM) :: Nijk

        integer :: herr, Nr
        integer(HID_T) :: h5fId
        integer(HSIZE_T), allocatable, dimension(:) :: dims
        integer :: typeClass
        integer(SIZE_T) :: typeSize

        Nijk = 0

        call CheckFileOrDie(fIn,"Grid file not found ...")

        if ( ioExist(fIn,"X") ) then
            !Found grid variable, get size from it

            call h5open_f(herr) !Setup Fortran interface
            !Open file
            call h5fopen_f(trim(fIn), H5F_ACC_RDONLY_F, h5fId, herr)

            !Start by getting rank, dimensions and total size
            call h5ltget_dataset_ndims_f(h5fId,"X",Nr,herr)
            if (Nr > NDIM) then
                write(*,*) 'Grid X too big, rank > 3! What kinda nonsense are you trying to pull?'
                stop
            endif
            allocate(dims(Nr))
            call h5ltget_dataset_info_f(h5fId,"X", dims, typeClass, typeSize, herr)
            Nijk(1:Nr) = dims(1:Nr)
            
            !Close up shop
            call h5fclose_f(h5fId,herr) !Close file
            call h5close_f(herr) !Close intereface
        else
            write(*,*) 'Unable to find X in grid file, ', trim(fIn)
            stop
        endif
    end function GridSizeH5

    !Get number of groups of form "Step#XXX" and start/end
    subroutine StepInfo(fStr,s0,sE,Nstp)
        character(len=*), intent(in) :: fStr
        integer, intent(out) :: s0,sE,Nstp
        integer :: herr,i
        logical :: gExist,fExist,isEnd,idFirst
        integer(HID_T) :: h5fId
        character(len=strLen) :: gStr

        call CheckFileOrDie(fStr,"Unable to open file")
        call h5open_f(herr) !Setup Fortran interface
        !Open file
        call h5fopen_f(trim(fStr), H5F_ACC_RDONLY_F, h5fId, herr)

        isEnd = .false.
        idFirst = .false. !Found first step
        i = 0
        do while (.not. isEnd)
            write(gStr,'(A,I0)') "Step#", i
            !write(*,*) 'Checking ', trim(gStr)
            call h5lexists_f(h5fId,gStr,gExist,herr)
            if (.not. gExist) then
                !Step doesn't exist, either haven't found first or passed last
                if (idFirst) then
                    !Already found first, so we passed the last
                    isEnd = .true.
                else
                    !Haven't yet found first, keep going
                    i = i+1
                endif
            else
                !Group exists, check if first
                if (.not. idFirst) then
                    !write(*,*) 'Found first step at ', i
                    s0 = i
                    idFirst = .true.
                endif
                !Increment no matter what
                i = i+1
            endif

            !Give up after a while
            if (i>=MAXSTEP0) then
                write(*,*) "Error, can't read file ",fStr
                write(*,*) "Bailing out"
                stop
            endif
        enddo
        call h5fclose_f(h5fId,herr) !Close file
        call h5close_f(herr) !Close intereface
        sE = i-1
        Nstp = sE-s0+1
        !write(*,*) 'Start/Stop/Num = ', s0,sE,NStp
        
    end subroutine StepInfo

    !Find step times between s0,sE and store in pre-allocated array
    subroutine StepTimes(fStr,s0,sE,Ts)
        character(len=*), intent(in) :: fStr
        integer, intent(in) :: s0,sE
        real(rp), intent(inout) :: Ts(1:sE-s0+1)

        integer :: n, Nstp,herr
        character(len=strLen) :: aStr
        integer(HID_T) :: h5fId
        real(sp) :: t(1)
        Ts = 0.0
        Nstp = sE-s0+1

        call CheckFileOrDie(fStr,"Unable to open file")
        !Do HDF5 prep
        call h5open_f(herr) !Setup Fortran interface
        !Open file
        call h5fopen_f(trim(fStr), H5F_ACC_RDONLY_F, h5fId, herr)

        do n=1,Nstp
            write(aStr,('(A,I0)')) "/Step#",s0+n-1
            call h5ltget_attribute_float_f(h5fId,trim(aStr),"time",t,herr)
            Ts(n) = t(1)
        enddo
        call h5fclose_f(h5fId,herr) !Close file
        call h5close_f(herr) !Close intereface

    end subroutine StepTimes

    !Same as StepTimes but for MJDs
    subroutine StepMJDs(fStr,s0,sE,MJDs)
        character(len=*), intent(in) :: fStr
        integer, intent(in) :: s0,sE
        real(rp), intent(inout) :: MJDs(1:sE-s0+1)
        integer :: n, Nstp,herr
        character(len=strLen) :: gStr
        integer(HID_T) :: h5fId,gId
        logical :: aX
        real(rp) :: M(1)

        MJDs = 0.0
        
        Nstp = sE-s0+1

        call CheckFileOrDie(fStr,"Unable to open file")
        !Do HDF5 prep
        call h5open_f(herr) !Setup Fortran interface
        !Open file
        call h5fopen_f(trim(fStr), H5F_ACC_RDONLY_F, h5fId, herr)

        do n=1,Nstp
            write(gStr,('(A,I0)')) "/Step#",s0+n-1
            call h5gopen_f(h5fId,trim(gStr),gId,herr)
            call h5aexists_f(gId,"MJD",aX,herr)
            if (aX) then
                call h5ltget_attribute_double_f(h5fId,trim(gStr),"MJD",M,herr)
            else
                M = -TINY
            endif
            
            MJDs(n) = M(1)
        enddo

        call h5gclose_f(gId,herr)
        call h5fclose_f(h5fId,herr) !Close file
        call h5close_f(herr) !Close intereface

    end subroutine StepMJDs

    !Count number of groups of form "Step#XXX"
    function NumSteps(fStr) result(Nstp)
        character(len=*), intent(in) :: fStr
        integer :: Nstp
        integer :: s0,sE

        call CheckFileOrDie(fStr,"Unable to open file")
        call StepInfo(fStr,s0,sE,Nstp)
    end function NumSteps
    
    !Checks if object exists in file fStr
    !fStr:/vStr (if no gStrO), otherwise
    !fStr:/gStrO/vStr
    function ioExist(fStr,vStr,gStrO)
        character(len=*), intent(in) :: fStr,vStr
        character(len=*), intent(in), optional :: gStrO
        logical :: ioExist

        logical :: fExist, gExist, dsExist,atExist
        integer(HID_T) :: h5fId, gId
        integer :: herr

        !Start w/ file
        inquire(file=fStr,exist=fExist)
        if (.not. fExist) then
            ioExist = .false.
            return
        endif

        call h5open_f(herr) !Setup Fortran interface
        !Open file
        call h5fopen_f(trim(fStr), H5F_ACC_RDONLY_F, h5fId, herr)

        !Set outId to be either gId/fId depending on group/root reading
        if (present(gStrO)) then
            !Check if group exists
            call h5lexists_f(h5fId,trim(gStrO),gExist,herr)
            if (.not. gExist) then
                ioExist = .false.
                call h5fclose_f(h5fId,herr)
                call h5close_f(herr) !Close intereface
                return
            endif
            !Open group
            call h5gopen_f(h5fId,trim(gStrO),gId,herr)
            !Check both dataset/attribute
            call h5lexists_f(gId,trim(vStr),dsExist,herr)
            call h5aexists_f(gId,trim(vStr),atExist,herr)
            !Close up group
            call h5gclose_f(gId,herr)
        else
            !Read from root
            call h5lexists_f(h5fId,trim(vStr),dsExist,herr)
            call h5aexists_f(h5fId,trim(vStr),atExist,herr)
        endif !gStrO
        
        !Close rest
        call h5fclose_f(h5fId,herr)
        call h5close_f(herr) !Close intereface
        ioExist = dsExist .or. atExist
    end function ioExist
       
    !Read into array of IOVar from file fOut/optional group ID gStr
    subroutine ReadVars(IOVars,doIOp,baseStr,gStrO)
        type(IOVAR_T), dimension(:), intent(inout) :: IOVars
        logical, intent(in) :: doIOp
        character(len=*), intent(in) :: baseStr
        character(len=*), intent(in), optional :: gStrO
        character(len=strLen) :: outStr
        
        integer :: n, Nv
        ! integer(HID_T) :: Nr
        logical :: fExist,gExist,dsExist,aExist
        integer :: herr, dsTest
        integer(HID_T) :: h5fId, gId, inId
        character(len=strLen) :: h5File

        !Set filename to baseStr
        !FIXME: Correct to add .h5 to baseStr
        h5File = baseStr
        inquire(file=h5File,exist=fExist)
        if (.not. fExist) then
            write(*,*) 'Unable to open file: ', trim(h5File)
            stop
        endif

        call h5open_f(herr) !Setup Fortran interface
        !Open file
        call h5fopen_f(trim(h5File), H5F_ACC_RDONLY_F, h5fId, herr)

        !Set outId to be either gId/fId depending on group/root reading
        if (present(gStrO)) then
            !Check if group exists
            call h5lexists_f(h5fId,trim(gStrO),gExist,herr)
            if (.not. gExist) then
                write(*,*) 'Unable to find file/group = ', trim(h5File),'/',trim(gStrO)
                stop
            endif
            !Open group
            call h5gopen_f(h5fId,trim(gStrO),gId,herr)
            inId = gId
            
        else
            !Read from root
            inId = h5fId
        endif !gStrO

        Nv = size(IOVars)
        !-----------------------
        !Do input loop
        do n=1,Nv
            if (IOVars(n)%toRead) then !Read this variable
                
                !Check if this variable is a dataset or attribute
                call h5aexists_f(inId,trim(IOVars(n)%idStr),aExist,herr)

                dsTest = h5ltfind_dataset_f(inId,trim(IOVars(n)%idStr))
                if (dsTest == 1) then
                    dsExist = .true.
                else
                    dsExist = .false.
                endif

                if (aExist) then
                    !Attribute
                    if(IOVars(n)%useHyperslab) then
                        write(*,*) 'Unable to read attribute "',trim(IOVars(n)%idStr),'" as a hyperslab'
                        stop
                    else
                        call ReadHDFAtt(IOVars(n),inId)
                    endif
                endif

                if (dsExist) then
                    !Dataset
                    if(IOVars(n)%useHyperslab) then
                        call ReadHDFVarHyper(IOVars(n),inId)
                    else
                        call ReadHDFVar(IOVars(n),inId)
                    endif
                endif
  
            endif
        enddo        

        !-----------------------
        !Now done, close up shop
        if (present(gStrO)) then
            call h5gclose_f(gId,herr) !Close group
        endif
        call h5fclose_f(h5fId,herr) !Close file
        call h5close_f(herr) !Close intereface

    end subroutine ReadVars

    !Write array of IOVar to file fOut (from baseStr), under (optional) group gStrO
    !If gStrO unspecified, written to root of HDF5
    !doIOp is whether to use IOP (ie output slice) or rp (ie restart)
    subroutine WriteVars(IOVars,doIOp,baseStr,gStrO,gStrOO,doStampCheckO)
        type(IOVAR_T), dimension(:), intent(inout) :: IOVars
        logical, intent(in) :: doIOp
        character(len=*), intent(in) :: baseStr
        character(len=*), intent(in), optional :: gStrO,gStrOO
        logical         , intent(in), optional :: doStampCheckO

        logical :: fExist,gExist,doStampCheck
        integer :: herr
        integer(HID_T) :: h5fId, gId, ggId,outId
        character(len=strLen) :: h5File

        !Set filename to baseStr
        !FIXME: Correct to add .h5 to baseStr
        h5File = baseStr

        if (present(doStampCheckO)) then
            doStampCheck = doStampCheckO
        else
            doStampCheck = .true.
        endif

        !If we're writing to root of this file, then stamp (will ignore if already stamped)
        if (.not. present(gStrO) .and. doStampCheck) then
            call StampIO(h5File)
        endif      

        call h5open_f(herr) !Setup Fortran interface

        !Start by opening file, create if necessary
        inquire(file=h5File,exist=fExist)
        if (fExist) then
            !Open file
            call h5fopen_f(trim(h5File), H5F_ACC_RDWR_F, h5fId, herr)
        else
            !Create file
            call h5fcreate_f(trim(h5File),H5F_ACC_TRUNC_F, h5fId, herr)            
        endif

        !Figure out output location (outId) and create groups as necessary
        if (present(gStrO)) then
            !Write to group
            !Check if group already exists
            call h5lexists_f(h5fId,trim(gStrO),gExist,herr)
            if (gExist .and. .not. present(gStrOO)) then
                !Group exists (and not writing to subgroup)
                !Can either skip it, or kill and replace
                if (doSkipG) then
                    !Group exists, close up and skip it
                    write(*,*) 'Skipping due to pre-existing group ', trim(gStrO)
                    
                    !Close up
                    call h5fclose_f(h5fId, herr)
                    call h5close_f(herr)
                    return
                else
                    !Kill group
                    write(*,*) 'Overwriting group ', trim(h5File), '/', trim(gStrO)
                    call h5ldelete_f(h5fId,trim(gStrO),herr)
                    !Reset gExist and let next block of code recreate it
                    gExist = .false.
                endif
            endif
            if (.not. gExist) then
                !Create group
                call h5gcreate_f(h5fId,trim(gStrO),gId,herr)
            else
                !Open group
                call h5gopen_f(h5fId,trim(gStrO),gId,herr)
            endif

            if (present(gStrOO)) then
                !Create subgroup
                call h5gcreate_f(gId,trim(gStrOO),ggId,herr)
                outId = ggId
            else
                outId = gId 
            endif
        else
            !Write to root
            outId = h5fId
            
        endif !gStrO

        !Do writing
        call WriteVars2ID(IOVars,outId,doIOp)

        !Now done, close up shop
        if (present(gStrOO)) call h5gclose_f(ggId,herr)
        if (present(gStrO )) call h5gclose_f( gId,herr)

        call h5fclose_f(h5fId,herr) !Close file
        call h5close_f(herr) !Close intereface

    end subroutine WriteVars

    subroutine WriteVars2ID(IOVars,outId,doIOp)
        type(IOVAR_T), dimension(:), intent(inout) :: IOVars
        logical, intent(in) :: doIOp
        integer(HID_T), intent(in) :: outId

        integer :: n, Nv
        integer(HID_T) :: Nr

        Nv = size(IOVars)

        do n=1,Nv
            if (IOVars(n)%toWrite) then
                !Variable is ready, write it

                !Treat as scalar attribute if Nr = 0
                Nr = IOVars(n)%Nr

                if (Nr == 0) then
                !Scalar attribute
                    if(IOVars(n)%useHyperslab) then
                        write(*,*) 'Unable to write attribute "',trim(IOVars(n)%idStr),'" as a hyperslab'
                        stop
                    else
                        call WriteHDFAtt(IOVars(n),outId)
                    endif
                else
                !N-rank array
                    !Create data space, use rank/dim info from IOVar
                    if(IOVars(n)%useHyperslab) then
                        write(*,*) 'Writing dataset "',trim(IOVars(n)%idStr),'" as a hyperslab not yet supported'
                        stop
                    else
                        call WriteHDFVar(IOVars(n),outId,doIOP)
                    endif
                endif !Nr=0
            endif !isSet
        enddo

    end subroutine WriteVars2ID
!-------------------------------------------
!Routines to read/write individual variables or attributes
    !FIXME: Assuming double precision for input binary data
    subroutine ReadHDFVar(IOVar,gId)
        type(IOVAR_T), intent(inout) :: IOVar
        integer(HID_T), intent(in) :: gId

        integer(HSIZE_T), allocatable, dimension(:) :: dims
        integer :: Nr,herr, N
        integer :: typeClass
        integer(SIZE_T) :: typeSize
        character(len=strLen) :: inStr
        logical :: aExists

        !Start by getting rank, dimensions and total size
        call h5ltget_dataset_ndims_f(gId,trim(IOVar%idStr),Nr,herr)
        allocate(dims(Nr))
        call h5ltget_dataset_info_f(gId,trim(IOVar%idStr), dims, typeClass, typeSize, herr)
        N = product(dims)

        !Set relevant values in input chain and allocate memory
        IOVar%Nr = Nr
        IOVar%N  = N
        IOVar%dims(1:Nr) = dims

        if (allocated(IOVar%data)) then
            deallocate(IOVar%data)
        endif
        allocate(IOVar%data(N))

        !Read based on data type
        select case(IOVar%vType)
        case(IONULL,IOREAL)
            call h5ltread_dataset_f(gId,trim(IOVar%idStr),H5T_NATIVE_DOUBLE,IOVar%data,dims,herr)
        case default
            write(*,*) 'Unknown HDF data type, bailing ...'
            stop
        end select

    !Check for attribute strings
        !Unit
        call h5aexists_by_name_f(gID,trim(IOVar%idStr),"Units",aExists,herr)
        if (aExists) then
            call h5ltget_attribute_string_f(gID,trim(IOVar%idStr),"Units",inStr,herr)
        else
            inStr = "NULL"
        endif
        IOVar%unitStr = inStr

        !Description
        call h5aexists_by_name_f(gID,trim(IOVar%idStr),"Description",aExists,herr)
        if (aExists) then
            call h5ltget_attribute_string_f(gID,trim(IOVar%idStr),"Description",inStr,herr)
        else
            inStr = "NULL"
        endif
        IOVar%descStr = inStr

        IOVar%isDone = .true.
    end subroutine ReadHDFVar

    ! Read a dataset specified as a hyperslab. This assumes a stride of 1 in all dimensions
    subroutine ReadHDFVarHyper(IOVar,gId)
        type(IOVAR_T), intent(inout) :: IOVar
        integer(HID_T), intent(in) :: gId

        integer(HSIZE_T), allocatable, dimension(:) :: dims
        integer(HSIZE_T) :: N
        integer :: Nr,herr
        integer :: typeClass
        integer(SIZE_T) :: typeSize
        integer(HID_T) :: dsetId,dataspace,memspace

        !Start by getting rank and dimensions
        call h5ltget_dataset_ndims_f(gId,trim(IOVar%idStr),Nr,herr)
        allocate(dims(Nr))
        call h5ltget_dataset_info_f(gId,trim(IOVar%idStr), dims, typeClass, typeSize, herr)

        !Ensure the requested hyperslab is valid within the variable's dimensions

        if (allocated(IOVar%data)) then
            deallocate(IOVar%data)
        endif
        allocate(IOVar%data(IOVar%N))
        N = IOVar%N !Convert to HSIZE_T

        !Read based on data type
        select case(IOVar%vType)
        case(IONULL,IOREAL)
            call h5dopen_f(gId,trim(IOVar%idStr),dsetId,herr)
            call h5dget_space_f(dsetId,dataspace,herr)
            call h5sselect_hyperslab_f(dataspace,H5S_SELECT_SET_F,IOVar%offsets,IOVar%dims,herr)
            call h5screate_simple_f(1,(/N/),memspace,herr)
            call h5sselect_hyperslab_f(memspace,H5S_SELECT_SET_F,(/integer(HSIZE_T)::0/),(/N/),herr)
            call h5dread_f(dsetId,H5T_NATIVE_DOUBLE,IOVar%data,(/N/),herr,memspace,dataspace)
            call h5sclose_f(dataspace,herr)
            call h5sclose_f(memspace,herr)
            call h5dclose_f(dsetId,herr)
        case default
            write(*,*) 'Unknown HDF data type, bailing ...'
            stop
        end select
        IOVar%isDone = .true.
    end subroutine ReadHDFVarHyper

    !FIXME: Add scaling to attributes
    subroutine ReadHDFAtt(IOVar,gId)
        type(IOVAR_T), intent(inout) :: IOVar
        integer(HID_T), intent(in) :: gId

        integer :: herr
        real(rp) :: X

        !Make space
        if (allocated(IOVar%data)) then
            deallocate(IOVar%data)
        endif
        allocate(IOVar%data(1))

        !Write based on data type
        select case(IOVar%vType)
        case(IONULL,IOREAL)
            IOVar%data(1) = readRealHDF(gId,trim(IOVar%idStr))
        case(IOINT)
            IOVar%data(1) = 1.0*readIntHDF(gId,trim(IOVar%idStr))
        case(IOSTR)
            write(*,*) 'Read HDF string not implemented'
            stop
        case default
            write(*,*) 'Unknown HDF data type, bailing ...'
            stop
        end select
        !write(*,*) 'Read attribute ', IOVar%data(1)
        IOVar%isDone = .true.
    end subroutine ReadHDFAtt

<<<<<<< HEAD
    !> Helper function to get integer step from
    !> string name of Step#XXX format
    function GetStepInt(stepStr) result(nStep)
        character(len=*), intent(in) :: stepStr
        integer :: nStep, status
        read(stepStr(6:),*,iostat=status) nStep
        if(status /= 0) then
            write(*,"(A,I,A,A)"), "Conversion of step ", stepStr, " failed.", & 
            " Update to timeAttributeCache dataset size failed."
            stop
        endif
    end function 

    !> Check for resizing of the timeAttributeCache 
    !> datasets' size
    !> 
    subroutine CheckAttCacheSize(stepStr, cacheId, cacheExist, cacheCreated)
        character(len=*), intent(in) :: stepStr
        integer(HID_T), intent(in) :: cacheId
        logical, intent(in) :: cacheExist
        logical, intent(in) :: cacheCreated
        integer :: nStep
        type(IOVAR_T) :: stepVar

        nStep = GetStepInt(stepStr)

        if(isFirstStep .and. nStep > 0) then !  this handles restarts, both in a new directory and in place
            stepVar%idStr = "step"
            stepVar%vType = IOINT
            call ReadHDFVar(stepVar, cacheId)
            if(allocated(stepVar%data_int)) then ! step dataset was found in existing timeAttributeCache group, otherwise continue
                stepOffset = stepVar%data_int(1) ! Set offset to first step
                !write(*,"(A,1x,I,A,I)"), "Step offset is:", stepOffset, ' with step array size ', stepVar%N
            endif
            isFirstStep = .false.
        endif

        if(cacheExist .and. .not. cacheCreated) then !Restart of exisitng run in same directory
            ! ensure that the cache array begins at current step - first step, by subtracting the offset of the first step
            cacheSize = (nStep - stepOffset) + 1 
            !write(*,"(A,1x,I,1x,A,1x,I)") "timeAttributeCache exists, and not just created, set cacheSize to", cacheSize, "with stepOffset", stepOffset
        else ! New run, or restart in a new directory
            !write(*,"(A,1x,I)") "timeAttributeCache exists, and just created, set cachesize to ", cacheSize + 1
            cacheSize = cacheSize + 1 ! Increase the cacheSize by one for next time step
            stepOffset = nStep
        endif
        
    end subroutine

    !> Writes an Attribute that is a float or integer to
    !> timeAttributeCache group for each attribute written
    !> to a Step# group
    subroutine WriteCacheAtt(IOVar,gId)
        !> IOVar to write
        type(IOVAR_T), intent(inout) :: IOVar
        !> Group ID of attribute cache
        integer(HID_T), intent(in) :: gId

        integer(HID_T) :: sId, dId, pId, memId
        integer :: herr
        integer :: Nr = 1, memRank = 1
        logical :: dSetExists = .False.
        real(rp) :: X
        integer(HSIZE_T) :: dSize = 1, rank = 1
        integer(HSIZE_T), dimension(1) :: cdims(1), maxdims(1), dataDim(1), memDim(1)
        integer(HSIZE_T), dimension(1,1) :: coord
        dataDim = (/1/)
        memDim = (/1/)
        maxdims(1) = H5S_UNLIMITED_F

        call h5ltpath_valid_f(gId, trim(IOVar%idStr), .True., dSetExists, herr)
        ! Create dataspace and dataset initially in group
        if (.not. dSetExists) then
            !write(*,"(A,1x,A)") "Create var ", trim(IOVar%idStr)
            cdims(1) = 1
            call h5screate_simple_f(Nr, cdims, sId, herr, maxdims=maxdims)
            call h5pcreate_f(H5P_DATASET_CREATE_F, pId, herr)
            cdims(1) = CACHE_CHUNK_SIZE
            call h5pset_chunk_f(pId, Nr, cdims, herr)
            select case(IOVar%vType)
                case(IONULL,IOREAL)
                    call h5dcreate_f(gId, trim(IOVar%idStr), H5T_NATIVE_DOUBLE, sId, &
                                    dId, herr, dcpl_id=pId)
                case(IOINT)
                    call h5dcreate_f(gId, trim(IOVar%idStr), H5T_NATIVE_INTEGER, sId, &
                                    dId, herr, dcpl_id=pId)
            end select

            coord(1,1) = 1
            call h5sselect_elements_f(sId, H5S_SELECT_SET_F, Nr, 1, coord, herr)
            call h5pclose_f(pId,herr)
        else
            !write(*,"(A,1x,A)") "Found var ", trim(IOVar%idStr)
            ! Open dataset on subsequent time steps
            call h5dopen_f(gId, trim(IOVar%idStr), dId, herr)
            ! Get the proper dataspae to select the element position 
            ! of the next attribute element to add and write to the dataset
            call h5dget_space_f(dId, sId, herr)
            ! Resize dataset
            dSize = cacheSize
            call h5dset_extent_f(dId, (/dSize/), herr)
            ! Create memory space for (extended) dataset addition
            cdims(1) = 1
            call h5screate_simple_f(Nr, cdims, memId, herr)
            ! Select the single element at coord = offset in the file space
            coord(1,1) = cacheSize
            call h5sselect_elements_f(sId, H5S_SELECT_SET_F, Nr, 1, coord, herr)
        end if

        select case(IOVar%vType)
            case(IONULL,IOREAL)
                X = IOVar%data(1)
                if (dSetExists) then
                    call h5dwrite_f(dId, H5T_NATIVE_DOUBLE, X, dataDim, herr, &
                                    mem_space_id=memId, file_space_id=sId)
                    call h5sclose_f(memId,herr)
                else
                    call h5dwrite_f(dId, H5T_NATIVE_DOUBLE, X, dataDim, herr)
                end if
            case(IOINT)
                X = IOVar%data(1)
                if (dSetExists) then
                    call h5dwrite_f(dId, H5T_NATIVE_INTEGER, int(X), dataDim, herr, &
                                    mem_space_id=memId, file_space_id=sId)
                    call h5sclose_f(memId,herr)
                else
                    call h5dwrite_f(dId, H5T_NATIVE_INTEGER, int(X), dataDim, herr)
                end if
        end select
        
        ! Cleanup 
        call h5dclose_f(dId,herr)
        call h5sclose_f(sId,herr)
    end subroutine WriteCacheAtt

=======
>>>>>>> 79b183a9
    !FIXME: Add scaling to attributes
    subroutine WriteHDFAtt(IOVar,gId)
        type(IOVAR_T), intent(inout) :: IOVar
        integer(HID_T), intent(in) :: gId

        integer :: herr
        real(rp) :: X

        !Write based on data type
        select case(IOVar%vType)
        case(IONULL,IOREAL)
            X = IOVar%data(1)
            call writeReal2HDF(gId,trim(IOVar%idStr),X)
        case(IOINT)
            X = IOVar%data(1)
            call writeInt2HDF(gId,trim(IOVar%idStr),int(X))
        case(IOSTR)
            call writeString2HDF(gId,trim(IOVar%idStr),trim(IOVar%dStr))
            !call h5ltmake_dataset_string_f(gID,trim(IOVar%idStr),trim(IOVar%dStr),herr)
        case default
            write(*,*) 'Unknown HDF data type, bailing ...'
            stop
        end select
        IOVar%isDone = .true.
    end subroutine WriteHDFAtt

    !FIXME: Assuming IOP is single and double otherwise
    !FIXME: Add variable attributes (units, scaling, etc)
    subroutine WriteHDFVar(IOVar,gId,doIOPO)
        type(IOVAR_T), intent(inout) :: IOVar
        integer(HID_T), intent(in) :: gId
        logical, intent(in), optional :: doIOPO

        logical :: doIOP !Do IO precision for reals
        integer :: Nr
        integer :: herr
        integer(HSIZE_T) :: h5dims(MAXIODIM)
        real(rp) :: vScl

        Nr = IOVar%Nr
        h5dims(1:Nr) = IOVar%dims(1:Nr)
        vScl = IOVar%scale

        if (present(doIOPO)) then
            doIOP = doIOPO
        else
            doIOP = .true.
        endif

        !Write based on data type
        select case(IOVar%vType)
        case(IONULL,IOREAL)
            !Assume real by default
            if (doIOP) then
                call h5ltmake_dataset_float_f (gId,trim(IOVar%idStr),Nr,h5dims(1:Nr),real(vScl*IOVar%data,sp),herr)
            else
                call h5ltmake_dataset_double_f(gId,trim(IOVar%idStr),Nr,h5dims(1:Nr),real(vScl*IOVar%data,dp),herr)
            endif
        case(IOINT)
            call h5ltmake_dataset_int_f(gId,trim(IOVar%idStr),Nr,h5dims(1:Nr),int(vScl*IOVar%data),herr)
        case default
            write(*,*) 'Unknown HDF data type, bailing ...'
            stop
        end select

        !Set attached values
        call h5ltset_attribute_string_f(gId,trim(IOVar%idStr),"Units"      ,trim(IOVar%unitStr),herr)
        call h5ltset_attribute_string_f(gId,trim(IOVar%idStr),"Description",trim(IOVar%descStr),herr)

        IOVar%isDone = .true.
    end subroutine WriteHDFVar

!-------------------------------------------
!These routines add data for input to IO chain
    subroutine AddInVar(IOVars,idStr,vTypeO,vSclO)
        type(IOVAR_T), dimension(:), intent(inout) :: IOVars
        character(len=*), intent(in) :: idStr
        integer, intent(in), optional :: vTypeO
        real(rp), intent(in), optional :: vSclO
        integer :: n

        !Find first unused
        n = NextIO(IOVars)

        IOVars(n)%toRead = .true.
        IOVars(n)%idStr = trim(idStr)

        if (present(vTypeO)) then
            IOVars(n)%vType = vTypeO
        else
            IOVars(n)%vType = IONULL
        endif
        if (present(vSclO)) then
            IOVars(n)%scale = vSclO
        else
            IOVars(n)%scale = 1.0
        endif

    end subroutine AddInVar

    ! Alternate subroutine to read in a hyperslab from a dataset
    subroutine AddInVarHyper(IOVars,idStr,offsets,counts,vTypeO,vSclO)
        type(IOVAR_T), dimension(:), intent(inout) :: IOVars
        integer, dimension(:), intent(in) :: offsets
        integer, dimension(:), intent(in) :: counts
        character(len=*), intent(in) :: idStr
        integer, intent(in), optional :: vTypeO
        real(rp), intent(in), optional :: vSclO
        integer :: n,nr

        nr = SIZE(offsets)

        !Find first unused
        n = NextIO(IOVars)

        IOVars(n)%toRead = .true.
        IOVars(n)%idStr = trim(idStr)

        if (present(vTypeO)) then
            IOVars(n)%vType = vTypeO
        else
            IOVars(n)%vType = IONULL
        endif
        if (present(vSclO)) then
            IOVars(n)%scale = vSclO
        else
            IOVars(n)%scale = 1.0
        endif

        IOVars(n)%Nr = nr
        IOVars(n)%offsets(1:nr) = offsets
        IOVars(n)%dims(1:nr) = counts
        IOVars%N = product(counts)
        IOVars%useHyperslab = .true.

    end subroutine AddInVarHyper

!Clears info/memory from an IO chain
    subroutine ClearIO(IOVars)
        type(IOVAR_T), dimension(:), intent(inout) :: IOVars

        integer :: i,Nv

        Nv = size(IOVars)
        IOVars(:)%idStr   = "NONE"
        IOVars(:)%unitStr = "CODE"
        IOVars(:)%descStr = "DESCRIPTION"
        IOVars(:)%dStr    = "UNSET"
        IOVars(:)%Nr      = 0
        IOVars(:)%N       = 0
        IOVars(:)%vType   = IONULL
        IOVars(:)%scale   = 1.0
        IOVars(:)%renorm  = 0.0
        IOVars(:)%toWrite = .false.
        IOVars(:)%toRead  = .false.
        IOVars(:)%isDone  = .false.
        IOVars(:)%useHyperslab = .false.
        
        do i=1,Nv
            IOVars(i)%dims(:)    = 0
            IOVars(i)%offsets(:) = 0

            if (allocated(IOVars(i)%data)) then
                deallocate(IOVars(i)%data)
            endif
        enddo
    end subroutine ClearIO


!-----------------------------
!HDF 5 helper routines
    !Converts Fortran real kind to HDF5 precision
    function H5Precision(h5p) result(h5gReal)
        integer, intent(in) :: h5p
        integer(HID_T):: h5gReal
        
        !Set precision
        if (h5p == dp) then
            h5gReal = H5T_NATIVE_DOUBLE
        else
            h5gReal = H5T_NATIVE_REAL
        endif

    end function H5Precision

!-----------------------------
!Write attributes
 
    !Write integer scalar to attribute
    subroutine writeInt2HDF(gId,vId,datIn)
        integer(HID_T), intent(in) :: gId
        character(len=*),intent(in) :: vId
        integer, intent(in) :: datIn
        
        integer(HID_T) :: dspcId, atId
        integer(HSIZE_T), dimension(1) :: dims
        integer :: herror

        dims(1) = 0
        !Create data space
        call h5screate_f(H5S_SCALAR_F, dspcId, herror)
    
        !Create attribute and write data
        !Weird optional argument issue here
        call h5acreate_f(loc_id=gId, name=vId, type_id=H5T_NATIVE_INTEGER, space_id=dspcId, attr_id=atId,hdferr=herror )
        call h5awrite_f(atId, H5T_NATIVE_INTEGER, datIn, dims, herror)
    
        !Close up shop
        call h5aclose_f(atId, herror)
        call h5sclose_f(dspcId,herror)

    end subroutine writeInt2HDF

    !Writes a single scalar as attribute to a group/root
    !Always uses RP precision
    subroutine writeReal2HDF(gId,vId,datIn)

        integer(HID_T), intent(in) :: gId
        character(len=*),intent(in) :: vId
        real(rp), intent(in) :: datIn
    
        integer(HID_T) :: dspcId, atId
        integer(HID_T):: h5gReal
        integer(HSIZE_T), dimension(1) :: dims
        integer :: herror

        h5gReal = H5Precision(rp)
        dims(1) = 0
    
        !Create data space
        call h5screate_f(H5S_SCALAR_F, dspcId, herror)
    
        !Create attribute and write data
        !Weird optional argument issue here
        call h5acreate_f(loc_id=gId, name=vId, type_id=h5gReal, space_id=dspcId, attr_id=atId,hdferr=herror )
        call h5awrite_f(atId, h5gReal, datIn, dims, herror)
    
        !Close up shop
        call h5aclose_f(atId, herror)
        call h5sclose_f(dspcId,herror)

    end subroutine writeReal2HDF

    subroutine writeString2HDF(gId,vId,data)
        integer(HID_T), intent(in) :: gId
        character(len=*),intent(in) :: vId
        character(len=*), intent(in) :: data        
        integer(HID_T) :: dspcId, atId, strId
        integer(HSIZE_T), dimension(1) :: dims
        integer :: herror

        dims(1) = len(trim(data))

        !Create data space/string type
        call h5screate_f(H5S_SCALAR_F, dspcId, herror)
        call h5tcopy_f(H5T_FORTRAN_S1,strId,herror)
        call h5tset_size_f(strId,dims(1),herror)
    
        !Create attribute and write data
        call h5acreate_f(loc_id=gId, name=vId, type_id=strId, space_id=dspcId, attr_id=atId,hdferr=herror )
    
        call h5awrite_f(atId, strId, trim(data), dims, herror)
    
        !Close up shop
        call h5aclose_f(atId, herror)
        call h5sclose_f(dspcId,herror)

    end subroutine writeString2HDF

!-----------------------------
!Read attributes

    !Read integer from HDF5 attribute
    function readIntHDF(gId,vId,vDefOpt) result(vOut)
        integer(HID_T), intent(in) :: gId
        character(len=*),intent(in) :: vId
        integer, intent(in), optional :: vDefOpt

        integer :: vOut
        integer :: vDef
        integer(HSIZE_T), dimension(1) :: dims
        integer(HID_T) :: attrId
        integer :: herror

        if (present(vDefOpt)) then
            vDef = vDefOpt
        else
            vDef = 0
        endif

        dims(1) = 1
        call h5aopen_f(gId,vId,attrId,herror)
        if (herror /= 0) then
            vOut = vDef
        else
            call h5aread_f(attrId,H5T_NATIVE_INTEGER,vOut,dims,herror)
        endif
        call h5aclose_f(attrId,herror)
    end function readIntHDF
    
    !Read real (rp) from HDF5 attribute
    function readRealHDF(gId,vId,vDefOpt) result(vOut)
        integer(HID_T), intent(in) :: gId
        character(len=*),intent(in) :: vId
        real(rp), intent(in), optional :: vDefOpt

        real(rp) :: vOut,vDef
        integer(HSIZE_T), dimension(1) :: dims
        integer(HID_T) :: attrId, h5gReal
        integer :: herror

        if (present(vDefOpt)) then
            vDef = vDefOpt
        else
            vDef = 0
        endif

        dims(1) = 1
        h5gReal = H5Precision(rp)

        call h5aopen_f(gId,vId,attrId,herror)
        if (herror /= 0) then
            vOut = vDef
        else
            call h5aread_f(attrId,h5gReal,vOut,dims,herror)
        endif
        call h5aclose_f(attrId,herror)
    end function readRealHDF

end module ioH5<|MERGE_RESOLUTION|>--- conflicted
+++ resolved
@@ -678,7 +678,6 @@
         IOVar%isDone = .true.
     end subroutine ReadHDFAtt
 
-<<<<<<< HEAD
     !> Helper function to get integer step from
     !> string name of Step#XXX format
     function GetStepInt(stepStr) result(nStep)
@@ -814,8 +813,6 @@
         call h5sclose_f(sId,herr)
     end subroutine WriteCacheAtt
 
-=======
->>>>>>> 79b183a9
     !FIXME: Add scaling to attributes
     subroutine WriteHDFAtt(IOVar,gId)
         type(IOVAR_T), intent(inout) :: IOVar
