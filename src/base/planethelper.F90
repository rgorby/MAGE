--- conflicted
+++ resolved
@@ -43,11 +43,7 @@
             call xmlInp%Set_val(planet%magMoment, "/Kaiju/Gamera/prob/M0", EarthM0g)
             call xmlInp%Set_val(period, "/Kaiju/Gamera/prob/period", 86400.0)
             planet%psiCorot = CorotPotential(planet%rp_m, period, planet%magMoment)
-<<<<<<< HEAD
-            write(*,*)" Calculated corotation potential [kV]: ", planet%psiCorot
-=======
             if (doLoud) write(*,*)" Calculated corotation potential [kV]: ", planet%psiCorot
->>>>>>> 53b3ef26
             planet%doGrav = .true.
         case("Saturn","saturn","SATURN")
             planet%rp_m = RSaturnXE*REarth
