!> Reads REMIX data from output files, performs interpolation in time, etc.
module remixReader

    use kdefs
    use ioH5
    use XML_Input
    use iotable
    use shellGrid
    use shellUtils

    use hdf5

    implicit none

    integer :: MAXIOVARS = 20

!------
! Types
!------
    type rmHemi_T
        integer :: nStp
        real(rp) :: time
        type(ShellGrid_T) :: shGr
            !! Copy of ShellGrid as defined in rmState_T
        type(ShellGridVar_T) :: Fac,SigP,SigH,Pot
            !! Vars defined relative to ShellGrid
    end type rmHemi_T


    type rmState_T
        ! Model stuff
        character(len=strLen) :: rmF
            !! Remix filename we are reading form
        logical :: doPed, doHall
            !! TODO: used by calcdb. Maybe they shouldn't live here. We don't do anything with them inside this module

        ! Grid stuff
        real(rp), dimension(:,:,:), allocatable :: XY
            !! X/Y coordinates in 2D. Convenient since we need it for lots of 2D arrays
        type(ShellGrid_T) :: shGr
        ! Its kinda like a grid of file steps if you really think about it
        type(ioTab_T) :: rmTab
            !! Table of steps in a mix.h5 file

        ! State stuff
        real(rp) :: time
            !! Current sim time according to whoever's in charge of rmState
        integer :: i1=-1,i2=-1
            !! Input file step numbers bracketing time
        type(rmHemi_T) :: rmN1,rmN2,rmS1,rmS2
            !! File data at step numbers bracketing time
        logical :: doStatic
            !! Whether or not we are out of valid remix time bounds and should switch to static operation
        type(ShellGridVar_T), dimension(NORTH:SOUTH) :: nsFac, nsSigP, nsSigH, nsPot
            !! Time-interpolated North/South hemisphere shellVar objects
    end type rmState_T


    contains

!------
! Init
!------

    subroutine initRM(ftag,inpXML,rmState)
<<<<<<< HEAD
        !character(len=strLen), intent(in) :: ftag
=======
>>>>>>> f48df128
        character(len=*), intent(in) :: ftag
            !! Filename tag in this format: <ftag>.mix.h5
        type(XML_Input_T), intent(in) :: inpXML
        type(rmState_T), intent(inout) :: rmState

        type(IOVAR_T), dimension(MAXIOVARS) :: IOVars
        real(rp), dimension(:), allocatable :: th1D, ph1D
            !! 1D arrays of theta and phi coordinates, derived from XY locations
        real(rp), dimension(:,:,:), allocatable :: tmpXY
            !! Remix data is coming in at (Np,Nt), we use this to read and then convert to (Nt,Np)
        real(rp), dimension(:,:), allocatable :: tmpXcn, tmpYcn
            !! Temporary X/Y in real mix corner format
        integer :: Nt,Np
            !! # of non-ghost cell centers
        integer :: j, h
            !! Loop indices
        real(rp) :: Rp_m, Ri_rp
        
        write(rmState%rmF,'(2a)') trim(adjustl(ftag)),'.mix.h5'
        write(*,*) 'Initializing RMState w/ ', trim(rmState%rmF)
        
        ! Get file data loaded in
        call InitIOTab(rmState%rmTab, inpXML, rmState%rmF)
        rmState%rmTab%bStr = trim(adjustl(ftag))
        rmState%doStatic = (rmState%rmTab%N == 1)

        ! Start with grid
        call ClearIO(IOVars)
        call AddInVar(IOVars,"X")
        call AddInVar(IOVars,"Y")
        call AddInVar(IOVars,"Ri_m")  ! Attribute
        call AddInVar(IOVars,"Rp_m")  ! Attribute
        call ReadVars(IOVars,.true.,rmState%rmF)


        !! Grid conversion
        !! X/Y in file are grid corners around the data
        !! To get original X/Y coords, we need to take the average and retrieve the cell-centered coordinates
        !! This means that the variable data is now stored at cell corners
        !! But, the outputted variable data only goes from phi [0,2Pi-dphi]
        !! So in order to comply with shellGrid expectations, we need to copy first phi column to end of array as well
        !! So the final size of the arrays we care about are (Nt-1,Np)
        !! Also, keep in mind that mix.h5 drops the pole theta points, so we have 1 less theta than run-time mix. Doesn't matter here though
        Np = IOVars(FindIO(IOVars, "X"))%dims(1)
        Nt = IOVars(FindIO(IOVars, "X"))%dims(2)

        ! Get ionosphere radius in units of Rp if possible
        if (ioExist(rmState%rmF, "Rp_m") .and. ioExist(rmState%rmF, "Ri_m")) then
            Rp_m  = IOVars(FindIO(IOVars, "Rp_m"))%data(1)
            Ri_rp = IOVars(FindIO(IOVars, "Ri_m"))%data(1) / Rp_m
        else
            ! If info not present in file, default to hard-coded Earth values
            Ri_rp = RIonE*1e6/REarth
        endif

        ! One day we will get grid in this format directly from the mix.h5 file
        ! But today is not that day
        allocate(rmState%XY(Nt-1,Np,XDIR:YDIR))
        allocate(tmpXY(Np,Nt,XDIR:YDIR))
        call IOArray2DFill(IOVars,"X",tmpXY(:,:,XDIR))
        call IOArray2DFill(IOVars,"Y",tmpXY(:,:,YDIR))
        call genInGrid(tmpXY(:,:,XDIR), tmpXY(:,:,YDIR), tmpXcn, tmpYcn)
        rmState%XY(:,:Np-1,XDIR) = transpose(tmpXcn)
        rmState%XY(:,:Np-1,YDIR) = transpose(tmpYcn)
        ! Wrap in j
        rmState%XY(:,Np,:) = rmState%XY(:,1,:)
        
        ! Now XY is in the desired format, time for shellGrid

        ! XY are in units of ionospheric radii (r = 1 Ri)
        ! So the theta and phi we calculate are also for the ionospheric grid
        allocate(th1D(Nt-1))
        allocate(ph1D(Np))
        th1D = asin(rmState%XY(:,1,XDIR))
        ph1D = atan2(rmState%XY(Nt-1,:,YDIR), rmState%XY(Nt-1,:,XDIR))

        ! Clean up phi for shellGrid generation
        do j=Np/2-1,Np
            if (ph1D(j) < 0) then
                ph1D(j) = ph1D(j) + 2.0_rp*PI
            endif
        enddo
        if (abs(ph1D(1)) < TINY) then
            ph1D(1) = 0.0
        endif
        if (ph1D(Np) < PI) then
            ph1D(Np) = ph1D(Np) + 2.0_rp*PI
        endif
        associate(sh=>rmState%shGr)
<<<<<<< HEAD
        write(*,*)ph1D
        call GenShellGrid(sh, th1D, ph1D)
=======
        
        ! call GenShellGrid(sh, th1D, ph1D, "remixReader", radO=Ri_rp)
        call GenShellGrid(sh, th1D, ph1D, "remixReader")
>>>>>>> f48df128

        ! Hooray we have a shellGrid now
        ! Init our vars
        do h=NORTH,SOUTH
            call initShellVar(sh, SHCORNER, rmState%nsFac(h))
            rmState%nsFac(h)%mask(sh%is:sh%ie+1, sh%js:sh%je+1) = .true.
            call initShellVar(sh, SHCORNER, rmState%nsPot(h) , rmState%nsFac(h)%mask)
            call initShellVar(sh, SHCORNER, rmState%nsSigP(h), rmState%nsFac(h)%mask)
            call initShellVar(sh, SHCORNER, rmState%nsSigH(h), rmState%nsFac(h)%mask)
        enddo
        
        ! Now init hemispheres
        call initHemi(rmState%rmN1, sh)
        call initHemi(rmState%rmN2, sh)
        call initHemi(rmState%rmS1, sh)
        call initHemi(rmState%rmS2, sh)

        end associate

        contains


        subroutine initHemi(rmHemi,shGr)
            type(rmHemi_T), intent(inout) :: rmHemi
            type(ShellGrid_T), intent(in) :: shGr
                !! Reference shellGrid, already defined

            rmHemi%nStp = -1 !Not yet set
            rmHemi%time = 0.0
            
            associate(hsg=>rmHemi%shGr)
            
            ! Generate our own copy of the parent shellGrid
            call GenChildShellGrid(shGr, hsg)

            ! Init our variables
            call initShellVar(hsg, SHCORNER, rmHemi%Fac)
            rmHemi%Fac%mask(hsg%is:hsg%ie+1, hsg%js:hsg%je+1) = .true.
            call initShellVar(hsg, SHCORNER, rmHemi%Pot , rmHemi%Fac%mask) 
            call initShellVar(hsg, SHCORNER, rmHemi%SigP, rmHemi%Fac%mask)
            call initShellVar(hsg, SHCORNER, rmHemi%SigH, rmHemi%Fac%mask)
            
            end associate

        end subroutine initHemi


    end subroutine initRM


!------
! Update
!------

    subroutine updateRM(rmState, t)
        ! Update rmState to time t
        ! TODO: This should do fancier stuff, like ebICstd:updateFields
        type(rmState_T), intent(inout) :: rmState
        real(rp), intent(in) :: t

        real(rp) :: w1, w2
        
        ! Update tabSlices
        call GetTabSlc(rmState%rmTab,t,rmState%i1,rmState%i2)
        if ( t >= maxval(rmState%rmTab%times) ) then
            rmState%doStatic = .true.
        endif

        ! Read the 4 hemispheres
        call readHemi(rmState, rmState%rmN1, rmState%i1, NORTH)
        call readHemi(rmState, rmState%rmS1, rmState%i1, SOUTH)

        call readHemi(rmState, rmState%rmN2, rmState%i2, NORTH)
        call readHemi(rmState, rmState%rmS2, rmState%i2, SOUTH)

        !Now fill in remix main state for this t
        call GetTWgts(rmState%rmN1%time, rmState%rmN2%time, t, rmState%doStatic, w1, w2)
        call hemi2rm(rmState, w1, w2)

        !write(*,*)"-----"
        !write(*,*)t
        !write(*,*)rmState%rmN1%time,",",rmState%rmN2%time
        !write(*,*)w1,",",w2

        contains

        subroutine readHemi(rmState, rmHemi, nStp, nsID)
            !! Reads hemisphere information from remix file step
            type(rmState_T), intent(in) :: rmState
            type(rmHemi_T), intent(inout) :: rmHemi
            integer, intent(in) :: nStp, nsID

            character(len=strLen) :: hID,gStr
            type(IOVAR_T), dimension(MAXIOVARS) :: IOVars

            ! Check to see if we need to read
            if (rmHemi%nStp == nStp) then
                ! We've already read this data
                return
            endif
            ! Otherwise, get the date
            ! Which hemisphere?
            if (nsID == NORTH) then
                hID = "NORTH"
            else
                hID = "SOUTH"
            endif

            gStr = trim(rmState%rmTab%gStrs(nStp))
            write(*,'(5a)') '<Reading hemisphere from ', trim(rmState%rmTab%bStr), '/', trim(gStr), '>'

            rmHemi%time = rmState%rmTab%times(nStp)
            rmHemi%nStp = nStp

            call ClearIO(IOVars)
            call AddInVar(IOVars,"Field-aligned current " // hID)
            call AddInVar(IOVars, "Pedersen conductance " // hID)
            call AddInVar(IOVars,     "Hall conductance " // hID)
            call AddInVar(IOVars,            "Potential " // hID)
            call ReadVars(IOVars,.true.,rmState%rmF,gStr)

            ! Abstract away the janky mapping, eventually replace with ShellGrid-friendly variable reading
            call readVarJank(IOVars, "Field-aligned current " // hID, rmHemi%shGr, rmHemi%Fac )
            call readVarJank(IOVars,  "Pedersen conductance " // hID, rmHemi%shGr, rmHemi%SigP)
            call readVarJank(IOVars,      "Hall conductance " // hID, rmHemi%shGr, rmHemi%SigH)
            call readVarJank(IOVars,             "Potential " // hID, rmHemi%shGr, rmHemi%Pot )

        end subroutine readHemi

    end subroutine updateRM


!------
! Helpers
!------

    subroutine GetTWgts(t1, t2, t, doStatic, w1, w2)
        real(rp), intent(in)  :: t1, t2, t
        logical, intent(in) :: doStatic
        real(rp), intent(out) :: w1,w2

        real(rp) :: dt

        if (doStatic) then
            w1 = 1.0
            w2 = 0.0
        else
            dt = t2-t1
            w1 = (t2 -  t)/dt
            w2 = (t  - t1)/dt
        endif
    end subroutine GetTWgts


    subroutine hemi2rm(rmState, w1, w2)
        type(rmState_T), intent(inout) :: rmState
        real(rp), intent(in) :: w1, w2

        rmState%nsFac (NORTH)%data = w1*rmState%rmN1%Fac %data + w2*rmState%rmN2%Fac %data
        rmState%nsPot (NORTH)%data = w1*rmState%rmN1%Pot %data + w2*rmState%rmN2%Pot %data
        rmState%nsSigP(NORTH)%data = w1*rmState%rmN1%SigP%data + w2*rmState%rmN2%SigP%data
        rmState%nsSigH(NORTH)%data = w1*rmState%rmN1%SigH%data + w2*rmState%rmN2%SigH%data
        rmState%nsFac (SOUTH)%data = w1*rmState%rmS1%Fac %data + w2*rmState%rmS2%Fac %data
        rmState%nsPot (SOUTH)%data = w1*rmState%rmS1%Pot %data + w2*rmState%rmS2%Pot %data
        rmState%nsSigP(SOUTH)%data = w1*rmState%rmS1%SigP%data + w2*rmState%rmS2%SigP%data
        rmState%nsSigH(SOUTH)%data = w1*rmState%rmS1%SigH%data + w2*rmState%rmS2%SigH%data
    end subroutine hemi2rm

!------
! Temporary Helpers
!------

    subroutine genInGrid(xc,yc,x,y)
        !! Mix h5 grid to "real" mix grid
        !! NOTE: This has been modified from the version in mixio
        real(rp), dimension(:,:),intent(in) :: xc,yc ! with corners 1/2-cell shifted from original    
        real(rp), dimension(:,:),allocatable,intent(out) :: x,y
    
        integer, dimension(2) :: dims
        integer :: Np, Nt
    
        dims = shape(xc)
        Np = dims(1)-1; Nt = dims(2)
    
        if (.not.allocated(x)) allocate(x(Np,Nt-1))
        if (.not.allocated(y)) allocate(y(Np,Nt-1))
    
        !x(:,2:Nt) = 0.25*(xc(2:Np+1,2:Nt)+xc(1:Np,2:Nt)+xc(2:Np+1,1:Nt-1)+xc(1:Np,1:Nt-1))
        !y(:,2:Nt) = 0.25*(yc(2:Np+1,2:Nt)+yc(1:Np,2:Nt)+yc(2:Np+1,1:Nt-1)+yc(1:Np,1:Nt-1))
        x = 0.25*(xc(2:Np+1,2:Nt)+xc(1:Np,2:Nt)+xc(2:Np+1,1:Nt-1)+xc(1:Np,1:Nt-1))
        y = 0.25*(yc(2:Np+1,2:Nt)+yc(1:Np,2:Nt)+yc(2:Np+1,1:Nt-1)+yc(1:Np,1:Nt-1))
    
        ! fix pole
        !x(:,1) = 0
        !y(:,1) = 0
      end subroutine genInGrid


      subroutine readVarJank(IOV, vName, shGr, v)
        !! Placeholder readVar to make current remix output file work will ShellGrid format
        !! TODO: One day we will remove this once we implement a more standardized ShellGrid-friendly output file format
        type(IOVAR_T), dimension(MAXIOVARS), intent(in) :: IOV
        character(len=strLen), intent(in) :: vName
        type(ShellGrid_T), intent(in) :: shGr
        type(ShellGridVar_T), intent(inout) :: v

        !real(rp), dimension(shGr%Np, shGr%Nt+1) :: tmpVar
        real(rp), dimension(shGr%js:shGr%je, shGr%is:shGr%ie+1) :: tmpVar
        integer :: idx

        associate (isg=>shGr%isg, ieg=>shGr%ieg, jsg=>shGr%jsg, jeg=>shGr%jeg,\
            is =>shGr%is , ie =>shGr%ie , js =>shGr%js , je =>shGr%je )


        call IOArray2DFill(IOV,vName,tmpVar)

        v%data(is:ie+1,js:je) = transpose(tmpVar)
        v%data(is:ie+1,je+1) = v%data(:,1)

        ! Copy last good cell through ghosts just so there's a value there
        do idx=isg,is-1
            v%data(idx,:) = v%data(is,:)
        enddo
        do idx=ie+2,ieg
            v%data(idx,:) = v%data(ie+1,:)
        enddo
        
        call wrapJ_SGV(shGr, v)
        
        ! But, we're gonna say that only our real domain is valid
        v%mask = .false.
        v%mask(is:ie+1, js:je+1) = .true.

        end associate

    end subroutine readVarJank


    subroutine outputRMSG(rmState, fname, isFirst, gStrO)
        !! Write rmState stuff to file
        !! Pretty much just for debugging
        type(rmState_T), intent(in) :: rmState
        character(len=*), intent(in) :: fname
        logical, intent(in) :: isFirst
        character(len=*), optional, intent(in) :: gStrO

        logical :: gExist

        type(IOVAR_T), dimension(10) :: IOVars

        if (isFirst) then

            call CheckAndKill(fname, .true.)
        endif
        
        if (.not. ioExist(fname, "sh_th")) then
            call ClearIO(IOVars)
            call AddOutVar(IOVars,"sh_th",rmState%shGr%th)
            call AddOutVar(IOVars,"sh_ph",rmState%shGr%ph)
            call WriteVars(IOVars,.true.,fname)
        endif


        ! If still here, we are good and need to write more stuff to file
        ! If still here, varO and vNameO present
        if (present(gStrO)) then
            call ClearIO(IOVars)
            call AddOutVar(IOVars, "time", rmState%time)
            call AddOutVar(IOVars, "N1_time", rmState%rmN1%time)
            call AddOutVar(IOVars, "nsPot NORTH data", rmState%nsPot(NORTH)%data)
            call AddOutVar(IOVars, "nsPot NORTH mask", rmState%nsPot(NORTH)%mask*1.0_rp)
            call WriteVars(IOVars,.true.,fname,gStrO=gStrO)
        endif
    end subroutine outputRMSG

end module remixReader<|MERGE_RESOLUTION|>--- conflicted
+++ resolved
@@ -63,10 +63,6 @@
 !------
 
     subroutine initRM(ftag,inpXML,rmState)
-<<<<<<< HEAD
-        !character(len=strLen), intent(in) :: ftag
-=======
->>>>>>> f48df128
         character(len=*), intent(in) :: ftag
             !! Filename tag in this format: <ftag>.mix.h5
         type(XML_Input_T), intent(in) :: inpXML
@@ -156,14 +152,8 @@
             ph1D(Np) = ph1D(Np) + 2.0_rp*PI
         endif
         associate(sh=>rmState%shGr)
-<<<<<<< HEAD
-        write(*,*)ph1D
-        call GenShellGrid(sh, th1D, ph1D)
-=======
-        
-        ! call GenShellGrid(sh, th1D, ph1D, "remixReader", radO=Ri_rp)
-        call GenShellGrid(sh, th1D, ph1D, "remixReader")
->>>>>>> f48df128
+        
+        call GenShellGrid(sh, th1D, ph1D, "remixReader", radO=Ri_rp)
 
         ! Hooray we have a shellGrid now
         ! Init our vars
