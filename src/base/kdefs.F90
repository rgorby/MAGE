--- conflicted
+++ resolved
@@ -44,14 +44,9 @@
     real(rp), parameter :: G2nT = 1.0D+5 !Gauss->nT
     real(rp), parameter :: G2T = 1.0D-4 !Gauss->T
     real(rp), parameter :: kev2J = 1.602176634D-16 !keV->J
-<<<<<<< HEAD
-    real(rp), parameter ::  ev2J = kev2J*(1.0D-3)  ! eV->J
+    real(rp), parameter :: ev2J = kev2J*(1.0D-3)  ! eV->J
+    real(rp), parameter :: J2K = 7.242971666663D+22 !J -> Kelvin
     real(rp), parameter :: kev2erg = kev2J*1.0D+7
-=======
-    real(rp), parameter ::  ev2J = kev2J*(1.0e-3)  ! eV->J
-    real(rp), parameter ::   J2K = 7.242971666663D+22 !J -> Kelvin
-    real(rp), parameter :: kev2erg = kev2J*1.0e+7
->>>>>>> 02eace3b
     real(rp), parameter :: erg2kev = 1.0/kev2erg
     real(rp), parameter :: Re_km = Re_cgs*(1.0D-2)*(1.0D-3) !km
 
