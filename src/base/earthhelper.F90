  ! various help functions for earth

module earthhelper
    use kdefs

    implicit none
  

    !Magic numbers for Gallagher 2D
        ! the basic structure of these coefficients is as follows: 
        ! xn,yn are for nightside, and xd,yd dayside
        ! for the first index it is for kp=1,3 and 5
        ! for the second index:
        !       the numbers 1-6 are the parameters for the linear fit to
        !       the outer, middle and inner regions of the curve
        !       x numbers 7-8 are the x-centers where the curves are blended 
        !       y numbers 7-8 are the slopes of the blend

    real(rp), dimension(8), parameter, private :: xn1  = [ 8.35, 0.0 , 8.0 , 0.0 , 1.0 , 1.75, 5.85, 1.1]
    real(rp), dimension(8), parameter, private :: xn2  = [ 7.5 , 1.8 , 8.0 , 0.0 , 1.0 , 1.75, 4.1 , 1.1]
    real(rp), dimension(8), parameter, private :: xn3  = [ 7.5 , 1.8 , 8.0 , 0.0 , 1.0 , 1.75, 3.2 , 1.1]
    real(rp), dimension(8), parameter, private :: yn1  = [ 0.0 , 2.2 , 0.0 , 4.8 , 5.3 ,-1.0 , 0.1 , 0.1]
    real(rp), dimension(8), parameter, private :: yn2  = [-1.0 , 1.0 , 0.0 , 4.8 , 5.3 ,-1.0 , 0.1 , 0.1]
    real(rp), dimension(8), parameter, private :: yn3  = [-1.0 , 1.0 , 0.0 , 4.8 , 5.3 ,-1.0 , 0.1 , 0.1]
    real(rp), dimension(8), parameter, private :: xd1  = [ 8.0 , 3.4 , 8.0 , 0.0 , 1.0 , 2.1 , 5.5 , 1.1]
    real(rp), dimension(8), parameter, private :: xd2  = [ 8.0 , 3.4 , 8.0 , 0.0 , 1.0 , 2.1,  4.5 , 1.1]
    real(rp), dimension(8), parameter, private :: xd3  = [ 8.0 , 3.4 , 8.0 , 0.0 , 1.0 , 2.1 , 4.0 , 1.1]
    real(rp), dimension(8), parameter, private :: yd1  = [ 0.3 , 1.8 , 0.0 , 4.9 , 5.8 ,-1.0 , 0.1 , 0.1]
    real(rp), dimension(8), parameter, private :: yd2  = [ 0.3 , 1.8 , 0.0 , 4.9 , 5.8 ,-1.0 , 0.1 , 0.1]
    real(rp), dimension(8), parameter, private :: yd3  = [ 0.3 , 1.8 , 0.0 , 4.9 , 5.8 ,-1.0 , 0.1 , 0.1]

    real(rp), parameter, private :: GLMin = 1.0
    real(rp), parameter, private :: GLMax = 8.0

<<<<<<< HEAD
    integer, parameter, private :: kpDefault = 2
=======
    integer, parameter, private :: kpDefault = 1
>>>>>>> 81c3cf2d


    !Toy code for putting in a quiet time RC
    !See Liemohn 2003
    real(rp), private :: QTRC_P0  = 1.0 !Scaling parameter for pressure
    real(rp), private :: QTRC_Lpk = 4.0 !Location of peak
    real(rp), private :: QTRC_dL  = 0.625 !Width

    contains

!Adapted by Kareem from FRT's original code
    !----------------------------------------
    ! Simple fit to Gallagher et al plasmasphere model, based on figure 2 from:
    ! Side note: In the figure from the paper, the x-axis is reversed
    ! Gallagher, D., Craven, P., & Comfort, R. (2000). Global core plasma model, JGR, 105, 18819–18833.
    ! PLEASE NOTE: It returns log10(n/cc) as a function of x,y in the equatorial plane and kp (1,3,5)
    ! it blends the dayside and nightside values from the model as a linear interpolation in x 
    ! to produce a crude 2d fit
    !
    ! v 1.1 1/16 frt
    !----------------------------------------

    !Return 2D gallagher density afa r,phi (rad)
    function GallagherRP(r,phi,kpO) result(D)
        real(rp), intent(in) :: r,phi
        integer, intent(in), optional :: kpO
        real(rp) :: D
        real(rp) :: x,y
        x = r*cos(phi)
        y = r*sin(phi)
        if (present(kpO)) then
            D = GallagherXY(x,y,kpO)
        else
            D = GallagherXY(x,y)
        endif

    end function GallagherRP

    !Return 2D gallagher density
    function GallagherXY(x,y,kpO) result(D)
        real(rp), intent(in) :: x,y
        integer, intent(in), optional :: kpO
        real(rp) :: D

        real(rp), dimension(8) :: xfn,yfn,xfd,yfd
        real(rp) :: nout,nin,ninner,r,nd,nn,nfin
        integer :: kp

        D = 0.0

        if (present(kpO)) then
            kp = kpO
        else
            kp = kpDefault
        endif

        select case(kp)
            case(1)
                xfn = xn1
                yfn = yn1
                xfd = xd1
                yfd = yd1
            case(2)
                xfn = 0.5*( xn1 + xn2 ) 
                yfn = 0.5*( yn1 + yn2 ) 
                xfd = 0.5*( xd1 + xd2 ) 
                yfd = 0.5*( yd1 + yd2 ) 

            case(3)
                xfn = xn2
                yfn = yn2
                xfd = xd2
                yfd = yd2

            case(4)
                xfn = 0.5*( xn2 + xn3 ) 
                yfn = 0.5*( yn2 + yn3 ) 
                xfd = 0.5*( xd2 + xd3 ) 
                yfd = 0.5*( yd2 + yd3 ) 

            case(5)
                xfn = xn3
                yfn = yn3
                xfd = xd3
                yfd = yd3
        end select

        r = sqrt(x**2.0 + y**2.0)
        if ( (r>=GLMin) .and. (r<=GLMax) ) then
        !Night side
            nout   = linfunc(r,xfn(1),xfn(2),yfn(1),yfn(2))
            nin    = linfunc(r,xfn(3),xfn(4),yfn(3),yfn(4))
            ninner = linfunc(r,xfn(5),xfn(6),yfn(5),yfn(6))

            !Blend arrays
            nn = blend(r,nout,nin,xfn(7),yfn(7))
            !Now add inner spike
            nn = blend(r,nn,ninner,xfn(8),yfn(8))
        !Day side
            nout   = linfunc(r,xfd(1),xfd(2),yfd(1),yfd(2))
            nin    = linfunc(r,xfd(3),xfd(4),yfd(3),yfd(4))
            ninner = linfunc(r,xfd(5),xfd(6),yfd(5),yfd(6))

            !Blend arrays
            nd = blend(r,nout,nin,xfd(7),yfd(7))
            !Now add inner spike
            nd = blend(r,nd,ninner,xfd(8),yfd(8))

        !Mix day/night
            nfin = ((nd*(r+x)+(r-x)*nn)/(2*r))
            D = 10.0**nfin
        endif

        contains

        function linfunc(x,xi1,xi2,yi1,yi2)
            real(rp),intent(in) :: x,xi1,xi2,yi1,yi2
            real(rp) :: linfunc

            linfunc = yi1*(x-xi2)/(xi1-xi2)+yi2*(x-xi1)/(xi2-xi1)
        end function linfunc

        function tanhout(x,x0,h)
            real(rp), intent(in) :: x,x0,h
            real(rp) :: tanhout

            tanhout = 0.5*(tanh((x-x0)/h)+1.)
        end function tanhout

        function tanhin(x,x0,h)
            real(rp), intent(in) :: x,x0,h
            real(rp) :: tanhin
            tanhin = 0.5*(-tanh((x-x0)/h)+1.)
        end function tanhin

        ! blends values from functions inner and outer using tanh 
        ! centred at x0 with rate h
        function blend(x,youter,yinner,x0,h)
            real(rp), intent(in) :: x,youter,yinner,x0,h
            real(rp) :: blend

            blend = youter*0.5*(tanh((x-x0)/h)+1.)+yinner*0.5*(1.-tanh((x-x0)/h))
        end function blend

    end function GallagherXY

    function pwolf(r)
          implicit none
          real(rp), intent(in) :: r
          real(rp) :: pwolf
          ! fit coefficients
          real(rp), parameter :: rmax = 3.2015
          real(rp), parameter :: a1 = 1.1315
          real(rp), parameter :: b1 = 0.943
          real(rp), parameter :: c1 = 3.0
          real(rp), parameter :: a2 = 2.31
          real(rp), parameter :: b2 = 0.38
          real(rp), parameter :: d1 = 0.141
          real(rp), parameter :: d2 = 0.0412
          real(rp), parameter :: d3 = 3.0
          real(rp), parameter :: d4 = 0.3
                
          ! inner ring current pressure
          if(r <rmax)then
               pwolf = 10**(a1-b1*(r-c1)**2)
          else
               pwolf = 10**(a2-b2*r)
          end if
    ! outer pressure
          pwolf = pwolf + 10**(d1-d2*r)/(1.0+exp((d3-r)/d4))
    end function pwolf

    function psk(x,y,kpO)

    ! from the lui et al paper jgr 99, Jan 1, 1994, pp155 eqn 10.
    ! and from spence and kilveson jgr 98 sept 93 pp15490
    ! based on a spence and kivelson equation
    ! depending on the value of the kp input, it will use a
    ! pressure curve to match a kp 0, 3, or 5 level of disturbance
        INTEGER, intent(in), optional :: kpO
        REAL(rp), intent(in) :: x,y
        REAL(rp) :: p1,p2,a,b,rho,phi
        REAL(rp) :: factor = 1.0
        REAL(rp) :: Psk
        INTEGER :: kp

        if (present(kpO)) then
            kp = kpO
        else
            kp = kpDefault
        endif

        rho = sqrt(x*x+y*y); phi = - atan2(y,x)

        if (kp >= 5) then
           p1 = 1.9239e-7; p2 = 3.4201e-7; a = -0.8492; b = -2.2153
        else if (kp >= 2) then
           p1 = 3.1486e-7; p2 = 1.0802e-7; a = -0.9672; b = -1.9637
        else
           p1 = 2.9676e-7; p2 = 0.2958e-7; a = -0.9432; b = -1.7005
        endif
        psk = factor*(p1*exp(a*abs(rho))+p2*abs(rho)**(b))
        !Scale from P => nPa
        psk = (1.0e+9)*psk

    end function psk

    !Gallagher plasmasphere density model
    !Yoinked from Slava's code
    function psphD(L) result(D)
        ! approx based on gallagher et al, figure 1
        ! JOURNAL OF GEOPHYSICAL RESEARCH, VOL. 105, NO. A8, PAGES 18,819-18,833, AUGUST 1, 2000
        ! returns values in ples/cc

        implicit none
        real(rp),intent(in) :: L
        real(rp)  :: D
        real(rp), parameter :: L0 = 4.5
        real(rp), parameter :: alpha = 10.
        real(rp), parameter :: a1 = -0.25
        real(rp), parameter :: b1 = 2.4
        real(rp), parameter :: a2 = -0.5
        real(rp), parameter :: b2 = 4.5
        real ::f,q

        f = 0.5*(1.0+tanh(alpha*(L-L0)))
        q = f*(a1*L + b1) + (1.0-f)*(a2*L + b2)
        D = 10.**q
    end function psphD

    !Calculate invariant latitude (RADIANS) for x,y,z vector (in Rx)
    function InvLatitude(r) result(invlat)
        real(rp), intent(in) :: r(NDIM)
        real(rp) :: invlat

        real(rp) :: z,rad,lat,Leq

        z = r(ZDIR)
        rad = norm2(r)

        lat = abs( asin(z/rad) )
        Leq = rad/( cos(lat)*cos(lat) )
        invlat = abs(acos(sqrt(1.0/Leq)))

    end function InvLatitude

    !Calculate dipole L shell for point
    function DipoleL(r) result(Leq)
        real(rp), intent(in) :: r(NDIM)
        real(rp) :: Leq

        real(rp) :: z,rad,lat
        z = r(ZDIR)

        rad = norm2(r)
        lat = abs( asin(z/rad) )
        Leq = rad/( cos(lat)*cos(lat) )
    end function DipoleL
    
    !Take point xyz0 and push along dipole to point with radius r
    function DipoleShift(xyz0,r) result(xyz)
        real(rp), intent(in) :: xyz0(NDIM), r
        real(rp), dimension(NDIM) :: xyz

        real(rp) :: L,mlat,mlon
        !Find L of this point
        L = DipoleL(xyz0)

        !Avoid bad values if L<r, push as far as possible
        L = max(L,r)

        !Use r = L*cos^2(latitude)
        mlat = abs(acos(sqrt(r/L)))
        mlon = atan2(xyz0(YDIR),xyz0(XDIR)) !No change in longitude
        if (mlon<0) mlon = mlon+2*PI

        if (xyz0(ZDIR)<0) then
            mlat = -abs(mlat)
        endif
        
        !Get cartesian coordinates
        xyz(XDIR) = r*cos(mlat)*cos(mlon)
        xyz(YDIR) = r*cos(mlat)*sin(mlon)
        xyz(ZDIR) = r*sin(mlat)

    end function DipoleShift

    !Dipole field from moment
    function MagsphereDipole(xyz,M0) result(Bd)
        real(rp), intent(in) :: xyz(NDIM), M0
        real(rp) :: Bd(NDIM)

        real(rp) :: rad
        real(rp), dimension(NDIM) :: m

        rad = norm2(xyz)
        m = [0.0_rp,0.0_rp,M0]
        Bd = 3*dot_product(m,xyz)*xyz/rad**5.0 - m/rad**3.0

    end function MagsphereDipole

!---------
!Code for quiet time RC
    !Set parameters based on desired dst, Lpeak and dL
    subroutine SetQTRC(dst0,LpkO,dLO)
        real(rp), intent(in) :: dst0
        real(rp), intent(in), optional :: LpkO,dLO
        real(rp) :: K,dB
    
        if (present(LpkO)) then
            QTRC_Lpk = LpkO
        endif

        if (present(dLO)) then
            QTRC_dL = dLO
        endif

        if (dst0 >= 0) then
            QTRC_P0 = 0.0
            return
        else
            QTRC_P0 = 1.0
        endif

        !Get energy content w/ P0=1
        K = KIn()
        dB = -4.2*(1.0e-30)*K !Dst from DPS

        !Rescale to get target dst0
        QTRC_P0 = dst0/dB 
        
        !Calculate new energy content
        K = KIn()

        write(*,*) '---------------'
        write(*,*) 'Adding quiet-time ring current'
        write(*,*) 'Target Dst [nT]    = ', dst0
        write(*,*) 'RC Energy  [keV]   = ', K
        write(*,*) 'L-Peak     [Re]    = ', QTRC_Lpk
        write(*,*) 'dL         [Re]    = ', QTRC_dL
        write(*,*) 'P-Peak     [nPa]   = ', QTRC_P0
        write(*,*) '---------------'

        contains
            !Integrate total ring current energy content (keV)
            function KIn()
                real(rp) :: KIn

                real(rp) :: LIn,LOut,dl,K
                real(rp) :: Li,Lip,Lc,Pc,dV
                integer :: n,Nl
                !Now just doing lazy numerical integral
                LIn  = 1.5
                LOut = 10.0
                Nl = 100

                dl = (LOut-LIn)/Nl

                KIn = 0.0 !Cumulative energy
                do n=1,Nl
                    Li  = (n-1)*dl + LIn
                    Lip = Li+dl
                    Lc = Li+0.5*dl

                    Pc = P_QTRC(Lc)
                    dV = MagDV(Li,Lip)
                    KIn = KIn + Pc*dV
                enddo
                !K has units nPa*m3
                !Convert to keV
                KIn = ((1.0e-9)/kev2J)*KIn           
            end function KIn

    end subroutine SetQTRC

    !Dipole volume between L1,L2 (m3)
    !See Gkioulidou 2016
    function MagDV(L1,L2)
        real(rp), intent(in) :: L1,L2
        real(rp) :: MagDV

        real(rp) :: L21,Re3,a
        L21 = L2**3.0 - L1**3.0
        Re3 = REarth**3.0 !m^3
        a = 64.0*PI/105.0
        MagDV = a*Re3*L21
    end function MagDV

    !Pressure profile, See Liemohn 2003
    function P_QTRC(L) result(P)
        real(rp), intent(in) :: L
        real(rp) :: P
        real(rp) :: Lm,A,x,eA
        !Set values
        Lm = QTRC_Lpk - QTRC_dL
        
        A = QTRC_dL*exp(-1.0 + QTRC_Lpk/QTRC_dL)

        if (L>=Lm) then
            x = L-Lm
            eA = -(x-QTRC_Lpk)/QTRC_dL
            P = x*exp(eA)/A
        else
            P = 0.0
        endif

        P = QTRC_P0*P

    end function P_QTRC

    !Just return peak L value
    function LPk_QTRC() result(LPk)
        real(rp) :: LPk

        LPk = QTRC_Lpk
    end function LPk_QTRC

    !Turn pressure [nPa] and temperature [keV] to density [#/cc]
    function PkT2Den(P,kT) result(D)
        real(rp), intent(in) :: P,kT
        real(rp) :: D

        D = 6.25*P/max(kT,TINY)

    end function PkT2Den

    !Turn density [#/cc] and temperature [keV] to pressure [nPa]
    function DkT2P(D,kT) result(P)
        real(rp), intent(in) :: D,kT
        real(rp) :: P

        P = max(kT,TINY)*D/6.25
    end function DkT2P

end module earthhelper<|MERGE_RESOLUTION|>--- conflicted
+++ resolved
@@ -32,11 +32,7 @@
     real(rp), parameter, private :: GLMin = 1.0
     real(rp), parameter, private :: GLMax = 8.0
 
-<<<<<<< HEAD
-    integer, parameter, private :: kpDefault = 2
-=======
     integer, parameter, private :: kpDefault = 1
->>>>>>> 81c3cf2d
 
 
     !Toy code for putting in a quiet time RC
