module shellGridIO

    use kdefs
    use ioH5
    use shellGrid

    implicit none

    integer, parameter, private :: MAXIOVAR = 50

    ! Overloader to write a shellGrid var to file
    interface AddOutSGV
        module procedure AddOutSGV_1D, AddOutSGV_0D
    end interface
<<<<<<< HEAD

=======
    ! Overloader to read a shellGrid var to file
>>>>>>> 5461c3c6
    interface ReadInSGV
        module procedure ReadInSGV_1D, ReadInSGV_0D
    end interface
    
    contains

    subroutine writeShellGrid(sg, outH5, gStrO)
        !! Writes ShellGrid data to file outH5
        !! Note: This does not save every variable,
        !!  just ones needed for restarts and generally useful output
        type(ShellGrid_T), intent(in) :: sg
            !! Shell Grid object to write
        character(len=*), intent(in) :: outH5
            !! Output file name
        character(len=*), optional, intent(in) :: gStrO
            !! Optional group to write to, default = /ShellGrid

        type(IOVAR_T), dimension(MAXIOVAR) :: IOVars

        call ClearIO(IOVars)

        ! Attrs
        call AddOutVar(IOVars, "name", trim(sg%name))
        call AddOutVar(IOVars, "radius", sg%radius,uStr="Rp")
        call AddOutVar(IOVars, "Nt", sg%Nt)
        call AddOutVar(IOVars, "Np", sg%Np)
        call AddOutVar(IOVars, "nGhosts_n", sg%Ngn)
        call AddOutVar(IOVars, "nGhosts_s", sg%Ngs)
        call AddOutVar(IOVars, "nGhosts_e", sg%Nge)
        call AddOutVar(IOVars, "nGhosts_w", sg%Ngw)
        if (sg%isChild) then
            call AddOutVar(IOVars, "isChild", 1)
        else
            call AddOutVar(IOVars, "isChild", 0)
        endif
        call AddOutVar(IOVars, "parentName", trim(sg%parentName))
        call AddOutVar(IOVars, "bndis", sg%bndis)
        call AddOutVar(IOVars, "bndie", sg%bndie)
        call AddOutVar(IOVars, "bndjs", sg%bndjs)
        call AddOutVar(IOVars, "bndje", sg%bndje)

        ! Arrays
        call AddOutVar(IOVars, "theta", sg%th, uStr="radians")
        call AddOutVar(IOVars, "phi"  , sg%ph, uStr="radians")


        if (present(gStrO)) then
            call WriteVars(IOVars, .false., outH5, trim(gStrO))
        else
            call WriteVars(IOVars, .false., outH5, '/ShellGrid')
        endif

    end subroutine writeShellGrid


    subroutine GenShellGridFromFile(sg, sgName, inH5, gStrO)
        !! Generates ShellGrid object using previously output SG data
        type(ShellGrid_T), intent(inout) :: sg
            !! Shell Grid object to write
        character(len=*), intent(in) :: sgName
            !! Name to assign to generated ShellGrid since we can't get strings from h5 files
        character(len=*), intent(in) :: inH5
            !! Output file name
        character(len=*), optional, intent(in) :: gStrO
            !! Optional group to read from, default = /ShellGrid

        type(IOVAR_T), dimension(MAXIOVAR) :: IOVars
        integer :: Nt, Np
        real(rp), dimension(:), allocatable :: theta, phi, theta_active, phi_active
        character(len=strLen) :: name
        integer, dimension(4) :: nGhosts 
        real(rp) :: radius
        logical :: isChild
        character(len=strLen) :: parentName
        integer :: sub_is, sub_ie, sub_js, sub_je

        call ClearIO(IOVars)

        ! No name reads yet cause we can't read strings. 
        ! Also makes it tricky to properly do child grids, so that's not an option right now

        !call AddInVar(IOVars, "name")
        call AddInVar(IOVars, "radius")
        call AddInVar(IOVars, "Nt")
        call AddInVar(IOVars, "Np")
        call AddInVar(IOVars, "nGhosts_n")
        call AddInVar(IOVars, "nGhosts_s")
        call AddInVar(IOVars, "nGhosts_e")
        call AddInVar(IOVars, "nGhosts_w")
        call AddInVar(IOVars, "theta")
        call AddInVar(IOVars, "phi")
        call AddInVar(IOVars, "isChild")
        !call AddInVar(IOVars, "parentName")
        call AddInVar(IOVars, "bndis")
        call AddInVar(IOVars, "bndie")
        call AddInVar(IOVars, "bndjs")
        call AddInVar(IOVars, "bndje")

        if (present(gStrO)) then
            call ReadVars(IOVars, .false., inH5, trim(gStrO))
        else
            call ReadVars(IOVars, .false., inH5, '/ShellGrid')
        endif

        
        isChild = GetIOInt(IOVars, 'isChild') .eq. 1
        if (isChild) then
            write(*,*) "ERROR: Reading child ShellGrid from file currently not supported."
            write(*,*) "  Gotta make some decisions regarding how this should be handled."
            write(*,*) "  Goodbye."
            stop
        endif


        Nt = GetIOInt(IOVars, 'Nt')
        Np = GetIOInt(IOVars, 'Np')
        nGhosts(NORTH) = GetIOInt(IOVars, 'nGhosts_n')
        nGhosts(SOUTH) = GetIOInt(IOVars, 'nGhosts_s')
        nGhosts(EAST)  = GetIOInt(IOVars, 'nGhosts_e')
        nGhosts(WEST)  = GetIOInt(IOVars, 'nGhosts_w')
        radius = GetIOReal(IOVars, 'radius')
        
        allocate(theta(Nt + nGhosts(NORTH) + nGhosts(SOUTH) + 1))
        allocate(phi  (Np + nGhosts(WEST)  + nGhosts(EAST)  + 1))
        allocate(theta_active(Nt + 1))
        allocate(phi_active  (Np + 1))
        call IOArray1DFill(IOVars, 'theta', theta)
        call IOArray1DFill(IOVars, 'phi'  , phi)
        theta_active(:) = theta(1 + nGhosts(NORTH) : Nt + nGhosts(NORTH) + 1)
        phi_active(:)   = phi  (1 + nGhosts(WEST)  : Np + nGhosts(WEST)  + 1)

        call GenShellGrid(sg, theta_active, phi_active, trim(sgName), nGhosts=nGhosts, radO=radius)

    end subroutine GenShellGridFromFile


!------
! ShellGridVar write overloads
!------

    subroutine AddOutSGV_0D(IOVars, idStr, sgv, uStr, dStr, outBndsO, doWriteMaskO)
        type(IOVar_T), dimension(:), intent(inout) :: IOVars
        character(len=*), intent(in) :: idStr
        type(ShellGridVar_T), intent(in) :: sgv
        character(len=*), intent(in), optional :: uStr,dStr
        integer, dimension(4), intent(in), optional :: outBndsO
        logical, intent(in), optional :: doWriteMaskO

        integer :: is, ie, js, je
<<<<<<< HEAD
        integer, dimension(4) :: outBnds
=======
>>>>>>> 5461c3c6
        character(len=strLen) :: idStr_mask
        character(len=strLen) :: mask_desc
        logical :: doWriteMask
        real(rp), dimension(:,:), allocatable :: Q_mask

        if(present(outBndsO)) then
            is = outBndsO(1); ie = outBndsO(2); js = outBndsO(3); je = outBndsO(4)
        else
<<<<<<< HEAD
            is = sgv%isv   ; ie = sgv%iev   ; js = sgv%jsv   ; je = sgv%jev
=======
            is = sgv%isv    ; ie = sgv%iev    ; js = sgv%jsv    ; je = sgv%jev
>>>>>>> 5461c3c6
        endif

        if(present(doWriteMaskO)) then
            doWriteMask = doWriteMaskO
        else
            doWriteMask = .false.
        endif

        call AddOutVar(IOVars, idStr, sgv%data(is:ie,js:je), uStr=uStr, dStr=dStr)
        if(doWriteMask) then
            write(idStr_mask, "(A,A)") trim(idStr), "_mask"
            write(mask_desc , "(A,A)") "Mask array for variable ",trim(idStr)
            allocate( Q_mask(sgv%isv:sgv%iev, sgv%jsv:sgv%jev) )
            Q_mask = merge(1_rp, 0_rp, sgv%mask)
            call AddOutVar(IOVars, idStr_mask, Q_mask(is:ie,js:je), dStr=mask_desc)
        endif
        
    end subroutine AddOutSGV_0D


    subroutine AddOutSGV_1D(IOVars, idStr, sgv, uStr, dStr, outBndsO, doWriteMaskO)
        type(IOVar_T), dimension(:), intent(inout) :: IOVars
        character(len=*), intent(in) :: idStr
        type(ShellGridVar_T), dimension(:), intent(in) :: sgv
        character(len=*), intent(in), optional :: uStr,dStr
        integer, dimension(4), intent(in), optional :: outBndsO
        logical, intent(in), optional :: doWriteMaskO

        integer :: is, ie, js, je, k
<<<<<<< HEAD
        integer, dimension(4) :: outBnds
=======
>>>>>>> 5461c3c6
        integer, dimension(1) :: sgv_shape
        character(len=strLen) :: idStr_mask
        character(len=strLen) :: mask_desc
        logical :: doWriteMask
        real(rp), dimension(:,:,:), allocatable :: Q
        real(rp), dimension(:,:,:), allocatable :: Q_mask

        if(present(doWriteMaskO)) then
            doWriteMask = doWriteMaskO
        else
            doWriteMask = .false.
        endif

        if(present(outBndsO)) then
            is = outBndsO(1); ie = outBndsO(2); js = outBndsO(3); je = outBndsO(4)
        else
<<<<<<< HEAD
            is = sgv(1)%isv; ie = sgv(1)%iev; js = sgv(1)%jsv; je = sgv(1)%jev
=======
            is = sgv(1)%isv ; ie = sgv(1)%iev ; js = sgv(1)%jsv ; je = sgv(1)%jev
>>>>>>> 5461c3c6
        endif

        sgv_shape = shape(sgv)
        allocate(Q(sgv(1)%isv:sgv(1)%iev, sgv(1)%jsv:sgv(1)%jev, sgv_shape(1)))
        do k=1,sgv_shape(1)
            ! We are assuming all sgv's in array have identical bounds. Make sure that's true
            if ((sgv(k)%isv .ne. sgv(1)%isv) .or. (sgv(k)%iev .ne. sgv(1)%iev) .or. (sgv(k)%jsv .ne. sgv(1)%jsv) .or. (sgv(k)%jev .ne. sgv(1)%jev)) then
                write(*,*) "ERROR writing SGV_1D with id=",trim(idStr)
                write(*,*) "Dims not equal, dying..."
                stop
            endif
            Q(:,:,k) = sgv(k)%data
        enddo
        call AddOutVar(IOVars, idStr, Q(is:ie,js:je,:), uStr=uStr, dStr=dStr)

        if (doWriteMask) then
            write(idStr_mask, "(A,A)") trim(idStr), "_mask"
            write(mask_desc , "(A,A)") "Mask array for variable ",trim(idStr)
            allocate( Q_mask(sgv(1)%isv:sgv(1)%iev, sgv(1)%jsv:sgv(1)%jev, sgv_shape(1)) )
            do k=1,sgv_shape(1)
                Q_mask(:,:,k) = merge(1_rp, 0_rp, sgv(k)%mask)
            enddo
            call AddOutVar(IOVars, idStr_mask, Q_mask(is:ie,js:je,:), dStr=mask_desc)
        endif
        
    end subroutine AddOutSGV_1D

    subroutine ReadInSGV_0D(sgv, baseStr, idStr, gStrO, doIOpO)
        type(ShellGridVar_T), intent(inout) :: sgv
        character(len=*), intent(in) :: baseStr
        character(len=*), intent(in) :: idStr
        character(len=*), intent(in) :: gStrO
        logical, intent(in), optional :: doIOpO
        
        type(IOVAR_T), dimension(5) :: IOVars
        logical :: doIOp = .false.
        character(len=strLen) :: idStr_mask
        logical :: doReadMask = .false.
        real(rp), dimension(:,:), allocatable :: Q

        if (present(doIOpO)) doIOp = doIOpO
        allocate(Q(sgv%isv:sgv%iev, sgv%jsv:sgv%jev))
        write(idStr_mask, "(A,A)") trim(idStr), "_mask"

        call ClearIO(IOVars)
        call AddInVar(IOVars, idStr)
        if (ioExist(baseStr, idStr_mask, gStrO)) then
            doReadMask = .true.
            call AddInVar(IOVars, idStr_mask)
        else
            write(*,*)"ReadInSGV_0D: Did not find mask variable for id=",trim(idStr)
        endif
        call ReadVars(IOVars, doIOp, baseStr, gStrO)

        call IOArray2DFill(IOVars, idStr, sgv%data)
        if (doReadMask) then
            call IOArray2DFill(IOVars, idStr_mask, Q)
            sgv%mask = merge(.true., .false., Q > 0.5)
        endif
    end subroutine ReadInSGV_0D


    subroutine ReadInSGV_1D(sgv, baseStr, idStr, gStrO, doIOpO)
        type(ShellGridVar_T), dimension(:), intent(inout) :: sgv
        character(len=*), intent(in) :: baseStr
        character(len=*), intent(in) :: idStr
        character(len=*), intent(in) :: gStrO
        logical, intent(in), optional :: doIOpO
        
        integer :: k
        type(IOVAR_T), dimension(5) :: IOVars
        logical :: doIOp = .false.
        character(len=strLen) :: idStr_mask
        integer, dimension(1) :: sgv_shape
        logical :: doReadMask = .false.
        real(rp), dimension(:,:,:), allocatable :: Q

        if (present(doIOpO)) doIOp = doIOpO
        sgv_shape = shape(sgv)

        allocate(Q(sgv(1)%isv:sgv(1)%iev, sgv(1)%jsv:sgv(1)%jev, sgv_shape(1)))
        write(idStr_mask, "(A,A)") trim(idStr), "_mask"

        call ClearIO(IOVars)
        call AddInVar(IOVars, idStr)
        if (ioExist(baseStr, idStr_mask, gStrO)) then
            doReadMask = .true.
            call AddInVar(IOVars, idStr_mask)
        else
            write(*,*)"ReadInSGV_1D: Did not find mask variable for id=",trim(idStr)
        endif
        call ReadVars(IOVars, doIOp, baseStr, gStrO)

        call IOArray3DFill(IOVars, idStr, Q)
        do k=1,sgv_shape(1)
            ! We are assuming all sgv's in array have identical bounds. Make sure that's true
            if ((sgv(k)%isv .ne. sgv(1)%isv) .or. (sgv(k)%iev .ne. sgv(1)%iev) .or. (sgv(k)%jsv .ne. sgv(1)%jsv) .or. (sgv(k)%jev .ne. sgv(1)%jev)) then
                write(*,*) "ERROR reading SGV_1D with id=",trim(idStr)
                write(*,*) "Dims not equal, dying..."
                stop
            endif
            sgv(k)%data = Q(:,:,k)
        enddo
        
        if (doReadMask) then
            !allocate(Q_mask(sgv%isv:sgv%iev, sgv%jsv:sgv%jev))
            call IOArray3DFill(IOVars, idStr_mask, Q)
            do k=1,sgv_shape(1)
                sgv(k)%mask = merge(.true., .false., Q(:,:,k) > 0.5)
            enddo
        endif
    end subroutine ReadInSGV_1D


end module shellGridIO<|MERGE_RESOLUTION|>--- conflicted
+++ resolved
@@ -12,11 +12,7 @@
     interface AddOutSGV
         module procedure AddOutSGV_1D, AddOutSGV_0D
     end interface
-<<<<<<< HEAD
-
-=======
     ! Overloader to read a shellGrid var to file
->>>>>>> 5461c3c6
     interface ReadInSGV
         module procedure ReadInSGV_1D, ReadInSGV_0D
     end interface
@@ -166,10 +162,6 @@
         logical, intent(in), optional :: doWriteMaskO
 
         integer :: is, ie, js, je
-<<<<<<< HEAD
-        integer, dimension(4) :: outBnds
-=======
->>>>>>> 5461c3c6
         character(len=strLen) :: idStr_mask
         character(len=strLen) :: mask_desc
         logical :: doWriteMask
@@ -178,11 +170,7 @@
         if(present(outBndsO)) then
             is = outBndsO(1); ie = outBndsO(2); js = outBndsO(3); je = outBndsO(4)
         else
-<<<<<<< HEAD
-            is = sgv%isv   ; ie = sgv%iev   ; js = sgv%jsv   ; je = sgv%jev
-=======
             is = sgv%isv    ; ie = sgv%iev    ; js = sgv%jsv    ; je = sgv%jev
->>>>>>> 5461c3c6
         endif
 
         if(present(doWriteMaskO)) then
@@ -212,10 +200,6 @@
         logical, intent(in), optional :: doWriteMaskO
 
         integer :: is, ie, js, je, k
-<<<<<<< HEAD
-        integer, dimension(4) :: outBnds
-=======
->>>>>>> 5461c3c6
         integer, dimension(1) :: sgv_shape
         character(len=strLen) :: idStr_mask
         character(len=strLen) :: mask_desc
@@ -232,11 +216,7 @@
         if(present(outBndsO)) then
             is = outBndsO(1); ie = outBndsO(2); js = outBndsO(3); je = outBndsO(4)
         else
-<<<<<<< HEAD
-            is = sgv(1)%isv; ie = sgv(1)%iev; js = sgv(1)%jsv; je = sgv(1)%jev
-=======
             is = sgv(1)%isv ; ie = sgv(1)%iev ; js = sgv(1)%jsv ; je = sgv(1)%jev
->>>>>>> 5461c3c6
         endif
 
         sgv_shape = shape(sgv)
