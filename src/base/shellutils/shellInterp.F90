! Various data structures and routines to do interpolation from (and to?) a spherical shell grid
! Routines are fairly broken up to try and allow for a reasonable balance of flexibility and performance
! TODO: Add routine to take list of scattered points and interpolate to ShellGrid_T
module shellInterp
    use kdefs
    use math
    use shellgrid
    use shellutils

    implicit none

    integer, parameter, private :: NumTSC = 9

    contains


    ! InterpShellVar - TODO
    ! InterpShellVar_ChildToParent - TODO
    ! InterpShellVar_ParentToChild - TODO
    ! InterpShellVar_TSC_SG
    ! InterpShellVar_TSC_pnt

    subroutine InterpShellVar(sgSource, sgVar, sgDest, varOut)
        !! This is meant to be the highest-abstraction option for interpolation
        !! Not expected to be used very frequently, but maybe it makes sense for some simple variables
        !! Basically, the source and destination are well-defined within ShellGrid's intended use, 
        !!   so we can make the best decisions here on how to interpolate this variable
        type(ShellGrid_T)   , intent(in) :: sgSource
            !! Source shellGrid that sgVar lives on
        type(ShellGridVar_T), intent(in) :: sgVar
            !! the variable we are interpolating
        type(ShellGrid_T)   , intent(in) :: sgDest
            !! The destination grid
        type(ShellGridVar_T), intent(inout) :: varOut
            !! sgVar interpolated ontp sgDest


    end subroutine InterpShellVar


    subroutine InterpShellVar_TSC_SG(sgSource, sgVar, sgDest, varOut, dThetaO, dPhiO)
        !! Interpolate a ShellGridVar to another ShellGrid using the Triangle-Schaped Cloud method
        type(ShellGrid_T)   , intent(in) :: sgSource
            !! Source shellGrid that sgVar lives on
        type(ShellGridVar_T), intent(in) :: sgVar
            !! the variable we are interpolating
        type(ShellGrid_T)   , intent(in) :: sgDest
            !! The destination grid
        type(ShellGridVar_T), intent(inout) :: varOut
            !! sgVar interpolated ontp sgDest
        real(rp), dimension(:), optional, intent(in) :: dThetaO
            !! Cell width in theta direction
        real(rp), dimension(:), optional, intent(in) :: dPhiO
            !! Width in theta direction


        integer :: extraPnt
        integer :: i,j
        real(rp), dimension(:), allocatable :: dTheta
        real(rp), dimension(:), allocatable :: dPhi
        logical :: goodInterp

        if ( present(dThetaO) ) then
            ! First, make sure they are the same shape
            if (size(dTheta) .ne. sgVar%Ni) then
                write(*,*) "WARNING: InterpShellVar_TSC_SG got a mismatched dThetaO shape. Dying."
                stop
            endif
            ! Otherwise, we can safely copy one to the other
            allocate(dTheta(sgVar%isv:sgVar%iev))
            dTheta = dThetaO
        else
            ! If dTheta not present, we calculate it ourselves

            if (sgVar%loc == SHGR_CC .or. sgVar%loc == SHGR_FACE_PHI) then
                ! Note that the location id is the variable's 1D location w.r.t. the theta axis
                call calcdx_TSC(sgSource%th, sgSource%isg, sgSource%ieg, SHGR_CC, dTheta)
            elseif (sgVar%loc == SHGR_CORNER .or. sgVar%loc == SHGR_FACE_THETA) then
                call calcdx_TSC(sgSource%th, sgSource%isg, sgSource%ieg, SHGR_CORNER, dTheta)
            endif
            !! Note: calcdx_TSC sets the dimension of dTheta and dPhi
        endif

        if ( present(dPhiO) ) then
            ! First, make sure they are the same shape
            if (size(dPhiO) .ne. sgVar%Nj) then
                write(*,*) "WARNING: InterpShellVar_TSC_SG got a mismatched dPhiO shape. Dying."
                stop
            endif
            ! Otherwise, we can safely copy one to the other
            allocate(dPhi(sgVar%jsv:sgVar%jev))
            dPhi = dPhiO
        else
            ! If dPhi not present, we calculate it ourselves
            if (sgVar%loc == SHGR_CC .or. sgVar%loc == SHGR_FACE_THETA) then
                call calcdx_TSC(sgSource%ph, sgSource%jsg, sgSource%jeg, SHGR_CC, dPhi)
            elseif (sgVar%loc == SHGR_CORNER .or. sgVar%loc == SHGR_FACE_PHI) then
                call calcdx_TSC(sgSource%ph, sgSource%jsg, sgSource%jeg, SHGR_CORNER, dPhi)
            endif
        endif

        ! Now that we have our dTheta and dPhi, we can start interpolating

        ! Which destination grid locations we loop over depends on the destination variable location
        select case(varOut%loc)
            case(SHGR_CC)
                !do j=varOut%jsv,varOut%jev
                !    do i=varOut%isv,varOut%iev
                !^^^ This indexing works just fine, but I'm not gonna do it cause its less clear what we're actually looping over
                !$OMP PARALLEL DO default(shared) collapse(1) &
                !$OMP schedule(dynamic) &
                !$OMP private(i,j)
                do j=sgDest%jsg,sgDest%jeg
                    do i=sgDest%isg,sgDest%ieg
                        if (.not. varOut%mask(i,j)) cycle
                        ! NOTE/TODO: This is where we would do transformations of destination grid's theta dn phi to source grid
                        ! in the case where they have different coordinate systems
                        call InterpShellVar_TSC_pnt( \
                                sgSource, sgVar,\
                                sgDest%thc(i), sgDest%phc(j),\
                                varOut%data(i,j), \
                                dTheta, dPhi,\
                                goodInterp)
                        ! TODO: Handle case where goodInterp is false here
                        ! Probably will be model dependent. Maybe we return a 2D goodInterp array if an optional array is provided to us
                    enddo
                enddo
            case(SHGR_CORNER)
                !$OMP PARALLEL DO default(shared) collapse(1) &
                !$OMP schedule(dynamic) &
                !$OMP private(i,j)
                do j=sgDest%jsg,sgDest%jeg+1
                    do i=sgDest%isg,sgDest%ieg+1
                        if (.not. varOut%mask(i,j)) cycle
                        ! NOTE/TODO: This is where we would do transformations of destination grid's theta dn phi to source grid
                        ! in the case where they have different coordinate systems
                        call InterpShellVar_TSC_pnt( \
                                sgSource, sgVar,\
                                sgDest%th(i), sgDest%ph(j),\
                                varOut%data(i,j), \
                                dTheta, dPhi,\
                                goodInterp)
                    enddo
                enddo
            case(SHGR_FACE_THETA)
                !$OMP PARALLEL DO default(shared) collapse(1) &
                !$OMP schedule(dynamic) &
                !$OMP private(i,j)
                do j=sgDest%jsg,sgDest%jeg
                    do i=sgDest%isg,sgDest%ieg+1
                        if (.not. varOut%mask(i,j)) cycle
                        ! NOTE/TODO: This is where we would do transformations of destination grid's theta dn phi to source grid
                        ! in the case where they have different coordinate systems
                        call InterpShellVar_TSC_pnt( \
                                sgSource, sgVar,\
                                sgDest%th(i), sgDest%phc(j),\
                                varOut%data(i,j), \
                                dTheta, dPhi,\
                                goodInterp)
                    enddo
                enddo
            case(SHGR_FACE_PHI)
                !$OMP PARALLEL DO default(shared) collapse(1) &
                !$OMP schedule(dynamic) &
                !$OMP private(i,j)
                do j=sgDest%jsg,sgDest%jeg+1
                    do i=sgDest%isg,sgDest%ieg
                        if (.not. varOut%mask(i,j)) cycle
                        ! NOTE/TODO: This is where we would do transformations of destination grid's theta dn phi to source grid
                        ! in the case where they have different coordinate systems
                        call InterpShellVar_TSC_pnt( \
                                sgSource, sgVar,\
                                sgDest%thc(i), sgDest%ph(j),\
                                varOut%data(i,j), \
                                dTheta, dPhi,\
                                goodInterp)
                    enddo
                enddo
        end select

        ! Fill j ghosts with active cell data
        call wrapJ_SGV(sgDest, varOut)
        

    end subroutine InterpShellVar_TSC_SG


    subroutine InterpShellVar_TSC_pnt(sgsource, sgVar, th, pin, Qinterp, dThetaO, dPhiO, goodInterpO)
        !! Given the source information, interpolate sgVar to point (t,pin) and return as Qout
        type(ShellGrid_T   ), intent(in) :: sgSource
            !! Source ShellGrid
        type(ShellGridVar_T), intent(in) :: sgVar
            !! Variable relative to provided ShellGrid
        real(rp), intent(in) :: th
            !! Theta coordinate with respect to source grid
        real(rp), intent(in) :: pin
            !! Phi coordinate with respect to source grid
        real(rp), intent(out) :: Qinterp
            !! Interpolated value we are returning
        real(rp), dimension(sgVar%isv:sgVar%iev), optional, intent(in) :: dThetaO
            !! Cell width in theta, centered at variable positions on source grid
        real(rp), dimension(sgVar%jsv:sgVar%jev), optional, intent(in) :: dPhiO
            !! Cell width in phi, centered at variable positions on source grid
        logical, optional, intent(inout) :: goodInterpO
            !! True if we are returning a meaningful interpolated value

        
        real(rp) :: ph
            !! Cleaned-up phi location we actually use
        integer :: i0, j0, i0_tmp, j0_tmp
            !! i and j locations of point t,p
            !! Whether they are respect to corner, center, or a face depends on sgVar%loc
        real(rp) :: dTh, dPh
            !! dTheta and dPhi at location i0,j0 , assuming we are in domain
        real(rp) :: t0, p0
            !! Theta and Phi values at point i0,j0
        real(rp) :: eta, zeta
        real(rp), dimension(-1:+1) :: wE,wZ
        real(rp), dimension(NumTSC) :: Ws,Qs
        logical , dimension(NumTSC) :: isGs
        integer :: ipnt,jpnt,n,di,dj

        ! Default return values
        Qinterp = 0.0
        if (present(goodInterpO)) goodInterpO = .false.

        ! Check bounds
        ph = modulo(pin,2*PI)

        ! Also make sure the requested theta is in bounds
        if ( (th<0.).or.(th>PI) ) then
            write(*,*) "ERROR in InterpShellVar_TSC_pnt: Theta should be in the range [0,PI]. Quitting..."
            stop
        end if

        call getSGCellILoc(sgSource, th, i0, t0)
        if (sgVar%loc .eq. SHGR_CORNER .or. sgVar%loc .eq. SHGR_FACE_THETA) then
<<<<<<< HEAD
            call iLocCC2Corner(sgSource, th, i0,tLocO=t0)
        endif
        call getSGCellJLoc(sgSource, ph, j0, p0)
        if (sgVar%loc .eq. SHGR_CORNER .or. sgVar%loc .eq. SHGR_FACE_PHI  ) then
            call jLocCC2Corner(sgSource, ph, j0,pLocO=p0)
=======
            call iLocCC2Corner(sgSource, th, i0, tLocO=t0)
        endif
        call getSGCellJLoc(sgSource, ph, j0, p0)
        if (sgVar%loc .eq. SHGR_CORNER .or. sgVar%loc .eq. SHGR_FACE_PHI  ) then
            call jLocCC2Corner(sgSource, ph, j0, pLocO=p0)
>>>>>>> 78ae8f1d
        endif

        if (i0 > sgVar%iev .or. i0 < sgVar%isv) then
            return
        endif

        if (j0 > sgVar%jev .or. j0 < sgVar%jsv) then
            write(*,*) "ERROR in InterpShellVar_TSC_pnt: Phi out of bounds. idx=",j0
            write(*,*) "This wasn't supposed to be possible, good job."
            return
        endif

        ! Make sure data is good at this point
        if (.not. sgVar%mask(i0,j0)) then
            return
        endif

        ! If still here we're gonna do something, so we can tell our caller we are returning a valid value
        if (present(goodInterpO)) goodInterpO = .true.

        ! Determine dTheta and dPhi for this ij point
        if (present(dThetaO)) then
            ! First, make sure dTheta and dPhi are defined at sgVar locations     
            if ( size(dThetaO) .ne. sgVar%Ni ) then
                write(*,*)"ERROR in InterpShellVar_TSC_pnt: dTheta != sgVar%Ni"
                write(*,*) size(dThetaO), sgVar%Ni
                stop
            endif
            dTh = dThetaO(i0)
        else
            ! dThetaO array not provided, so we calculate it ourselves
            if (sgVar%loc == SHGR_CC .or. sgVar%loc == SHGR_FACE_PHI) then
                dTh = Diff1D_4halfh(sgSource%th, sgSource%isg, sgSource%ieg  , i0)
            else if (sgVar%loc == SHGR_CORNER .or. sgVar%loc == SHGR_FACE_THETA) then
                dTh = Diff1D_4h    (sgSource%th, sgSource%isg, sgSource%ieg+1, i0)
            endif
        endif

        if (present(dPhiO)) then
            if ( size(dPhiO) .ne. sgVar%Nj ) then
                write(*,*)"ERROR in InterpShellVar_TSC_pnt: dPhi != sgVar%Nj"
                write(*,*) size(dPhiO), sgVar%Nj
                stop
            endif
            dPh = dPhiO(j0)
        else
            ! dPhiO array not provided, so we calculate it ourselves
            if (sgVar%loc == SHGR_CC .or. sgVar%loc == SHGR_FACE_THETA) then
                dPh = Diff1D_4halfh(sgSource%ph, sgSource%jsg, sgSource%jeg  , j0)
            else if (sgVar%loc == SHGR_CORNER .or. sgVar%loc == SHGR_FACE_PHI) then
                dPh = Diff1D_4h    (sgSource%ph, sgSource%jsg, sgSource%jeg+1, j0)
            endif
        endif

        ! First, check if active grid has poles
        ! note, if the destination point is closer to the top cell boundary
        ! than the bottom (for corner centered variables), then i0 by now is 2.
        ! in other words, only the half of the cell closest to the pole will be interpolated as a pole.
        if (sgSource%doNP .and. (i0==sgSource%is)) then
            ! Handle north pole and return
            call interpPole(sgSource,sgVar,th,ph,Qinterp)
            return
        endif

        ! same comment as above but for south pole
        if (sgSource%doSP .and. (i0==sgSource%ie)) then
            ! Handle south pole and return
            call interpPole(sgSource,sgVar,th,ph,Qinterp)
            return
        endif

        ! Now, if ghost grid has poles
        if (sgSource%ghostSP .and. (i0==sgsource%ieg)) then
            write(*,*) "Not implemented!"
            stop
        endif

        if (sgSource%ghostNP .and. (i0==sgSource%isg)) then
            write(*,*) "Not implemented!"
            stop
        endif

        ! Note: If still here we know i0 isn't on the boundary

        eta  = (th - t0)/dTh
        zeta = (ph - p0)/dPh

        call ClampMapVar(eta)
        call ClampMapVar(zeta)

        ! Calculate weights
        call TSCweight1D(eta ,wE)
        call TSCweight1D(zeta,wZ)

        ! Collect weights/values
        n = 1
        do dj=-1,+1
            do di=-1,+1
                ipnt = i0+di
                jpnt = j0+dj
                
                ! Wrap around boundary
                if (jpnt<1)           jpnt = sgSource%Np
                if (jpnt>sgSource%Np) jpnt = 1

                ! Do zero-grad for theta
                if (ipnt<sgVar%isv)   ipnt = sgVar%isv
                if (ipnt>sgVar%iev)   ipnt = sgVar%iev

                Qs(n) = sgVar%data(ipnt,jpnt)
                Ws(n) = wE(di)*wZ(dj)
                isGs(n) = sgVar%mask(ipnt,jpnt)

                if (.not. isGs(n)) Ws(n) = 0.0

                n = n + 1
            enddo
        enddo

        ! Renormalize
        Ws = Ws/sum(Ws)

        ! Get final value
        Qinterp = dot_product(Qs,Ws)

        ! Have some internal functions
        contains
        
        ! Clamps mapping in [-0.5,0.5]
        subroutine ClampMapVar(ez)
            REAL(rp), intent(inout) :: ez
            if (ez<-0.5) ez = -0.5
            if (ez>+0.5) ez = +0.5
        end subroutine ClampMapVar

        ! 1D triangular shaped cloud weights
        ! 1D weights for triangular shaped cloud interpolation
        ! Assuming on -1,1 reference element, dx=1
        ! Check for degenerate cases ( |eta| > 0.5 )
        subroutine TSCweight1D(eta,wE)
            real(rp), intent(in)  :: eta
            real(rp), intent(out) :: wE(-1:1)

            wE(-1) = 0.5*(0.5-eta)**2.0
            wE( 1) = 0.5*(0.5+eta)**2.0
            wE( 0) = 0.75 - eta**2.0

        end subroutine TSCweight1D

    end subroutine InterpShellVar_TSC_pnt


    subroutine interpPole(shGr,Qin,tin,pin,Qinterp)
        type(ShellGrid_T), intent(in)     :: shGr     ! source grid
        type(ShellGridVar_T), intent(in)  :: Qin      ! source grid variable
        real(rp), intent(out)             :: Qinterp  ! interpolated variable
        real(rp), intent(in)              :: tin,pin  ! theta,phi of the destination point
        real(rp) :: f0,f1,f2,I1,I2,dphi,phi
        integer  :: ishift,j,pole
        integer  :: iinterp ! the index of the pole cell (first/last for NORTH/SOUTH)
        real(rp) :: tfactor,Qtemp

        ! Find out which pole we're at
        if ( (tin.ge.shGr%th(shGr%is)).and.(tin.le.shGr%th(shGr%is+1)) ) then
            ! note, shGr%th(shGr%is) is within TINY of 0 since we are at the pole
            pole = NORTH
            iinterp = shGr%is
        else if ( (tin.le.shGr%th(shGr%ie+1)).and.(tin.ge.shGr%th(shGr%ie)) ) then
            ! note, shGr%th(shGr%ie+1) is within TINY of PI since we are at the pole
            pole = SOUTH
            iinterp = shGr%ie
        else
            write(*,*) "Attempting to call pole interpolation for a point that's not on the pole. Quitting..."
        end if

        ! represent the function near pole to first order in theta as
        ! f(t,p) = f0 + f1*cos(p)*t + f2*sin(p)*t 
        ! (Lewis&Bellan, J. Math. Phys. 31, 2592 (1990); 
        ! https://doi.org/10.1063/1.529009
        ! 
        ! for corner centered and theta face centered, 
        ! iinterp will be right on the pole for NORTH, so we will have to shift up
        ! otherwise, there's no shift
        ishift = 0

        ! check centering wrt theta
        select case(Qin%loc)
        case(SHGR_CC, SHGR_FACE_PHI)
            if (pole.eq.NORTH) then
                tfactor = tin/shGr%thc(iinterp)
            else
                tfactor = (PI-tin)/(PI-shGr%thc(iinterp))
            end if  
        
        case(SHGR_CORNER, SHGR_FACE_THETA)
            if (pole.eq.NORTH) then
                ishift = 1
                ! note, using th, not thc, since we're on a theta face
                tfactor = tin/shGr%th(iinterp+ishift)
            else
                tfactor = (PI-tin)/(PI-shGr%th(iinterp))
            end if  

        case default
            write(*,*) "interpPole got an invalid data location:",Qin%loc
            stop
        end select 

        ! determine f0, f1, f2 from the Fourier transform
        Qinterp = 0.0
        f0      = 0.0
        f1      = 0.0
        f2      = 0.0

        do j=1,shGr%Np
            ! check centering wrt phi
            select case(Qin%loc)
            case(SHGR_CC, SHGR_FACE_THETA)
                Qtemp = Qin%data(iinterp+ishift,j)
            case(SHGR_CORNER, SHGR_FACE_PHI)  
                Qtemp = 0.5*(Qin%data(iinterp+ishift,j)+Qin%data(iinterp+ishift,j+1))
            end select 

            dphi = shGr%ph(j+1)-shGr%ph(j)
            phi  = shGr%phc(j)
            f0   = f0 + Qtemp*dphi
            f1   = f1 + Qtemp*dphi*cos(phi)
            f2   = f2 + Qtemp*dphi*sin(phi)                
        end do

        f0 = f0/(2.*PI)
        f1 = f1/PI
        f2 = f2/PI
        
        Qinterp = f0 + ( f1*cos(pin) + f2*sin(pin) )*tfactor

    end subroutine interpPole

    ! this version of the function attempts to do the expansion to an arbitrary order
    ! however, it's incorrect in that it neglects the higher order terms in theta
<<<<<<< HEAD
    ! in the polinomials multiplying the harmonics in eqn. 9 of Lewis & Bellan, 1990
    ! in other words, it only retains f_m^(0) terms in that eqn. which is technically incorrect
    ! although the error is trivially small and in fact the result looks slightly better
    subroutine interpPoleHighOrder(shGr,Qin,tin,pin,Qinterp)
        ! note, calling this function with order=1 is equavalent to calling InterpPole above
=======
    ! in the polynomials multiplying the harmonics in eqn. 9 of Lewis & Bellan, 1990
    ! in other words, it only retains f_m^(0) terms in that eqn. which is technically incorrect
    ! although the error is trivially small and in fact the result looks slightly better
    subroutine interpPoleHighOrder(shGr,Qin,tin,pin,Qinterp)
        ! note, calling this function with order=1 is equivalent to calling InterpPole above
>>>>>>> 78ae8f1d
        
        type(ShellGrid_T), intent(in)     :: shGr     ! source grid
        type(ShellGridVar_T), intent(in)  :: Qin      ! source grid variable
        real(rp), intent(out)             :: Qinterp  ! interpolated variable
        real(rp), intent(in)              :: tin,pin  ! theta,phi of the destination point
        real(rp) :: f0,I1,I2,dphi,phi
        real(rp),dimension(:,:),allocatable :: fcoef
        integer  :: ishift,j,pole
        integer  :: iinterp ! the index of the pole cell (first/last for NORTH/SOUTH)
        real(rp) :: tfactor,Qtemp
        integer :: oind, order=1 ! 12 -- I ran it up to 12th order just for funsies

<<<<<<< HEAD
=======
        write(*,*)"WARNING: unless you are Slava or have talked to him about pole interpolation you shouldn't be seeing this message"

>>>>>>> 78ae8f1d
        ! Find out which pole we're at
        if ( (tin.ge.shGr%th(shGr%is)).and.(tin.le.shGr%th(shGr%is+1)) ) then
            ! note, shGr%th(shGr%is) is within TINY of 0 since we are at the pole
            pole = NORTH
            iinterp = shGr%is
        else if ( (tin.le.shGr%th(shGr%ie+1)).and.(tin.ge.shGr%th(shGr%ie)) ) then
            ! note, shGr%th(shGr%ie+1) is within TINY of PI since we are at the pole
            pole = SOUTH
            iinterp = shGr%ie
        else
            write(*,*) "Attempting to call pole interpolation for a point that's not on the pole. Quitting..."
        end if

        ! represent the function near pole to first order in theta as
        ! f(t,p) = f0 + f1*cos(p)*t + f2*sin(p)*t + higher order terms
        ! (Lewis&Bellan, J. Math. Phys. 31, 2592 (1990); 
        ! https://doi.org/10.1063/1.529009
        ! 
        ! for corner centered and theta face centered, 
        ! iinterp will be right on the pole for NORTH, so we will have to shift up
        ! otherwise, there's no shift
        ishift = 0

        ! check centering wrt theta
        select case(Qin%loc)
        case(SHGR_CC, SHGR_FACE_PHI)
            if (pole.eq.NORTH) then
                tfactor = tin/shGr%thc(iinterp)
            else
                tfactor = (PI-tin)/(PI-shGr%thc(iinterp))
            end if  
        
        case(SHGR_CORNER, SHGR_FACE_THETA)
            if (pole.eq.NORTH) then
                ishift = 1
                ! note, using th, not thc, since we're on a theta face
                tfactor = tin/shGr%th(iinterp+ishift)
            else
                tfactor = (PI-tin)/(PI-shGr%th(iinterp))
            end if  

        case default
            write(*,*) "interpPole got an invalid data location:",Qin%loc
            stop
        end select 

        ! determine f0, f1, f2 from the Fourier transform
        Qinterp = 0.0
        f0      = 0.0

        if (allocated(fcoef)) deallocate(fcoef)
        allocate(fcoef(order,2))
        fcoef(:,:)  = 0.0

        do j=1,shGr%Np
            ! check centering wrt phi
            select case(Qin%loc)
            case(SHGR_CC, SHGR_FACE_THETA)
                Qtemp = Qin%data(iinterp+ishift,j)
            case(SHGR_CORNER, SHGR_FACE_PHI)  
                Qtemp = 0.5*(Qin%data(iinterp+ishift,j)+Qin%data(iinterp+ishift,j+1))
            end select 

            dphi = shGr%ph(j+1)-shGr%ph(j)
            phi  = shGr%phc(j)
            f0   = f0 + Qtemp*dphi

            do oind=1,order
                fcoef(oind,1) = fcoef(oind,1) + Qtemp*dphi*cos(oind*phi)
                fcoef(oind,2) = fcoef(oind,2) + Qtemp*dphi*sin(oind*phi)                
            enddo
        end do 

        f0 = f0/(2.*PI)

        do oind=1,order
            fcoef(oind,:) = fcoef(oind,:)/PI
            Qinterp = Qinterp + ( fcoef(oind,1)*cos(oind*pin) + fcoef(oind,2)*sin(oind*pin) )*tfactor**oind
        enddo

        Qinterp = Qinterp + f0
    end subroutine interpPoleHighOrder
    

!------
! Low-level interp helpers
!------

    subroutine calcdx_TSC(x, isg, ieg, loc, dx)
        !! Calculates dx for positional array x using a 4-point stencil
        !! This is desirable for TSC so that we can have better accuracy 
        !! in the case of a non-uniformly space grid
        
        ! Note, even though we are not doing much in this function, we are 
        ! breaking it out here in case we want to do higher-order for TSC or something later
        real(rp), dimension(isg:ieg+1), intent(in) :: x
            !! 1D spatial grid, should always be cell corners
        integer, intent(in) :: isg, ieg
            !! Start/end indices of cell centers
        integer, intent(in) :: loc
            !! Location identifier, MUST BE SHGR_CC OR SHGR_CORNER
            !! This is the location of the points we are calculating dx at relative to x
        real(rp), dimension(:), allocatable, intent(out) :: dx
            !! 'cell width' we return

        integer :: i

        if (allocated(dx)) deallocate(dx)

        if (loc == SHGR_CORNER) then
            
            allocate(dx(isg:ieg+1))
            do i=isg,ieg+1
                dx(i) = Diff1D_4h(x, isg, ieg+1, i)
            enddo

        else if (loc == SHGR_CC) then

            allocate(dx(isg:ieg))
            do i=isg,ieg
                dx(i) = Diff1D_4halfh(x, isg, ieg, i)
            enddo

        else
            write(*,*) "ERROR: Invalid location id in calcdx_TSC. Must be SHGR_CC or SHGR_CORNER"
            stop
        endif

    end subroutine calcdx_TSC


    function Diff1D_4halfh(Q,is,ie,i0) result(Qp)
        !! Use 4-point stencil to calculate first derivative of coordinates
        !! This is for the case where we are using corners to calculate the difference at cell center
        !! adapted from chimp/ebinit.F90
        real(rp), intent(in) :: Q(is:ie+1)
            !! Cell corners
        integer, intent(in) :: is,ie
            !! Start and end indices of bounding grid
        integer, intent(in) :: i0
            !! Index of the point we are evaluating, offset half a cell from its lower bound Q(i0)
        real(rp) :: Qp
        real(rp) :: Qblk(4),c(4)

        ! Note that we have fewer cases than Diff1D_4h
        ! That's because even when i0 is the last cell-centered coordinate,
        ! we still have 1 usable corner value before we reach the void
        if (i0 == is) then
            ! Q coordinates at -0.5,0.5,1.5,2.5 relative to our point
            Qblk = [Q(is), Q(is+1), Q(is+2), Q(is+3)]
            c = [-23.0, 21.0, 3.0, -1.0]/25.0
        else if (i0 == ie) then
            ! Q coordinates at -2.5,-1.5,-0.5,0.5 relative to our point
            Qblk = [Q(ie-2), Q(ie-1), Q(ie), Q(ie+1)]
            c = [1.0, -3.0, -21.0, 23.0]/25.0
        else
            ! Q coordinates at -1.5,-0.5,0.5,1.5 relative to our point
            Qblk = [Q(i0-1), Q(i0), Q(i0+1), Q(i0+2)]
            c = [1.0, -27.0, 27.0, -1.0]/24.0
        endif
        Qp = dot_product(Qblk,c)

    end function Diff1D_4halfh
    

    function Diff1D_4h(Q,is,ie,i0) result(Qp)
        !! Use 4-point stencil to calculate first derivative of coordinates
        !! This is for the case where position we are calculating the difference for is at Q(i0)
        !! (In contrast to e.g. using cell corner values to calculate the difference located at the cell center)
        !! adapted from chimp/ebinit.F90
        real(rp), intent(in) :: Q(is:ie)
            !! Cell corners
        integer, intent(in) :: is,ie,i0
        real(rp) :: Qp
        real(rp) :: Qblk(4),c(4)
        if (i0 == is) then
            !Forward
            Qblk = [Q(is),Q(is+1),Q(is+2),Q(is+3)]
            c = [-11.0,18.0,-9.0,2.0]/6.0
        else if (i0 == is+1) then
            !1 back
            Qblk = [Q(is),Q(is+1),Q(is+2),Q(is+3)]
            c = [-2.0,-3.0,6.0,-1.0]/6.0
        else if (i0 == ie) then
            Qblk = [Q(ie-3),Q(ie-2),Q(ie-1),Q(ie)]
            c = [-2.0,9.0,-18.0,11.0]/6.0
        else if (i0 == ie-1) then
            Qblk = [Q(ie-3),Q(ie-2),Q(ie-1),Q(ie)]
            c = [1.0,-6.0,3.0,2.0]/6.0
        else
            !Centered
            Qblk = [Q(i0-2),Q(i0-1),Q(i0+1),Q(i0+2)]
            c = [1.0,-8.0,8.0,-1.0]/12.0
        endif
        Qp = dot_product(Qblk,c)
        
    end function Diff1D_4h

end module shellInterp<|MERGE_RESOLUTION|>--- conflicted
+++ resolved
@@ -235,19 +235,11 @@
 
         call getSGCellILoc(sgSource, th, i0, t0)
         if (sgVar%loc .eq. SHGR_CORNER .or. sgVar%loc .eq. SHGR_FACE_THETA) then
-<<<<<<< HEAD
-            call iLocCC2Corner(sgSource, th, i0,tLocO=t0)
-        endif
-        call getSGCellJLoc(sgSource, ph, j0, p0)
-        if (sgVar%loc .eq. SHGR_CORNER .or. sgVar%loc .eq. SHGR_FACE_PHI  ) then
-            call jLocCC2Corner(sgSource, ph, j0,pLocO=p0)
-=======
             call iLocCC2Corner(sgSource, th, i0, tLocO=t0)
         endif
         call getSGCellJLoc(sgSource, ph, j0, p0)
         if (sgVar%loc .eq. SHGR_CORNER .or. sgVar%loc .eq. SHGR_FACE_PHI  ) then
             call jLocCC2Corner(sgSource, ph, j0, pLocO=p0)
->>>>>>> 78ae8f1d
         endif
 
         if (i0 > sgVar%iev .or. i0 < sgVar%isv) then
@@ -488,19 +480,11 @@
 
     ! this version of the function attempts to do the expansion to an arbitrary order
     ! however, it's incorrect in that it neglects the higher order terms in theta
-<<<<<<< HEAD
-    ! in the polinomials multiplying the harmonics in eqn. 9 of Lewis & Bellan, 1990
-    ! in other words, it only retains f_m^(0) terms in that eqn. which is technically incorrect
-    ! although the error is trivially small and in fact the result looks slightly better
-    subroutine interpPoleHighOrder(shGr,Qin,tin,pin,Qinterp)
-        ! note, calling this function with order=1 is equavalent to calling InterpPole above
-=======
     ! in the polynomials multiplying the harmonics in eqn. 9 of Lewis & Bellan, 1990
     ! in other words, it only retains f_m^(0) terms in that eqn. which is technically incorrect
     ! although the error is trivially small and in fact the result looks slightly better
     subroutine interpPoleHighOrder(shGr,Qin,tin,pin,Qinterp)
         ! note, calling this function with order=1 is equivalent to calling InterpPole above
->>>>>>> 78ae8f1d
         
         type(ShellGrid_T), intent(in)     :: shGr     ! source grid
         type(ShellGridVar_T), intent(in)  :: Qin      ! source grid variable
@@ -513,11 +497,8 @@
         real(rp) :: tfactor,Qtemp
         integer :: oind, order=1 ! 12 -- I ran it up to 12th order just for funsies
 
-<<<<<<< HEAD
-=======
         write(*,*)"WARNING: unless you are Slava or have talked to him about pole interpolation you shouldn't be seeing this message"
 
->>>>>>> 78ae8f1d
         ! Find out which pole we're at
         if ( (tin.ge.shGr%th(shGr%is)).and.(tin.le.shGr%th(shGr%is+1)) ) then
             ! note, shGr%th(shGr%is) is within TINY of 0 since we are at the pole
