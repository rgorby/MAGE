!Voltron types

module volttypes
    use kdefs
    use cmidefs
    use kronos
    use ioclock
    use mixtypes
    use ebtypes
    use gcmtypes

    implicit none

    enum, bind(C)
        enumerator :: IMAGRCM=1,IMAGRCMX,IMAGSST
    endenum

    !Projection types
    enum, bind(C) 
        !L-phi (equatorial), Lat-Lon (northern ionospheric)
        enumerator :: LPPROJ=1,LLPROJ
    endenum

    !Data for inner mag => gamera variables
    enum, bind(C)
        enumerator :: IMDEN=1,IMX1,IMX2,IMTSCL,IMPR
    endenum
    integer, parameter :: NVARIMAG = 5

    ! data for remix -> gamera conversion
    type mix2Mhd_T
        real(rp), dimension(:,:,:,:,:), allocatable :: mixOutput
        real(rp), dimension(:,:,:), allocatable :: gPsi
        type(Map_T), allocatable, dimension(:) :: PsiMaps
        integer :: PsiStart = PsiSt, PsiShells = PsiSh !Coming from cmidefs
        real(rp) :: rm2g
    end type mix2Mhd_T

    ! data for imag => remix for conductance
    type imag2Mix_T
        !Assuming IMag data is coming on northern hemisphere
        logical :: isFresh = .false.
        logical :: isInit = .false.
        !Working on logically Cartesian grid w/ lat, lon 
        real(rp), dimension(:), allocatable :: gcolat,glong
        real(rp), dimension(:,:), allocatable :: eflux,eavg
        real(rp), dimension(:,:), allocatable :: iflux,iavg
        !latc/lonc are the mappings to the southern hemisphere
        real(rp), dimension(:,:), allocatable :: latc,lonc
        real(rp), dimension(:,:), allocatable :: fac
        
        logical, dimension(:,:), allocatable :: inIMag
    end type imag2Mix_T

    ! data for gamera -> remix conversion
    type mhd2Mix_T
        real(rp), dimension(:,:,:,:,:), allocatable :: mixInput
        real(rp), dimension(:,:,:,:), allocatable :: gJ
        type(Map_T), allocatable, dimension(:) :: Jmaps
        integer :: JStart = JpSt, JShells = JpSh !Coming from cmidefs
        type(mixGrid_T) :: mixGfpd
    end type mhd2mix_T

    ! data for chimp -> gamera conversion
    type chmp2Mhd_T
        !Ni,Nj,Nk,2 array
        !Holds mapping from cell-centered xyz => x1,x1 (projection coordinates)
        !Projection coordinates can be R,phi (cylindrical) or lat,lon (ionospheric)
        real(rp), dimension(:,:,:,:), allocatable :: xyzSquish
        logical , dimension(:,:,:)  , allocatable :: isGood   !Good projection or not
        logical , dimension(:,:,:)  , allocatable :: isEdible !Good values for MHD to eat (ingest)
        
        integer :: iMax !Possibly changing i-boundary of squish mapping
        real(rp) :: epsSquish,epsds0 !Epsilon parameter for tracing squish/default respectively

    end type chmp2Mhd_T

    ! data for gamera -> chimp conversion
    type mhd2Chmp_T
        logical :: isLonely = .true.
        real(rp) :: Rin
        real(rp) :: lowlatBC

    end type mhd2Chmp_T

    type innerMagBase_T
        contains

        procedure baseInit
        procedure baseAdvance
        procedure baseEval
        procedure baseIO
        procedure baseRestart

        ! functions to be over-written by specific inner magnetosphere implementations
        procedure :: doInit => baseinit
        procedure :: doAdvance => baseAdvance
        procedure :: doEval => baseEval
        procedure :: doIO => baseIO
        procedure :: doConIO => baseConIO
        procedure :: doRestart => baseRestart

    end type innerMagBase_T

    type voltApp_T

        !Voltron state information
        type(TimeSeries_T) :: tilt,symh
        real(rp) :: time, MJD,tFin
        real(rp) :: BSDst=0.0 !Most recent bsdst calculated
        integer :: ts
        logical :: isSeparate = .false. ! whether Voltron is running in a separate application from gamera

        !Voltron output/restart info
        type (IOClock_T) :: IO
        logical :: isLoud = .true. !Console output
        !Apps
        type(mixApp_T) :: remixApp
        type(mhd2Mix_T) :: mhd2mix
        type(mix2Mhd_T) :: mix2mhd

        type(ebTrcApp_T)  :: ebTrcApp
        type(mhd2Chmp_T)  :: mhd2chmp
        type(chmp2Mhd_T)  :: chmp2mhd
        type(imag2Mix_T)  :: imag2mix

        type(gcm_T) :: gcm

        class(innerMagBase_T), allocatable :: imagApp

        !Shallow coupling information
        real(rp) :: ShallowT
        real(rp) :: ShallowDT
        real(rp) :: TargetShallowDT ! Desired shallow step from Voltron
        logical  :: doGCM = .false.

        !Deep coupling information
        real(rp) :: DeepT
        real(rp) :: DeepDT
        real(rp) :: TargetDeepDT ! Desired deep step from Voltron
        logical  :: doDeep = .false. !Whether to do deep coupling
        real(rp) :: rTrc  !Radius to do tracing (ebSquish) inside of
        integer  :: iDeep  = 0 !Index of max i shell containing deep coupling radius
        integer  :: imType = 0 !Type of inner magnetosphere model (0 = None)
        integer  :: prType = 0 !Type of projection for coupling   (0 = None)
        logical  :: doQkSquish = .false. !Whether or not to do fast squishing
<<<<<<< HEAD

        !Dynamic coupling info
        logical :: doDynCplDT = .false. !Whether to do dynamic coupling cadence
=======
        integer  :: qkSquishStride = 2 ! Stride to use when fast squishing
>>>>>>> 9720a7f3
    end type voltApp_T

    contains

    ! null default subroutines for inner mag base type
    subroutine baseInit(imag,iXML,isRestart,rad_planet_m,rad_iono_m,M0g,vApp)
        class(innerMagBase_T), intent(inout) :: imag
        type(XML_Input_T), intent(in) :: iXML
        logical, intent(in) :: isRestart
        real(rp), intent(in) :: rad_planet_m
        real(rp), intent(in) :: rad_iono_m
        real(rp), intent(in) :: M0g
        type(voltApp_T), intent(inout) :: vApp
    end subroutine

    subroutine baseAdvance(imag,vApp,tAdv)
        class(innerMagBase_T), intent(inout) :: imag
        type(voltApp_T), intent(inout) :: vApp
        real(rp), intent(in) :: tAdv
    end subroutine

    subroutine baseEval(imag,x1,x2,t,imW,isEdible)
        class(innerMagBase_T), intent(inout) :: imag
        real(rp), intent(in) :: x1,x2,t
        real(rp), intent(out) :: imW(NVARIMAG)
        logical, intent(out) :: isEdible

        imW = 0.0_rp
        isEdible = .false.
    end subroutine

    subroutine baseIO(imag,nOut,MJD,time)
        class(innerMagBase_T), intent(inout) :: imag
        integer, intent(in) :: nOut
        real(rp), intent(in) :: MJD,time
    end subroutine

    subroutine baseConIO(imag,MJD,time)
        class(innerMagBase_T), intent(inout) :: imag
        real(rp), intent(in) :: MJD,time
    end subroutine

    subroutine baseRestart(imag,nRes,MJD,time)
        class(innerMagBase_T), intent(inout) :: imag
        integer, intent(in) :: nRes
        real(rp), intent(in) :: MJD, time
    end subroutine

end module volttypes
<|MERGE_RESOLUTION|>--- conflicted
+++ resolved
@@ -144,13 +144,11 @@
         integer  :: imType = 0 !Type of inner magnetosphere model (0 = None)
         integer  :: prType = 0 !Type of projection for coupling   (0 = None)
         logical  :: doQkSquish = .false. !Whether or not to do fast squishing
-<<<<<<< HEAD
 
         !Dynamic coupling info
         logical :: doDynCplDT = .false. !Whether to do dynamic coupling cadence
-=======
         integer  :: qkSquishStride = 2 ! Stride to use when fast squishing
->>>>>>> 9720a7f3
+
     end type voltApp_T
 
     contains
