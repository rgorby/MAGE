--- conflicted
+++ resolved
@@ -379,8 +379,6 @@
  			
  	end function TioTe_Empirical
 
-<<<<<<< HEAD
-=======
 	!> Plasmasphere temperature, use Genestreti+ 2016 linear fit
     !> Density [#/cc] => Temperature [keV]
 	function PsphTemp_Genestreti(npsph) result(Tkev)
@@ -394,5 +392,4 @@
 		Tkev = (1.0e-3)*B*(max(npsph,0.01)**A)
 	end function PsphTemp_Genestreti
 
->>>>>>> 65ed1703
  end module imaghelper