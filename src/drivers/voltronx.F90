--- conflicted
+++ resolved
@@ -14,12 +14,6 @@
 
     call initClocks()
 
-<<<<<<< HEAD
-    allocate(gamCoupler_T :: vApp%gApp)
-
-    vApp%gApp%Model%isLoud = .true.
-=======
->>>>>>> 4d9282d6
     vApp%vOptions%gamUserInitFunc => initUser
 
     call initVoltron(vApp)
