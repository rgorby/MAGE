--- conflicted
+++ resolved
@@ -8,11 +8,6 @@
     use rcm_mhd_mod, ONLY: rcm_mhd
     USE rcm_precision
     use rcm_mhd_io
-<<<<<<< HEAD
-
-    implicit none
-    character(len=strLen) :: RunID
-=======
     use strings
     use xml_input
     use rcm_mod_subs, ONLY: vm,bmin,xmin,ymin,zmin,v
@@ -23,7 +18,6 @@
     character(len=strLen) :: XMLStr
     type(XML_Input_T) :: inpXML
     logical :: doRestart
->>>>>>> 42161e77
     integer(iprec) :: i,j,n
     real(rprec) :: Lvalue
     real(rprec),parameter ::mdipole = 3.0e-5 ! dipole moment in T
@@ -39,33 +33,6 @@
     real(rprec) :: mhd_time_start
     real(rprec) :: mhd_time_end 
     real(rprec) :: mhd_dt 
-<<<<<<< HEAD
-    real(rprec) :: colat_boundary
-    real(rprec) :: rcm_boundary_s,rcm_boundary_e
-    type(rcm_mhd_T) :: RM
-    ! intialize transfer arrays
-
-    !Always start with fresh directory
-    CALL SYSTEM("rm -rf RCMFiles > /dev/null 2>&1")
-
-    RunID = "rcmx"
-    mhd_time_start = 0.0
-    mhd_time_end   = 600.0
-    mhd_dt = 5.0
-
-    write(*,*) 'Start / End / dt = ', mhd_time_start,mhd_time_end,mhd_dt
-
-    !write(*,'(a,$)')' input MHD time start, end and dt: '
-    !read(5,*)mhd_time_start,mhd_time_end,mhd_dt
-
-    ! initialize
-    call rcm_mhd(mhd_time_start,mhd_dt,RM,RCMINIT)
-
-    !Setup IO
-    RM%rcm_runid = trim(RunID)
-    RM%rcm_nOut = 0
-    call initRCMIO(RM)
-=======
     real(rprec) :: sc,sg
     real(rprec) :: colat_boundary
     real(rprec) :: rcm_boundary_s,rcm_boundary_e
@@ -85,6 +52,10 @@
     call inpXML%Set_Val(mhd_dt,        "time/dt"  ,500.0)
 
     call inpXML%Set_Val(doRestart,"restart/doRes",.false.)
+
+    !Set planet and ionosphere radius for rid_torcm to use
+    RM%planet_radius = re
+    RM%iono_radius = 6.5e6
     if (doRestart) then
         call RCMRestartInfo(RM,inpXML,mhd_time_start,.true.)
         write(*,*) 'Restarting RCM @ t = ', mhd_time_start
@@ -100,7 +71,6 @@
     !Setup IO
     RM%rcm_nOut = 0
     call initRCMIO(RM,doRestart)
->>>>>>> 42161e77
 
     !Set boundaries    
     rcm_boundary_s =35
@@ -143,13 +113,6 @@
         RM%Vol(1:rcmbndy,:) = -1.0
         RM%iopen(1:rcmbndy,:) = 1 ! declare open
 
-<<<<<<< HEAD
-        write(*,'(2(a,g14.4))')' calling rcm_mhd at time: ',mhdtime,' delta t=',mhd_dt
-        call rcm_mhd(mhdtime,mhd_dt,RM,RCMADVANCE)
-        call write_2d(RM,mhdtime+mhd_dt) ! write out results
-
-        call WriteRCM(RM,RM%rcm_nOut,mhdtime,mhdtime)
-=======
         ELSE
         do i=1,RM%nLat_ion
             do j=1,RM%nLon_ion
@@ -178,7 +141,6 @@
 
         call WriteRCM(RM,RM%rcm_nOut,mhdtime,mhdtime)
         write(*,*) 'Total pressure = ', sum(RM%Prcm)
->>>>>>> 42161e77
         RM%rcm_nOut = RM%rcm_nOut+1
     end do
 
