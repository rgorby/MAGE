!Driver for mpi decomposed Gamera coupled with Voltron (remix only)

program voltron_mpix
    use clocks
    use gamCouple_mpi_G2V
    use voltapp_mpi
    use output
    use voltio
    use uservoltic
    use mpi_f08
    use xml_input

    implicit none

    ! create allocatable objects for the possible app types
    ! only one will be used by each executable
    type(voltAppMpi_T), allocatable :: vApp
    type(gamCouplerMpi_gam_T), allocatable :: gApp

    procedure(StateIC_T), pointer :: userInitFunc => initUser
    integer :: ierror, length, provided, worldSize, worldRank, numHelpers
    type(MPI_Comm) :: voltComm
    integer :: required=MPI_THREAD_MULTIPLE
    character( len = MPI_MAX_ERROR_STRING) :: message
    character(len=strLen) :: inpXML, helpersBuf
    logical :: useHelpers, helperQuit
    integer(KIND=MPI_AN_MYADDR) :: tagMax
    logical :: tagSet
<<<<<<< HEAD
    type(XML_Input_T) :: xmlInp
    real(rp) :: nextDT
=======
    integer :: divideSize,i
>>>>>>> 79e5f0c6

    ! initialize MPI
    !Set up MPI with or without thread support
#ifdef _OPENMP
    call MPI_INIT_THREAD(required,provided,ierror)
    if(provided < required) then
        print *,"Not support for MPI_THREAD_MULTIPLE, aborting!"
        call abort()
    end if
    !print *,"MPI + OpenMP !!!"
#else
    !print *," MPI without threading"
    call MPI_INIT(ierror)
#endif

    if(ierror /= MPI_Success) then
        call MPI_Error_string( ierror, message, length, ierror)
        print *,message(1:length)
        call mpi_Abort(MPI_COMM_WORLD, 1, ierror)
    end if

    ! initialize mpi data type
    call setMpiReal()

    call initClocks()

    call mpi_comm_get_attr(MPI_COMM_WORLD, MPI_TAG_UB, tagMax, tagSet, ierror)
    !print *, 'Tag Upper-Bound = ', tagMax

    call getIDeckStr(inpXML)
    call CheckFileOrDie(inpXML,"Error opening input deck, exiting ...")

    !Create XML reader
    write(*,*) 'Reading input deck from ', trim(inpXML)
    xmlInp = New_XML_Input(trim(inpXML),'Kaiju',.true.)

    ! need to know how many voltron helpers there are
    call getIDeckStr(inpXML)
    call ReadXmlImmediate(trim(inpXML),'/Kaiju/Voltron/Helpers/useHelpers',helpersBuf,'F',.false.)
    read(helpersBuf,*) useHelpers
    call ReadXmlImmediate(trim(inpXML),'/Kaiju/Voltron/Helpers/numHelpers',helpersBuf,'0',.false.)
    read(helpersBuf,*) numHelpers
    if(.not. useHelpers) numHelpers = 0
    call ReadXmlImmediate(trim(inpXML),'/Kaiju/Voltron/coupling/doGCM',helpersBuf,'F',.false.)
    read(helpersBuf,*) vApp%doGCM

    ! create a new MPI communicator for just Gamera
    !    for now this is always all ranks excep the last one (which is reserved for voltron)
    call MPI_Comm_Size(MPI_COMM_WORLD, worldSize, ierror)
    if(ierror /= MPI_Success) then
        call MPI_Error_string( ierror, message, length, ierror)
        print *,message(1:length)
        call mpi_Abort(MPI_COMM_WORLD, 1, ierror)
    end if
    call MPI_Comm_Rank(MPI_COMM_WORLD, worldRank, ierror)
    if(ierror /= MPI_Success) then
        call MPI_Error_string( ierror, message, length, ierror)
        print *,message(1:length)
        call mpi_Abort(MPI_COMM_WORLD, 1, ierror)
    end if
    if(worldRank .ge. (worldSize-1-numHelpers)) then
<<<<<<< HEAD
        ! voltron rank, including helpers (FOR NOW)
        allocate(vApp)
        call MPI_Comm_Split(MPI_COMM_WORLD, voltId, worldRank, voltComm, ierror)
=======
        ! voltron rank
        isGamera = .false.
        call MPI_Comm_Split(MPI_COMM_WORLD, voltId, worldRank, voltComm, ierror)
        if(ierror /= MPI_Success) then
            call MPI_Error_string( ierror, message, length, ierror)
            print *,message(1:length)
            call mpi_Abort(MPI_COMM_WORLD, 1, ierror)
        end if
    else
        ! gamera rank
        isGamera = .true.
        call MPI_Comm_Split(MPI_COMM_WORLD, gamId, worldRank, gamComm, ierror)
>>>>>>> 79e5f0c6
        if(ierror /= MPI_Success) then
            call MPI_Error_string( ierror, message, length, ierror)
            print *,message(1:length)
            call mpi_Abort(MPI_COMM_WORLD, 1, ierror)
        end if
<<<<<<< HEAD

=======
    endif

    if (worldRank .eq. worldSize-1-numHelpers) then
        call MPI_Comm_Split(MPI_COMM_WORLD, mageId, 0, vApp%mageCplComm, ierror)
        call MPI_Comm_Rank(vApp%mageCplComm, vApp%voltCplRank, ierror)
        call MPI_Comm_Size(vApp%mageCplComm, vApp%CplSize, ierror)
      if(vApp%mageCplComm /= MPI_COMM_NULL) then
        print *,'VOLTRON has created an mageCplComm with ', vApp%CplSize-1, ' other app(s)'
        print *,'VOLTRON using mageCplComm tag ', mageId
        write(*,*) "VOLTRON CPLCOMM: ",vApp%mageCplComm,vApp%voltCplRank

        ! Tell everyone who I am
        if (.not.allocated(vApp%IAm)) allocate(vApp%IAm(vApp%CplSize))
        vApp%IAm(vApp%voltCplRank+1) = voltId
        do i=1,vApp%CplSize
          call MPI_Bcast(vApp%IAm(i),1,MPI_INTEGER,i-1,vApp%mageCplComm,ierror)
        enddo

        ! IAm array starts at 1, MPI Ranks start at 0
        do i=1,vApp%CplSize
          ! Assign rank if match
          select case (vApp%IAm(i))
            case (voltId)
              if (i-1 .ne. vApp%voltCplRank) then
                write(*,*) "I AM NOT MYSELF:",i-1,vApp%voltCplRank
              endif
            case (gamId)
              write(*,*) "Gam not involved in MAGE2MAGE yet"
            case (rcmId)
              write(*,*) "RCM not involved in MAGE2MAGE yet"
            case (hidraNId)
              vApp%hidraNCplRank = i-1
              write(*,*) "Volt coupling to hidraN"
            case (hidraSId)
              vApp%hidraSCplRank = i-1
              write(*,*) "Volt coupling to hidraS"
            case (hidraId)
              vApp%hidraCplRank = i-1
              write(*,*) "Volt coupling to hidra"
            case (tgcmId)
              vApp%gcmCplRank = i-1
              write(*,*) "Volt coupling to TIEGCM"
            case default
              write(*,*) "Volt does not know about this Coupling ID: ", vApp%IAm(i)
          end select
        enddo

      endif
      if(vApp%CplSize == 1 .and. vApp%doGCM .eq. .false.) then
        write(*,*) "VOLTRON: We're not coupling to a GCM"
        call mpi_comm_free(vApp%mageCplComm, ierror)
        if(ierror /= MPI_Success) then
          call MPI_Error_string( ierror, message, length, ierror)
          print *,message(1:length)
          call mpi_Abort(MPI_COMM_WORLD, 1, ierror)
        end if
        vApp%mageCplComm = MPI_COMM_NULL
      endif
      if (vApp%CplSize == 1 .and. vApp%doGCM .eq. .true.) then
        write(*,*) "VOLTRON: Coupling to GCM Failed."
        call mpi_Abort(MPI_COMM_WORLD, 1, ierror)
      endif
    else
        call MPI_Comm_Split(MPI_COMM_WORLD, MPI_UNDEFINED, worldRank, vApp%mageCplComm, ierror)
    endif
    if(ierror /= MPI_Success) then
        call MPI_Error_string( ierror, message, length, ierror)
        print *,message(1:length)
        call mpi_Abort(MPI_COMM_WORLD, 1, ierror)
    end if

    if(isGamera) then
        call Tic("Omega", .true.)
        call initGamera_mpi(gApp,userInitFunc,gamComm,doIO=.false.)
        call initGam2Volt(g2vComm,gApp,MPI_COMM_WORLD)
        call Toc("Omega", .true.)

        do while (g2vComm%time < g2vComm%tFin)
            !Start root timer
            call Tic("Omega", .true.)
        
            !Advance Gamera MHD
            call stepGamera_mpi(gApp)

            !Update local gamera time units
            call localStepVoltronTime(g2vComm, gApp)

            !Tell gamera to synchronize with voltron (and wait for it if necessary)
            ! If it needs to do deep coupling, file io, restart io, or
            ! Terminate the simulation
            ! Don't synchronize for console or timing output, not worth it (?)
            if( (g2vComm%time >= g2vComm%DeepT) .or. &
                gApp%Model%IO%doRestart(gApp%Model%t) .or. &
                gApp%Model%IO%doOutput(gApp%Model%t) .or. &
                (g2vComm%time >= g2vComm%tFin)) then
                !Do any updates to Voltron
                call Tic("StepVoltron")
                call performStepVoltron(g2vComm,gApp)
                call Toc("StepVoltron")
        
                !Coupling
                if ( g2vComm%time >= g2vComm%DeepT ) then
                    call Tic("Coupling", .true.)
                    call performDeepUpdate(g2vComm, gApp)
                    call Toc("Coupling", .true.)
                endif
            endif

            !IO checks
            call Tic("IO", .true.)
            !NOTE: Does this need to be duplicated from gamera_mpix or can both be done w/ a single subroutine?
            
            !Console output
            if (gApp%Model%IO%doConsole(g2vComm%ts)) then
                !Using console output from Gamera
                call consoleOutput_mpi(gApp)
                if (gApp%Model%IO%doTimerOut .and. debugPrintingRank(gApp)) then
                    write (*,'(a,I3,a,I3,a,I3,a)') "Rank (I,J,K) (", &
                        gApp%Grid%Ri,",", &
                        gApp%Grid%Rj,",", &
                        gApp%Grid%Rk,") is printing debug clock info"
                    call printClocks()
                endif
                call cleanClocks()
            elseif (gApp%Model%IO%doTimer(g2vComm%ts)) then
                if (gApp%Model%IO%doTimerOut .and. debugPrintingRank(gApp)) then
                    write (*,'(a,I3,a,I3,a,I3,a)') "Rank (I,J,K) (", &
                        gApp%Grid%Ri,",", &
                        gApp%Grid%Rj,",", &
                        gApp%Grid%Rk,") is printing debug clock info"
                    call printClocks()
                endif
                call cleanClocks()
            endif

            !Data output
            if (gApp%Model%IO%doOutput(gApp%Model%t)) then
                call fOutput(gApp%Model, gApp%Grid, gApp%State)
            endif
            !Restart output
            if (gApp%Model%IO%doRestart(gApp%Model%t)) then
                call resOutput(gApp%Model, gApp%Grid, gApp%oState, gApp%State)
            endif

            call Toc("IO", .true.)

            call Toc("Omega", .true.)

        end do

        call endGam2VoltWaits(g2vComm, gApp)

    else 
>>>>>>> 79e5f0c6
        ! voltron
        vApp%vOptions%gamUserInitFunc => initUser
        vApp%vOptionsMpi%allComm = MPI_COMM_WORLD
        vApp%vOptionsMpi%allVoltComm = voltComm
        call initVoltron_mpi(vApp)

        if(vApp%amHelper) then
            ! do helper loop
            helperQuit = .false.
            do while(.not. helperQuit)
                call Tic("Omega", .true.)
                call helpVoltron(vApp, helperQuit)
                call Toc("Omega", .true.)
            end do
        else
            ! voltron run loop
            do while (vApp%time < vApp%tFin)
                !Start root timer
                call Tic("Omega", .true.)
<<<<<<< HEAD

                !Advance Voltron models one coupling step
                call Tic("StepVoltron")
                call stepVoltron_mpi(vApp)
                call Toc("StepVoltron")

                !IO checks
                call Tic("IO", .true.)
                !Console output
                if (vApp%IO%doConsole(vApp%ts)) then
                    call consoleOutputV(vApp,vApp%gApp)
                    if (vApp%IO%doTimerOut) then
                        call printClocks()
                    endif
                    call cleanClocks()
                elseif (vApp%IO%doTimer(vApp%ts)) then
                    if (vApp%IO%doTimerOut) then
                        call printClocks()
                    endif
                    call cleanClocks()
                endif
=======
                !If coupling from Gamera is ready
                if(gameraStepReady(vApp)) then
                    !Do any updates to Voltron
                    call Tic("StepVoltronAndWait")
                    call stepVoltron_mpi(vApp)
                    call Toc("StepVoltronAndWait")

                    !Coupling
                    call Tic("Coupling", .true.)
                    if (vApp%time >= vApp%DeepT ) then
                        call DeepUpdate_mpi(vApp, vApp%time)
                    endif
                    call Toc("Coupling", .true.)

                    !IO checks
                    call Tic("IO", .true.)
                    !Console output
                    if (vApp%IO%doConsole(vApp%ts)) then
                        call consoleOutputVOnly(vApp,vApp%gAppLocal,vApp%gAppLocal%Model%MJD0)
                        if (vApp%IO%doTimerOut) then
                            call printClocks()
                        endif
                        call cleanClocks()
                    elseif (vApp%IO%doTimer(vApp%ts)) then
                        if (vApp%IO%doTimerOut) then
                            call printClocks()
                        endif
                        call cleanClocks()
                    endif

                    !Data output
                    if (vApp%IO%doOutput(vApp%time)) then
                        call fOutputVOnly(vApp,vApp%gAppLocal)
                    endif
                    !Restart output
                    if (vApp%IO%doRestart(vApp%time)) then
                        call resOutputVOnly(vApp,vApp%gAppLocal)
                    endif
>>>>>>> 79e5f0c6

                !Restart output
                if (vApp%IO%doRestart(vApp%time)) then
                    call resOutputV(vApp,vApp%gApp)
                endif
                !Data output
                if (vApp%IO%doOutput(vApp%time)) then
                    call fOutputV(vApp,vApp%gApp)
                endif

                call Toc("IO", .true.)
                call Toc("Omega", .true.)
            enddo
            ! if using helpers, tell them to quit
            if(vApp%useHelpers) call vhReqHelperQuit(vApp)
        endif ! end all voltron loops

        call endVoltronWaits(vApp)
    else
        ! gamera rank
        allocate(gApp)
        call MPI_Comm_Split(MPI_COMM_WORLD, gamId, worldRank, gApp%gOptionsMpi%gamComm, ierror)
        if(ierror /= MPI_Success) then
            call MPI_Error_string( ierror, message, length, ierror)
            print *,message(1:length)
            call mpi_Abort(MPI_COMM_WORLD, 1, ierror)
        end if

        gApp%gOptionsCplMpiG%allComm = MPI_COMM_WORLD
        gApp%gOptionsMpi%doIO = .false.
        gApp%gOptions%userInitFunc => initUser

        call gApp%InitModel(xmlInp)
        call gApp%InitIO(xmlInp)

        do while (gApp%Model%t < gApp%Model%tFin)
            call Tic("Omega") !Start root timer

            !Step model
            nextDT = min(gApp%Model%tFin-gApp%Model%t, gApp%Model%IO%nextIOTime(gApp%Model%t, gApp%Model%ts, gApp%Model%dt)-gApp%Model%t)
            call gApp%AdvanceModel(nextDT)

            !Output if necessary
            call Tic("IO")

            if (gApp%Model%IO%doConsole(gApp%Model%ts)) then
                call gApp%WriteConsoleOutput()

                !Timing info
                if (gApp%Model%IO%doTimerOut) call printClocks()
                call cleanClocks()

            elseif (gApp%Model%IO%doTimer(gApp%Model%ts)) then
                if (gApp%Model%IO%doTimerOut) call printClocks()
                call cleanClocks()
            endif

            if (gApp%Model%IO%doOutput(gApp%Model%t)) then
                call gApp%WriteFileOutput(gApp%Model%IO%nOut)
            endif

            if (gApp%Model%IO%doRestart(gApp%Model%t)) then
                call gApp%WriteRestart(gApp%Model%IO%nRes)
            endif

            call Toc("IO")
            call Toc("Omega")
        end do

    endif

    call MPI_FINALIZE(ierror)
    write(*,*) "Fin Voltron Mpi"
    

end program voltron_mpix
<|MERGE_RESOLUTION|>--- conflicted
+++ resolved
@@ -26,12 +26,9 @@
     logical :: useHelpers, helperQuit
     integer(KIND=MPI_AN_MYADDR) :: tagMax
     logical :: tagSet
-<<<<<<< HEAD
     type(XML_Input_T) :: xmlInp
     real(rp) :: nextDT
-=======
     integer :: divideSize,i
->>>>>>> 79e5f0c6
 
     ! initialize MPI
     !Set up MPI with or without thread support
@@ -93,186 +90,85 @@
         call mpi_Abort(MPI_COMM_WORLD, 1, ierror)
     end if
     if(worldRank .ge. (worldSize-1-numHelpers)) then
-<<<<<<< HEAD
         ! voltron rank, including helpers (FOR NOW)
         allocate(vApp)
-        call MPI_Comm_Split(MPI_COMM_WORLD, voltId, worldRank, voltComm, ierror)
-=======
-        ! voltron rank
-        isGamera = .false.
         call MPI_Comm_Split(MPI_COMM_WORLD, voltId, worldRank, voltComm, ierror)
         if(ierror /= MPI_Success) then
             call MPI_Error_string( ierror, message, length, ierror)
             print *,message(1:length)
             call mpi_Abort(MPI_COMM_WORLD, 1, ierror)
         end if
-    else
-        ! gamera rank
-        isGamera = .true.
-        call MPI_Comm_Split(MPI_COMM_WORLD, gamId, worldRank, gamComm, ierror)
->>>>>>> 79e5f0c6
+
+        ! GCM init
+        if (worldRank .eq. worldSize-1-numHelpers) then
+            call MPI_Comm_Split(MPI_COMM_WORLD, mageId, 0, vApp%mageCplComm, ierror)
+            call MPI_Comm_Rank(vApp%mageCplComm, vApp%voltCplRank, ierror)
+            call MPI_Comm_Size(vApp%mageCplComm, vApp%CplSize, ierror)
+            if(vApp%mageCplComm /= MPI_COMM_NULL) then
+                print *,'VOLTRON has created an mageCplComm with ', vApp%CplSize-1, ' other app(s)'
+                print *,'VOLTRON using mageCplComm tag ', mageId
+                write(*,*) "VOLTRON CPLCOMM: ",vApp%mageCplComm,vApp%voltCplRank
+    
+                ! Tell everyone who I am
+                if (.not.allocated(vApp%IAm)) allocate(vApp%IAm(vApp%CplSize))
+                vApp%IAm(vApp%voltCplRank+1) = voltId
+                do i=1,vApp%CplSize
+                    call MPI_Bcast(vApp%IAm(i),1,MPI_INTEGER,i-1,vApp%mageCplComm,ierror)
+                enddo
+    
+                ! IAm array starts at 1, MPI Ranks start at 0
+                do i=1,vApp%CplSize
+                    ! Assign rank if match
+                    select case (vApp%IAm(i))
+                        case (voltId)
+                            if (i-1 .ne. vApp%voltCplRank) then
+                                write(*,*) "I AM NOT MYSELF:",i-1,vApp%voltCplRank
+                            endif
+                        case (gamId)
+                            write(*,*) "Gam not involved in MAGE2MAGE yet"
+                        case (rcmId)
+                            write(*,*) "RCM not involved in MAGE2MAGE yet"
+                        case (hidraNId)
+                            vApp%hidraNCplRank = i-1
+                            write(*,*) "Volt coupling to hidraN"
+                        case (hidraSId)
+                            vApp%hidraSCplRank = i-1
+                            write(*,*) "Volt coupling to hidraS"
+                        case (hidraId)
+                            vApp%hidraCplRank = i-1
+                            write(*,*) "Volt coupling to hidra"
+                        case (tgcmId)
+                            vApp%gcmCplRank = i-1
+                            write(*,*) "Volt coupling to TIEGCM"
+                        case default
+                            write(*,*) "Volt does not know about this Coupling ID: ", vApp%IAm(i)
+                    end select
+                enddo
+    
+            endif
+            if(vApp%CplSize == 1 .and. vApp%doGCM .eq. .false.) then
+                write(*,*) "VOLTRON: We're not coupling to a GCM"
+                call mpi_comm_free(vApp%mageCplComm, ierror)
+                if(ierror /= MPI_Success) then
+                  call MPI_Error_string( ierror, message, length, ierror)
+                  print *,message(1:length)
+                  call mpi_Abort(MPI_COMM_WORLD, 1, ierror)
+                end if
+                vApp%mageCplComm = MPI_COMM_NULL
+            endif
+            if (vApp%CplSize == 1 .and. vApp%doGCM .eq. .true.) then
+                write(*,*) "VOLTRON: Coupling to GCM Failed."
+                call mpi_Abort(MPI_COMM_WORLD, 1, ierror)
+            endif
+        else
+            call MPI_Comm_Split(MPI_COMM_WORLD, MPI_UNDEFINED, worldRank, vApp%mageCplComm, ierror)
+        endif
         if(ierror /= MPI_Success) then
             call MPI_Error_string( ierror, message, length, ierror)
             print *,message(1:length)
             call mpi_Abort(MPI_COMM_WORLD, 1, ierror)
-        end if
-<<<<<<< HEAD
-
-=======
-    endif
-
-    if (worldRank .eq. worldSize-1-numHelpers) then
-        call MPI_Comm_Split(MPI_COMM_WORLD, mageId, 0, vApp%mageCplComm, ierror)
-        call MPI_Comm_Rank(vApp%mageCplComm, vApp%voltCplRank, ierror)
-        call MPI_Comm_Size(vApp%mageCplComm, vApp%CplSize, ierror)
-      if(vApp%mageCplComm /= MPI_COMM_NULL) then
-        print *,'VOLTRON has created an mageCplComm with ', vApp%CplSize-1, ' other app(s)'
-        print *,'VOLTRON using mageCplComm tag ', mageId
-        write(*,*) "VOLTRON CPLCOMM: ",vApp%mageCplComm,vApp%voltCplRank
-
-        ! Tell everyone who I am
-        if (.not.allocated(vApp%IAm)) allocate(vApp%IAm(vApp%CplSize))
-        vApp%IAm(vApp%voltCplRank+1) = voltId
-        do i=1,vApp%CplSize
-          call MPI_Bcast(vApp%IAm(i),1,MPI_INTEGER,i-1,vApp%mageCplComm,ierror)
-        enddo
-
-        ! IAm array starts at 1, MPI Ranks start at 0
-        do i=1,vApp%CplSize
-          ! Assign rank if match
-          select case (vApp%IAm(i))
-            case (voltId)
-              if (i-1 .ne. vApp%voltCplRank) then
-                write(*,*) "I AM NOT MYSELF:",i-1,vApp%voltCplRank
-              endif
-            case (gamId)
-              write(*,*) "Gam not involved in MAGE2MAGE yet"
-            case (rcmId)
-              write(*,*) "RCM not involved in MAGE2MAGE yet"
-            case (hidraNId)
-              vApp%hidraNCplRank = i-1
-              write(*,*) "Volt coupling to hidraN"
-            case (hidraSId)
-              vApp%hidraSCplRank = i-1
-              write(*,*) "Volt coupling to hidraS"
-            case (hidraId)
-              vApp%hidraCplRank = i-1
-              write(*,*) "Volt coupling to hidra"
-            case (tgcmId)
-              vApp%gcmCplRank = i-1
-              write(*,*) "Volt coupling to TIEGCM"
-            case default
-              write(*,*) "Volt does not know about this Coupling ID: ", vApp%IAm(i)
-          end select
-        enddo
-
-      endif
-      if(vApp%CplSize == 1 .and. vApp%doGCM .eq. .false.) then
-        write(*,*) "VOLTRON: We're not coupling to a GCM"
-        call mpi_comm_free(vApp%mageCplComm, ierror)
-        if(ierror /= MPI_Success) then
-          call MPI_Error_string( ierror, message, length, ierror)
-          print *,message(1:length)
-          call mpi_Abort(MPI_COMM_WORLD, 1, ierror)
-        end if
-        vApp%mageCplComm = MPI_COMM_NULL
-      endif
-      if (vApp%CplSize == 1 .and. vApp%doGCM .eq. .true.) then
-        write(*,*) "VOLTRON: Coupling to GCM Failed."
-        call mpi_Abort(MPI_COMM_WORLD, 1, ierror)
-      endif
-    else
-        call MPI_Comm_Split(MPI_COMM_WORLD, MPI_UNDEFINED, worldRank, vApp%mageCplComm, ierror)
-    endif
-    if(ierror /= MPI_Success) then
-        call MPI_Error_string( ierror, message, length, ierror)
-        print *,message(1:length)
-        call mpi_Abort(MPI_COMM_WORLD, 1, ierror)
-    end if
-
-    if(isGamera) then
-        call Tic("Omega", .true.)
-        call initGamera_mpi(gApp,userInitFunc,gamComm,doIO=.false.)
-        call initGam2Volt(g2vComm,gApp,MPI_COMM_WORLD)
-        call Toc("Omega", .true.)
-
-        do while (g2vComm%time < g2vComm%tFin)
-            !Start root timer
-            call Tic("Omega", .true.)
-        
-            !Advance Gamera MHD
-            call stepGamera_mpi(gApp)
-
-            !Update local gamera time units
-            call localStepVoltronTime(g2vComm, gApp)
-
-            !Tell gamera to synchronize with voltron (and wait for it if necessary)
-            ! If it needs to do deep coupling, file io, restart io, or
-            ! Terminate the simulation
-            ! Don't synchronize for console or timing output, not worth it (?)
-            if( (g2vComm%time >= g2vComm%DeepT) .or. &
-                gApp%Model%IO%doRestart(gApp%Model%t) .or. &
-                gApp%Model%IO%doOutput(gApp%Model%t) .or. &
-                (g2vComm%time >= g2vComm%tFin)) then
-                !Do any updates to Voltron
-                call Tic("StepVoltron")
-                call performStepVoltron(g2vComm,gApp)
-                call Toc("StepVoltron")
-        
-                !Coupling
-                if ( g2vComm%time >= g2vComm%DeepT ) then
-                    call Tic("Coupling", .true.)
-                    call performDeepUpdate(g2vComm, gApp)
-                    call Toc("Coupling", .true.)
-                endif
-            endif
-
-            !IO checks
-            call Tic("IO", .true.)
-            !NOTE: Does this need to be duplicated from gamera_mpix or can both be done w/ a single subroutine?
-            
-            !Console output
-            if (gApp%Model%IO%doConsole(g2vComm%ts)) then
-                !Using console output from Gamera
-                call consoleOutput_mpi(gApp)
-                if (gApp%Model%IO%doTimerOut .and. debugPrintingRank(gApp)) then
-                    write (*,'(a,I3,a,I3,a,I3,a)') "Rank (I,J,K) (", &
-                        gApp%Grid%Ri,",", &
-                        gApp%Grid%Rj,",", &
-                        gApp%Grid%Rk,") is printing debug clock info"
-                    call printClocks()
-                endif
-                call cleanClocks()
-            elseif (gApp%Model%IO%doTimer(g2vComm%ts)) then
-                if (gApp%Model%IO%doTimerOut .and. debugPrintingRank(gApp)) then
-                    write (*,'(a,I3,a,I3,a,I3,a)') "Rank (I,J,K) (", &
-                        gApp%Grid%Ri,",", &
-                        gApp%Grid%Rj,",", &
-                        gApp%Grid%Rk,") is printing debug clock info"
-                    call printClocks()
-                endif
-                call cleanClocks()
-            endif
-
-            !Data output
-            if (gApp%Model%IO%doOutput(gApp%Model%t)) then
-                call fOutput(gApp%Model, gApp%Grid, gApp%State)
-            endif
-            !Restart output
-            if (gApp%Model%IO%doRestart(gApp%Model%t)) then
-                call resOutput(gApp%Model, gApp%Grid, gApp%oState, gApp%State)
-            endif
-
-            call Toc("IO", .true.)
-
-            call Toc("Omega", .true.)
-
-        end do
-
-        call endGam2VoltWaits(g2vComm, gApp)
-
-    else 
->>>>>>> 79e5f0c6
+        endif
+
         ! voltron
         vApp%vOptions%gamUserInitFunc => initUser
         vApp%vOptionsMpi%allComm = MPI_COMM_WORLD
@@ -292,7 +188,6 @@
             do while (vApp%time < vApp%tFin)
                 !Start root timer
                 call Tic("Omega", .true.)
-<<<<<<< HEAD
 
                 !Advance Voltron models one coupling step
                 call Tic("StepVoltron")
@@ -314,46 +209,6 @@
                     endif
                     call cleanClocks()
                 endif
-=======
-                !If coupling from Gamera is ready
-                if(gameraStepReady(vApp)) then
-                    !Do any updates to Voltron
-                    call Tic("StepVoltronAndWait")
-                    call stepVoltron_mpi(vApp)
-                    call Toc("StepVoltronAndWait")
-
-                    !Coupling
-                    call Tic("Coupling", .true.)
-                    if (vApp%time >= vApp%DeepT ) then
-                        call DeepUpdate_mpi(vApp, vApp%time)
-                    endif
-                    call Toc("Coupling", .true.)
-
-                    !IO checks
-                    call Tic("IO", .true.)
-                    !Console output
-                    if (vApp%IO%doConsole(vApp%ts)) then
-                        call consoleOutputVOnly(vApp,vApp%gAppLocal,vApp%gAppLocal%Model%MJD0)
-                        if (vApp%IO%doTimerOut) then
-                            call printClocks()
-                        endif
-                        call cleanClocks()
-                    elseif (vApp%IO%doTimer(vApp%ts)) then
-                        if (vApp%IO%doTimerOut) then
-                            call printClocks()
-                        endif
-                        call cleanClocks()
-                    endif
-
-                    !Data output
-                    if (vApp%IO%doOutput(vApp%time)) then
-                        call fOutputVOnly(vApp,vApp%gAppLocal)
-                    endif
-                    !Restart output
-                    if (vApp%IO%doRestart(vApp%time)) then
-                        call resOutputVOnly(vApp,vApp%gAppLocal)
-                    endif
->>>>>>> 79e5f0c6
 
                 !Restart output
                 if (vApp%IO%doRestart(vApp%time)) then
