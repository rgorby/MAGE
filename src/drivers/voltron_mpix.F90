!Driver for mpi decomposed Gamera coupled with Voltron (remix only)

program voltron_mpix
    use clocks
    use gamCouple_mpi_G2V
    use voltapp_mpi
    use couplingHelpers
    use output
    use voltio
    use uservoltic
    use mpi_f08
    use xml_input

    implicit none

    ! create allocatable objects for the possible app types
    ! only one will be used by each executable
    type(voltAppMpi_T), allocatable :: vApp
    type(gamCouplerMpi_gam_T), allocatable :: gApp

    procedure(StateIC_T), pointer :: userInitFunc => initUser
    integer :: ierror, length, provided, worldSize, worldRank, numHelpers, appId
    type(MPI_Comm) :: appComm, splittingComm
    integer :: required=MPI_THREAD_MULTIPLE
    character( len = MPI_MAX_ERROR_STRING) :: message
    character(len=strLen) :: inpXML, helpersBuf
    logical :: useHelpers, helperQuit
    integer(KIND=MPI_AN_MYADDR) :: tagMax
    logical :: tagSet
    type(XML_Input_T) :: xmlInp
    real(rp) :: nextDT
    integer :: divideSize,i

    ! initialize MPI
    !Set up MPI with or without thread support
#ifdef _OPENMP
    call MPI_INIT_THREAD(required,provided,ierror)
    if(provided < required) then
        print *,"Not support for MPI_THREAD_MULTIPLE, aborting!"
        call abort()
    end if
    !print *,"MPI + OpenMP !!!"
#else
    !print *," MPI without threading"
    call MPI_INIT(ierror)
#endif

    if(ierror /= MPI_Success) then
        call MPI_Error_string( ierror, message, length, ierror)
        print *,message(1:length)
        call mpi_Abort(MPI_COMM_WORLD, 1, ierror)
    end if

    call MPI_Comm_Size(MPI_COMM_WORLD, worldSize, ierror)
    if(ierror /= MPI_Success) then
        call MPI_Error_string( ierror, message, length, ierror)
        print *,message(1:length)
        call mpi_Abort(MPI_COMM_WORLD, 1, ierror)
    end if
    call MPI_Comm_Rank(MPI_COMM_WORLD, worldRank, ierror)
    if(ierror /= MPI_Success) then
        call MPI_Error_string( ierror, message, length, ierror)
        print *,message(1:length)
        call mpi_Abort(MPI_COMM_WORLD, 1, ierror)
    end if

    ! initialize mpi data type
    call setMpiReal()

    call initClocks()

    call mpi_comm_get_attr(MPI_COMM_WORLD, MPI_TAG_UB, tagMax, tagSet, ierror)
    !print *, 'Tag Upper-Bound = ', tagMax

    call getIDeckStr(inpXML)
    call CheckFileOrDie(inpXML,"Error opening input deck, exiting ...")

    !Create XML reader
    write(*,*) 'Reading input deck from ', trim(inpXML)
    xmlInp = New_XML_Input(trim(inpXML),'Kaiju',.true.)

    ! need to know how many voltron helpers there are
    call getIDeckStr(inpXML)
    call ReadXmlImmediate(trim(inpXML),'/Kaiju/Voltron/Helpers/useHelpers',helpersBuf,'F',.false.)
    read(helpersBuf,*) useHelpers
    call ReadXmlImmediate(trim(inpXML),'/Kaiju/Voltron/Helpers/numHelpers',helpersBuf,'0',.false.)
    read(helpersBuf,*) numHelpers
    if(.not. useHelpers) numHelpers = 0

    if(worldRank .gt. (worldSize-1-numHelpers)) then
        appId = helperId
    elseif(worldRank .eq. worldSize-1-numHelpers) then
        appId = voltId
    else
        appId = gamId
    endif
    ! every app splits into their own comunicator
    call MPI_COMM_SPLIT(MPI_COMM_WORLD, appId, 0, appComm, ierror)

    if(appId == helperId) then
        allocate(vApp)
        vApp%vOptions%gamUserInitFunc => initUser
        allocate(vApp%vOptionsMpi%couplingPoolComm)
        vApp%vOptionsMpi%couplingPoolComm = MPI_COMM_WORLD
        call initVoltronHelper_mpi(vApp)

        ! do helper loop
        helperQuit = .false.
        do while(.not. helperQuit)
            call Tic("Omega", .true.)
            call helpVoltron(vApp, helperQuit)
            call Toc("Omega", .true.)
        end do
        call endVoltronWaits(vApp)
    elseif(appId == voltId) then

        allocate(vApp)

        splittingComm = MPI_COMM_WORLD

        ! *** CALL TGCM comms coupling first
        ! this should all be moved out of the driver and into TGCM coupling code later on
        call ReadXmlImmediate(trim(inpXML),'/Kaiju/Voltron/coupling/doGCM',helpersBuf,'F',.false.)
        read(helpersBuf,*) vApp%doGCM
        call voltronSplitWithApp(splittingComm, mageId, 0, vApp%mageCplComm)
        call MPI_Comm_Rank(vApp%mageCplComm, vApp%voltCplRank, ierror)
        call MPI_Comm_Size(vApp%mageCplComm, vApp%CplSize, ierror)
        if(vApp%mageCplComm /= MPI_COMM_NULL) then
            print *,'VOLTRON has created an mageCplComm with ', vApp%CplSize-1, ' other app(s)'
            print *,'VOLTRON using mageCplComm tag ', mageId
            write(*,*) "VOLTRON CPLCOMM: ",vApp%mageCplComm,vApp%voltCplRank

            ! Tell everyone who I am
            if (.not.allocated(vApp%IAm)) allocate(vApp%IAm(vApp%CplSize))
            vApp%IAm(vApp%voltCplRank+1) = voltId
            do i=1,vApp%CplSize
                call MPI_Bcast(vApp%IAm(i),1,MPI_INTEGER,i-1,vApp%mageCplComm,ierror)
            enddo

<<<<<<< HEAD
            ! IAm array starts at 1, MPI Ranks start at 0
            do i=1,vApp%CplSize
                ! Assign rank if match
                select case (vApp%IAm(i))
                    case (voltId)
                        if (i-1 .ne. vApp%voltCplRank) then
                            write(*,*) "I AM NOT MYSELF:",i-1,vApp%voltCplRank
                        endif
                    case (gamId)
                        write(*,*) "Gam not involved in MAGE2MAGE yet"
                    case (rcmId)
                        write(*,*) "RCM not involved in MAGE2MAGE yet"
                    case (hidraNId)
                        vApp%hidraNCplRank = i-1
                        write(*,*) "Volt coupling to hidraN"
                    case (hidraSId)
                        vApp%hidraSCplRank = i-1
                        write(*,*) "Volt coupling to hidraS"
                    case (hidraId)
                        vApp%hidraCplRank = i-1
                        write(*,*) "Volt coupling to hidra"
                     case (tgcmId)
                        vApp%gcmCplRank = i-1
                        write(*,*) "Volt coupling to TIEGCM"
                    case default
                        write(*,*) "Volt does not know about this Coupling ID: ", vApp%IAm(i)
                end select
            enddo
        endif
        if(vApp%CplSize == 1 .and. vApp%doGCM .eq. .false.) then
            write(*,*) "VOLTRON: We're not coupling to a GCM"
            call mpi_comm_free(vApp%mageCplComm, ierror)
            if(ierror /= MPI_Success) then
                call MPI_Error_string( ierror, message, length, ierror)
                print *,message(1:length)
                call mpi_Abort(MPI_COMM_WORLD, 1, ierror)
            end if
            vApp%mageCplComm = MPI_COMM_NULL
        endif
        if (vApp%CplSize == 1 .and. vApp%doGCM .eq. .true.) then
            write(*,*) "VOLTRON: Coupling to GCM Failed."
            call mpi_Abort(MPI_COMM_WORLD, 1, ierror)
        endif
        ! *** end TIEGCM coupling code
=======
      endif
      if(vApp%CplSize == 1 .and. (.not. vApp%doGCM)) then
        write(*,*) "VOLTRON: We're not coupling to a GCM"
        call mpi_comm_free(vApp%mageCplComm, ierror)
        if(ierror /= MPI_Success) then
          call MPI_Error_string( ierror, message, length, ierror)
          print *,message(1:length)
          call mpi_Abort(MPI_COMM_WORLD, 1, ierror)
        end if
        vApp%mageCplComm = MPI_COMM_NULL
      endif
      if (vApp%CplSize == 1 .and. vApp%doGCM) then
        write(*,*) "VOLTRON: Coupling to GCM Failed."
        call mpi_Abort(MPI_COMM_WORLD, 1, ierror)
      endif
    else
        call MPI_Comm_Split(MPI_COMM_WORLD, MPI_UNDEFINED, worldRank, vApp%mageCplComm, ierror)
    endif
    if(ierror /= MPI_Success) then
        call MPI_Error_string( ierror, message, length, ierror)
        print *,message(1:length)
        call mpi_Abort(MPI_COMM_WORLD, 1, ierror)
    end if
>>>>>>> e370879e

        vApp%vOptions%gamUserInitFunc => initUser
        allocate(vApp%vOptionsMpi%couplingPoolComm)
        vApp%vOptionsMpi%couplingPoolComm = splittingComm
        call initVoltron_mpi(vApp)

        ! voltron run loop
        do while (vApp%time < vApp%tFin)
            !Start root timer
            call Tic("Omega", .true.)

            !Advance Voltron models one coupling step
            nextDT = min(vApp%tFin-vApp%time, vApp%IO%nextIOTime()-vApp%time)
            call Tic("StepVoltron")
            call stepVoltron_mpi(vApp, nextDT)
            call Toc("StepVoltron")

            !IO checks
            call Tic("IO", .true.)
            !Console output
            if (vApp%IO%doConsole(vApp%time)) then
                call consoleOutputV(vApp,vApp%gApp)
                if (vApp%IO%doTimerOut) then
                    call printClocks()
                endif
                call cleanClocks()
            elseif (vApp%IO%doTimer(vApp%time)) then
                if (vApp%IO%doTimerOut) then
                    call printClocks()
                endif
                call cleanClocks()
            endif

            !Restart output
            if (vApp%IO%doRestart(vApp%time)) then
                call resOutputV(vApp,vApp%gApp)
            endif
            !Data output
            if (vApp%IO%doOutput(vApp%time)) then
                call fOutputV(vApp,vApp%gApp)
            endif

            call Toc("IO", .true.)
            call Toc("Omega", .true.)
        enddo
        ! if using helpers, tell them to quit
        if(vApp%useHelpers) call vhReqHelperQuit(vApp)
        call endVoltronWaits(vApp)
    elseif(appId == gamId) then
        ! gamera rank
        allocate(gApp)
        gApp%gOptionsMpi%gamComm = appComm

        gApp%gOptionsCplMpiG%couplingPoolComm = MPI_COMM_WORLD
        gApp%gOptionsMpi%doIO = .false.
        gApp%gOptions%userInitFunc => initUser

        call gApp%InitModel(xmlInp)
        call gApp%InitIO(xmlInp)

        do while (gApp%Model%t < gApp%Model%tFin)
            call Tic("Omega") !Start root timer

            !Step model
            nextDT = min(gApp%Model%tFin-gApp%Model%t, gApp%Model%IO%nextIOTime()-gApp%Model%t)
            call gApp%AdvanceModel(nextDT)

            !Output if necessary
            call Tic("IO")

            if (gApp%Model%IO%doConsole(gApp%Model%t)) then
                call gApp%WriteConsoleOutput()

                !Timing info
                if (gApp%Model%IO%doTimerOut) call printClocks()
                call cleanClocks()

            elseif (gApp%Model%IO%doTimer(gApp%Model%t)) then
                if (gApp%Model%IO%doTimerOut) call printClocks()
                call cleanClocks()
            endif

            if (gApp%Model%IO%doOutput(gApp%Model%t)) then
                call gApp%WriteFileOutput(gApp%Model%IO%nOut)
            endif

            if (gApp%Model%IO%doRestart(gApp%Model%t)) then
                call gApp%WriteRestart(gApp%Model%IO%nRes)
            endif

            call Toc("IO")
            call Toc("Omega")
        end do
    else
        write (*,*) "Unrecognized appId in voltron_mpi.x"
    endif

    call MPI_FINALIZE(ierror)
    write(*,*) "Fin Voltron Mpi"
    

end program voltron_mpix
<|MERGE_RESOLUTION|>--- conflicted
+++ resolved
@@ -137,7 +137,6 @@
                 call MPI_Bcast(vApp%IAm(i),1,MPI_INTEGER,i-1,vApp%mageCplComm,ierror)
             enddo
 
-<<<<<<< HEAD
             ! IAm array starts at 1, MPI Ranks start at 0
             do i=1,vApp%CplSize
                 ! Assign rank if match
@@ -167,7 +166,7 @@
                 end select
             enddo
         endif
-        if(vApp%CplSize == 1 .and. vApp%doGCM .eq. .false.) then
+        if(vApp%CplSize == 1 .and. (.not. vApp%doGCM)) then
             write(*,*) "VOLTRON: We're not coupling to a GCM"
             call mpi_comm_free(vApp%mageCplComm, ierror)
             if(ierror /= MPI_Success) then
@@ -177,36 +176,11 @@
             end if
             vApp%mageCplComm = MPI_COMM_NULL
         endif
-        if (vApp%CplSize == 1 .and. vApp%doGCM .eq. .true.) then
+        if (vApp%CplSize == 1 .and. vApp%doGCM) then
             write(*,*) "VOLTRON: Coupling to GCM Failed."
             call mpi_Abort(MPI_COMM_WORLD, 1, ierror)
         endif
         ! *** end TIEGCM coupling code
-=======
-      endif
-      if(vApp%CplSize == 1 .and. (.not. vApp%doGCM)) then
-        write(*,*) "VOLTRON: We're not coupling to a GCM"
-        call mpi_comm_free(vApp%mageCplComm, ierror)
-        if(ierror /= MPI_Success) then
-          call MPI_Error_string( ierror, message, length, ierror)
-          print *,message(1:length)
-          call mpi_Abort(MPI_COMM_WORLD, 1, ierror)
-        end if
-        vApp%mageCplComm = MPI_COMM_NULL
-      endif
-      if (vApp%CplSize == 1 .and. vApp%doGCM) then
-        write(*,*) "VOLTRON: Coupling to GCM Failed."
-        call mpi_Abort(MPI_COMM_WORLD, 1, ierror)
-      endif
-    else
-        call MPI_Comm_Split(MPI_COMM_WORLD, MPI_UNDEFINED, worldRank, vApp%mageCplComm, ierror)
-    endif
-    if(ierror /= MPI_Success) then
-        call MPI_Error_string( ierror, message, length, ierror)
-        print *,message(1:length)
-        call mpi_Abort(MPI_COMM_WORLD, 1, ierror)
-    end if
->>>>>>> e370879e
 
         vApp%vOptions%gamUserInitFunc => initUser
         allocate(vApp%vOptionsMpi%couplingPoolComm)
