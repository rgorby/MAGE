--- conflicted
+++ resolved
@@ -6,11 +6,8 @@
 
     use remixReader
     use shellInterp
-<<<<<<< HEAD
-=======
 
     use ioh5
->>>>>>> 5d0b09a9
 
     implicit none
 
@@ -31,12 +28,8 @@
 
     dt = 0.5 * (rmState%rmTab%times(rmState%rmTab%N) - rmState%rmTab%times(rmState%rmTab%N-1))
     write(*,*)"dt=",dt
-<<<<<<< HEAD
-    t = 0
-=======
     t = rmState%rmTab%times(2)
     write(*,*)t
->>>>>>> 5d0b09a9
     !do while (t < dt*20)
     do while (t < rmState%rmTab%times(rmState%rmTab%N) + 4*dt)
         call updateRM(rmState, t)
@@ -50,16 +43,6 @@
     subroutine testShellInterp(rmS)
         type(rmState_T), intent(in) :: rmS
 
-<<<<<<< HEAD
-        type(ShellGridVar_T) :: tmpVar
-
-        call initShellVar(rmS%shGr, rmS%nsFac(NORTH)%loc, tmpVar)
-
-        call InterpShellVar_TSC_SG(rmS%nsFac(NORTH), rmS%shGr, rmS%shGr, tmpVar)
-
-    end subroutine testShellInterp
-
-=======
         type(ShellGridVar_T) :: tmpVarSame, tmpVarCC
         integer :: i,j
 
@@ -180,5 +163,4 @@
 
     end subroutine dump1Dint
 
->>>>>>> 5d0b09a9
 end program testNewRMS