--- conflicted
+++ resolved
@@ -47,20 +47,11 @@
         integer :: nTh
         character(len=strLen) :: tStr
 
-<<<<<<< HEAD
-=======
         ! grab the first reasonable dt after the sim has been running for a bit as dt0
         if (Model%ts > 0 .and. Model%dt0 < TINY) then
             Model%dt0 = Model%dt
         endif
 
-        if(Model%dt0 > TINY) then
-            dt0 = Model%dt0
-        else
-            dt0 = Model%dt
-        endif
-
->>>>>>> f27701c5
         wTime = readClock(zcsClk)
 
         !Calculate zone-cycles per second
@@ -85,10 +76,7 @@
             if (Model%dt0 > TINY) then
                 write (*, '(a,f8.3,a)')      '    dt/dt0 = ', 100*Model%dt/Model%dt0, '%'
                 write (*, '(a,f9.2,a,I0,a)') '      kZCs = ', ZCs/1000.0, ' (',nTh,' threads)'            
-            endif
-
-
-            
+            endif            
             write(*,'(a)',advance="no") ANSIRESET!, ''
         endif
 
