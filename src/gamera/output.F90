module output
    use gdefs
    use gamtypes
    use clocks
    use gioH5
    use gridutils
    use files
    
    implicit none

    character(len=strLen) :: zcsClk = "Gamera" !Clock ID to use for ZCS calculation

    !ConOut_T
    !Console output function pointer
    abstract interface
        subroutine ConsoleOut_T(Model,Grid,State)
            Import :: Model_T, Grid_T, State_T
            type(Model_T), intent(in) :: Model
            type(Grid_T), intent(in) :: Grid
            type(State_T), intent(in) :: State
        end subroutine ConsoleOut_T
    end interface

    !Set console output function here
    procedure(ConsoleOut_T), pointer :: consoleOutput => consoleOutput_STD

    !tStr_T
    !Time string function
    abstract interface
        subroutine tStr_T(T,tStr)
            Import :: rp,strLen
            real(rp), intent(in) :: T
            character(len=strLen), intent(out) :: tStr
        end subroutine tStr_T
    end interface

    procedure(tStr_T), pointer :: timeString => tStr_STD

contains

    subroutine consoleOutput_STD(Model, Grid, State)
        type(Model_T), intent(in) :: Model
        type(Grid_T), intent(in) :: Grid
        type(State_T), intent(in) :: State

        real(rp) :: ZCs, wTime,dt0
        integer :: nTh
        character(len=strLen) :: tStr
<<<<<<< HEAD
=======

        if (Model%dt0 < TINY) then
            dt0 = Model%dt
        else
            dt0 = Model%dt0
        endif

>>>>>>> 2d5285a5
        wTime = readClock(zcsClk)

        !Calculate zone-cycles per second
        if (Model%ts > 0) then
            ZCs = Model%IO%tsOut*Grid%Nip*Grid%Njp*Grid%Nkp/wTime
        else
            ZCs = 0.0
        endif

        if (verbose) then
            write(*,*) ANSICYAN
            call timeString(Model%t,tStr)
            write(*,'(a,a)')        'Sim Time   = ', trim(tStr)
            write (*, '(a,I8)')     '        ts = ', Model%ts
            call timeString(Model%dt,tStr)
            write (*, '(a,a)')      '        dt = ', trim(tStr)
            write (*, '(a,f8.3,a)') '    dt/dt0 = ', 100*Model%dt/dt0, '%'
            
            nTh = 0
#ifdef _OPENMP
            nTh = Model%nTh
#endif
            write (*, '(a,f9.2,a,I0,a)') '      kZCs = ', ZCs/1000.0, ' (',nTh,' threads)'            
            write(*,'(a)',advance="no") ANSIRESET!, ''
        endif

    end subroutine consoleOutput_STD

    subroutine tStr_STD(T,tStr)
        real(rp), intent(in) :: T
        character(len=strLen), intent(out) :: tStr

        if (T>1.0e-2) then
            write(tStr,'(f9.3,a)' ) T, ' [code]'
        else
            write(tStr,'(es9.2,a)') T, ' [code]'
        endif
    end subroutine tStr_STD

    subroutine fOutput(Model, Grid, State)
        type(Model_T), intent(inout) :: Model
        type(Grid_T), intent(in) :: Grid
        type(State_T), intent(in) :: State

        character(len=strLen) :: gStr,tStr

        write (gStr, '(A,I0)') "Step#", Model%IO%nOut

        if (verbose) then
            call timeString(Model%t,tStr)
            write (*, '(a,a,a,a,a)') ANSIGREEN, '<Writing HDF5 DATA @ t = ', trim(tStr), ' >', ANSIRESET
        endif

        call writeSlc(Model, Grid, State, gStr)

        !Setup for next output
        Model%IO%tOut = Model%IO%tOut + Model%IO%dtOut
        Model%IO%nOut = Model%IO%nOut + 1
    end subroutine fOutput

    subroutine resOutput(Model, Grid, State)
        type(Model_T), intent(inout) :: Model
        type(Grid_T), intent(in) :: Grid
        type(State_T), intent(in) :: State

        character(len=strLen) :: ResF, tStr,lnResF !Name of restart file
        logical :: fExist

        write (ResF, '(A,A,I0.5,A)') trim(Model%RunID), ".Res.", Model%IO%nRes, ".h5"

        call CheckAndKill(ResF)

        if (verbose) then
            call timeString(Model%t,tStr)
            write (*, '(a,a,a,a,a)') ANSIGREEN, '<Writing HDF5 RESTART @ t = ', trim(tStr), ' >', ANSIRESET
        endif

        call writeH5Res(Model, Grid, State, ResF)

        !Setup for next restart
        Model%IO%tRes = Model%IO%tRes + Model%IO%dtRes
        Model%IO%nRes = Model%IO%nRes + 1

        write (lnResF, '(A,A,A,A)') trim(Model%RunID), ".Res.", "XXXXX", ".h5"

        ! make a link to the default "XXXXX" restart file
        call EXECUTE_COMMAND_LINE('ln -sf '//trim(ResF)//' '//trim(lnResF), wait=.false.)

    end subroutine resOutput

end module output<|MERGE_RESOLUTION|>--- conflicted
+++ resolved
@@ -46,8 +46,6 @@
         real(rp) :: ZCs, wTime,dt0
         integer :: nTh
         character(len=strLen) :: tStr
-<<<<<<< HEAD
-=======
 
         if (Model%dt0 < TINY) then
             dt0 = Model%dt
@@ -55,7 +53,6 @@
             dt0 = Model%dt0
         endif
 
->>>>>>> 2d5285a5
         wTime = readClock(zcsClk)
 
         !Calculate zone-cycles per second
