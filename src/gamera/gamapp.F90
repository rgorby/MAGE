--- conflicted
+++ resolved
@@ -111,25 +111,6 @@
         call EnforceBCs(gameraApp%Model,gameraApp%Grid,gameraApp%State)
         call Toc("Halos")
 
-<<<<<<< HEAD
-
-        !Output if necessary
-        call Tic("IO")
-        if (modulo(gameraApp%Model%ts,gameraApp%Model%tsOut) ==0) then
-            call consoleOutput(gameraApp%Model,gameraApp%Grid,gameraApp%State)
-        endif
-        if (gameraApp%Model%t >= gameraApp%Model%tOut) then
-            call fOutput(gameraApp%Model,gameraApp%Grid,gameraApp%State)
-        endif
-        if (gameraApp%Model%doResOut .and. (gameraApp%Model%t >= gameraApp%Model%tRes)) then
-            !print *,"RESTART :: ", Model%doResOut, Model%t >= Model%tRes
-            call resOutput(gameraApp%Model,gameraApp%Grid,gameraApp%State)
-        endif
-        call Toc("IO")
-
     end subroutine FinishStep
-=======
-    end subroutine stepGamera
->>>>>>> afff3cce
 
 end module gamapp
