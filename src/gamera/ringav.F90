--- conflicted
+++ resolved
@@ -396,11 +396,6 @@
                     !E pole
                     E(nS,Gr%je+1,:,KDIR) = 0.0
                     E(nS,Gr%je+1,:,IDIR) = sum(E(nS,Gr%je+1,Gr%ks:Gr%ke,IDIR))/Np
-<<<<<<< HEAD
-                    
-=======
-
->>>>>>> a98effc9
                 endif
             enddo
         end select
