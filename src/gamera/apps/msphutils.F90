--- conflicted
+++ resolved
@@ -221,15 +221,9 @@
     subroutine Ion2MHD(Model,Grid,gPsi,inEijk,inExyz,pSclO)
         type(Model_T), intent(in) :: Model
         type(Grid_T), intent(in) :: Grid
-<<<<<<< HEAD
-        real(rp), intent(inout) :: gPsi  (1:PsiSh+1,Grid%js:Grid%je+1,Grid%ks:Grid%ke+1)
-        real(rp), intent(inout) :: inEijk(1:PsiSh+1,Grid%jsg:Grid%jeg+1,Grid%ksg:Grid%keg+1,1:NDIM)
-        real(rp), intent(inout) :: inExyz(1:PsiSh,Grid%jsg:Grid%jeg,Grid%ksg:Grid%keg,1:NDIM)
-=======
         real(rp), intent(inout) :: gPsi  (1:PsiSh+1,Grid%js:Grid%je+1  ,Grid%ks:Grid%ke+1)
         real(rp), intent(inout) :: inEijk(1:PsiSh+1,Grid%jsg:Grid%jeg+1,Grid%ksg:Grid%keg+1,1:NDIM)
         real(rp), intent(inout) :: inExyz(1:PsiSh  ,Grid%jsg:Grid%jeg  ,Grid%ksg:Grid%keg,1:NDIM)
->>>>>>> 3a93eaa4
         real(rp), intent(in), optional :: pSclO
         integer :: i,j,k,iG
         integer :: NumP
