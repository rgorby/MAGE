!Various routines to read/write HDF5 files

module gioH5
    use gamtypes
    use gamutils
    use gridutils
    use ioH5
    use multifluid
    use dates
    use files
    
    implicit none

    integer, parameter, private :: MAXIOVAR = 50
    type(IOVAR_T), dimension(MAXIOVAR), private :: IOVars
    logical, private :: doRoot = .true. !Whether root variables need to be written

    !Necessary for IO routines
    character(len=strLen) ,public:: GamH5File

    contains

    subroutine readH5Grid(Model,Grid,inH5)
        type(Model_T), intent(in) :: Model
        type(Grid_T), intent(inout) :: Grid
        character(len=*), intent(in) :: inH5

        integer :: Nd
        logical :: fExist
        integer, dimension(NDIM) :: dims        

        !Reset IO chain
        call ClearIO(IOVars)

        inquire(file=inH5,exist=fExist)
        if (.not. fExist) then
            !Error out and leave
            write(*,*) 'Unable to open input mesh, exiting'
            stop
        endif

        !Setup input chain
        call AddInVar(IOVars,"X")
        call AddInVar(IOVars,"Y")
        call AddInVar(IOVars,"Z")

        call ReadVars(IOVars,.false.,inH5) !Don't use io precision

        Nd = IOVars(1)%Nr !Dimension
        if (Nd <3) then
            write(*,*) "Number of dimensions not supported"
            stop
        endif
        dims = IOVars(1)%dims(1:Nd)

        !Start with main indices, convert # of ghost corners to active
        Grid%Nip = dims(1) - 2*Model%nG - 1
        Grid%Njp = dims(2) - 2*Model%nG - 1
        Grid%Nkp = dims(3) - 2*Model%nG - 1
    
        !Derived quantities
        Grid%Ni = Grid%Nip + 2*Model%nG
        Grid%Nj = Grid%Njp + 2*Model%nG
        Grid%Nk = Grid%Nkp + 2*Model%nG
        Grid%is = 1; Grid%ie = Grid%Nip
        Grid%js = 1; Grid%je = Grid%Njp
        Grid%ks = 1; Grid%ke = Grid%Nkp
    
        Grid%isg = Grid%is-Model%nG
        Grid%ieg = Grid%ie+Model%nG
        Grid%jsg = Grid%js-Model%nG
        Grid%jeg = Grid%je+Model%nG
        Grid%ksg = Grid%ks-Model%nG
        Grid%keg = Grid%ke+Model%nG
    
        allocate(Grid%x(Grid%isg:Grid%ieg+1,Grid%jsg:Grid%jeg+1,Grid%ksg:Grid%keg+1))
        allocate(Grid%y(Grid%isg:Grid%ieg+1,Grid%jsg:Grid%jeg+1,Grid%ksg:Grid%keg+1))
        allocate(Grid%z(Grid%isg:Grid%ieg+1,Grid%jsg:Grid%jeg+1,Grid%ksg:Grid%keg+1))

        Grid%x = reshape(IOVars(XDIR)%data,[Grid%Ni+1,Grid%Nj+1,Grid%Nk+1])
        Grid%y = reshape(IOVars(YDIR)%data,[Grid%Ni+1,Grid%Nj+1,Grid%Nk+1])
        Grid%z = reshape(IOVars(ZDIR)%data,[Grid%Ni+1,Grid%Nj+1,Grid%Nk+1])

    
    end subroutine readH5Grid

    !Write initial grid info to root of H5 output file
    subroutine writeH5GridInit(Model,Gr)
        type(Model_T), intent(in) :: Model
        type(Grid_T), intent(in) :: Gr

        real (rp), dimension(:,:,:),   allocatable :: gQ !Grid quality
        logical :: isExist

        integer :: iMin,iMax,jMin,jMax,kMin,kMax

        character(len=strLen) :: vID

        !Don't call this function again
        doRoot = .false.

        !Test if root variables (grid/force info is already there)
        vID = "X" !Value to test for
        isExist = ioExist(GamH5File,vID)

        if (isExist) then
            return
        endif
        
        !Calculate grid quality
        call allocGridVar(Model,Gr,gQ)
        call GridQuality(Model,Gr,gQ) 

        !Reset IO chain
        call ClearIO(IOVars)

        if(writeGhosts) then
            ! for debugging
            iMin = Gr%isg
            iMax = Gr%ieg
            jMin = Gr%jsg
            jMax = Gr%jeg
            kMin = Gr%ksg
            kMax = Gr%keg
        else
            iMin = Gr%is
            iMax = Gr%ie
            jMin = Gr%js
            jMax = Gr%je
            kMin = Gr%ks
            kMax = Gr%ke
        endif

        !Fill IO chain, start with coordinates
        if (Gr%Nkp > 1) then
            !3D problem
            call AddOutVar(IOVars,"X",Gr%x(iMin:iMax+1,jMin:jMax+1,kMin:kMax+1))
            call AddOutVar(IOVars,"Y",Gr%y(iMin:iMax+1,jMin:jMax+1,kMin:kMax+1))
            call AddOutVar(IOVars,"Z",Gr%z(iMin:iMax+1,jMin:jMax+1,kMin:kMax+1))
        else
            !2D problem
            !Squash corner arrays to 2D
            call AddOutVar(IOVars,"X",reshape(Gr%x(iMin:iMax+1,jMin:jMax+1,kMin:kMin),[iMax-iMin+2,jMax-jMin+2]))
            call AddOutVar(IOVars,"Y",reshape(Gr%y(iMin:iMax+1,jMin:jMax+1,kMin:kMin),[iMax-iMin+2,jMax-jMin+2]))
        endif

        call AddOutVar(IOVars,"dV",Gr%volume(iMin:iMax,jMin:jMax,kMin:kMax))
        call AddOutVar(IOVars,"gQ",       gQ(iMin:iMax,jMin:jMax,kMin:kMax))
        if (Model%doMHD .and. Model%doBackground) then
            !Write out background field and force density
            call AddOutVar(IOVars,"Bx0"  ,Gr%B0  (iMin:iMax,jMin:jMax,kMin:kMax,XDIR))
            call AddOutVar(IOVars,"By0"  ,Gr%B0  (iMin:iMax,jMin:jMax,kMin:kMax,YDIR))
            call AddOutVar(IOVars,"Bz0"  ,Gr%B0  (iMin:iMax,jMin:jMax,kMin:kMax,ZDIR))
            call AddOutVar(IOVars,"dPxB0",Gr%dpB0(iMin:iMax,jMin:jMax,kMin:kMax,XDIR))
            call AddOutVar(IOVars,"dPyB0",Gr%dpB0(iMin:iMax,jMin:jMax,kMin:kMax,YDIR))
            call AddOutVar(IOVars,"dPzB0",Gr%dpB0(iMin:iMax,jMin:jMax,kMin:kMax,ZDIR))

        endif
        if (Model%doGrav) then
            !Write out grav accelerations
            call AddOutVar(IOVars,"gx",Gr%gxyz(iMin:iMax,jMin:jMax,kMin:kMax,XDIR))
            call AddOutVar(IOVars,"gy",Gr%gxyz(iMin:iMax,jMin:jMax,kMin:kMax,YDIR))
            call AddOutVar(IOVars,"gz",Gr%gxyz(iMin:iMax,jMin:jMax,kMin:kMax,ZDIR))

        endif

        !Add information about time scaling/units
        call AddOutVar(IOVars,"tScl"   ,Model%gamOut%tScl)
        call AddOutVar(IOVars,"timeID" ,Model%gamOut%tID)
        call AddOutVar(IOVars,"UnitsID",Model%gamOut%uID)
        !Write out the chain
        call WriteVars(IOVars,.true.,GamH5File)
        
    end subroutine writeH5GridInit

    !Write specific output slice
    subroutine writeSlc(Model,Gr,State,gStr)
        type(Model_T), intent(in) :: Model
        type(Grid_T),  intent(in) :: Gr
        type(State_T), intent(in) :: State
        character(len=*), intent(in) :: gStr

        integer :: i,j,k,s
        character(len=strLen) :: dID,VxID,VyID,VzID,PID
        integer iMin,iMax,jMin,jMax,kMin,kMax

        !Fill base data
        real(rp), dimension(:,:,:),   allocatable :: gVar,DivBcc
        real(rp), dimension(:,:,:,:), allocatable :: gVec
        real (rp), dimension(:,:,:,:), allocatable :: VecA,VecB !Full-sized arrays
        real(rp) :: totDivB,MJD

        if(writeGhosts) then
            ! for debugging
            iMin = Gr%isg
            iMax = Gr%ieg
            jMin = Gr%jsg
            jMax = Gr%jeg
            kMin = Gr%ksg
            kMax = Gr%keg
        else
            iMin = Gr%is
            iMax = Gr%ie
            jMin = Gr%js
            jMax = Gr%je
            kMin = Gr%ks
            kMax = Gr%ke
        endif

        !Check if root variables need to be written
        if (doRoot) then
            call writeH5GridInit(Model,Gr)
            doRoot = .false.
        endif
        !Reset IO chain
        call ClearIO(IOVars)

        !Allocate holders
        allocate(gVar(iMin:iMax,jMin:jMax,kMin:kMax))
        allocate(gVec(iMin:iMax,jMin:jMax,kMin:kMax,1:NDIM))

        associate(gamOut=>Model%gamOut)

        do s=0,Model%nSpc
            if (s == 0) then
                dID = "D"
                VxID = "Vx"
                VyID = "Vy"
                VzID = "Vz"
                PID = "P"
            else
                write(dID ,'(A,I0)') "D" , s
                write(VxID,'(A,I0)') "Vx", s
                write(VyID,'(A,I0)') "Vy", s
                write(VzID,'(A,I0)') "Vz", s
                write(PID ,'(A,I0)') "P" , s
            endif

            !Density
<<<<<<< HEAD
            
            call GameraOut(dID,gamOut%dID,gamOut%dScl,State%Gas(iMin:iMax,jMin:jMax,kMin:kMax,DEN,s))
=======
            call GameraOut(dID,gamOut%dID,gamOut%dScl,State%Gas(Gr%is:Gr%ie,Gr%js:Gr%je,Gr%ks:Gr%ke,DEN,s))
>>>>>>> 154bc6fc

            !---------------------
            !Calculate Velocities/Pressure
            !$OMP PARALLEL DO default(shared) collapse(2)
            do k=kMin,kMax
                do j=jMin,jMax
                    do i=iMin,iMax
                        if (State%Gas(i,j,k,DEN,s)>TINY) then
                            gVec(i,j,k,:) = State%Gas(i,j,k,MOMX:MOMZ,s)/State%Gas(i,j,k,DEN,s)
                            gVar(i,j,k) = (Model%gamma-1)*( State%Gas(i,j,k,ENERGY,s) - &
                                          0.5*(State%Gas(i,j,k,MOMX,s)**2 + &
                                               State%Gas(i,j,k,MOMY,s)**2 + &
                                               State%Gas(i,j,k,MOMZ,s)**2)/ &
                                               State%Gas(i,j,k,DEN ,s))
                        else
                            gVec(i,j,k,:) = 0.0
                            gVar(i,j,k)   = 0.0
                        endif
                    enddo
                enddo
            enddo


            !Add V/P to chain
            call GameraOut(VxID,gamOut%vID,gamOut%vScl,gVec(iMin:iMax,jMin:jMax,kMin:kMax,XDIR))
            call GameraOut(VyID,gamOut%vID,gamOut%vScl,gVec(iMin:iMax,jMin:jMax,kMin:kMax,YDIR))
            call GameraOut(VzID,gamOut%vID,gamOut%vScl,gVec(iMin:iMax,jMin:jMax,kMin:kMax,ZDIR))
            call GameraOut(PID ,gamOut%pID,gamOut%pScl,gVar(iMin:iMax,jMin:jMax,kMin:kMax))

        enddo !Species loop
        !---------------------
        !Write MHD variables
        if (Model%doMHD) then
            call allocGridVec(Model,Gr,VecA)
            call allocGridVec(Model,Gr,VecB)

            !For current, use VecA to hold total Bxyz, VecB for Jxyz
            if (Model%doBackground) then
                gVec(:,:,:,:) = Gr%B0(iMin:iMax,jMin:jMax,kMin:kMax,XDIR:ZDIR) + State%Bxyz(iMin:iMax,jMin:jMax,kMin:kMax,XDIR:ZDIR)
                VecA = State%Bxyz + Gr%B0
            else
                gVec(:,:,:,:) = State%Bxyz(iMin:iMax,jMin:jMax,kMin:kMax,XDIR:ZDIR)
                VecA = State%Bxyz
            endif

            ! If writing magnetic flux for debugging
            if (writeMagFlux) then
                call AddOutVar(IOVars,'MFi',State%magFlux(iMin:iMax+1,jMin:jMax,kMin:kMax,IDIR))
                call AddOutVar(IOVars,'MFj',State%magFlux(iMin:iMax,jMin:jMax+1,kMin:kMax,JDIR))
                call AddOutVar(IOVars,'MFk',State%magFlux(iMin:iMax,jMin:jMax,kMin:kMax+1,KDIR))
            endif

            !Add magnetic fields
            call GameraOut("Bx",gamOut%bID,gamOut%bScl,gVec(iMin:iMax,jMin:jMax,kMin:kMax,XDIR))
            call GameraOut("By",gamOut%bID,gamOut%bScl,gVec(iMin:iMax,jMin:jMax,kMin:kMax,YDIR))
            call GameraOut("Bz",gamOut%bID,gamOut%bScl,gVec(iMin:iMax,jMin:jMax,kMin:kMax,ZDIR))

            !Write current
            call bFld2Jxyz(Model,Gr,VecA,VecB)
            gVec(:,:,:,:) = VecB(iMin:iMax,jMin:jMax,kMin:kMax,XDIR:ZDIR)
            call FixRAVec(gVec(Gr%is:Gr%ie,Gr%js:Gr%je,Gr%ks:Gr%ke,1:NDIM))

            call AddOutVar(IOVars,"Jx",gVec(:,:,:,XDIR))
            call AddOutVar(IOVars,"Jy",gVec(:,:,:,YDIR))
            call AddOutVar(IOVars,"Jz",gVec(:,:,:,ZDIR))

            !Calculate/Write xyz electric fields
            !Divide by edge-length to go from potential to field
            !$OMP PARALLEL DO default(shared) collapse(2)
            do k=Gr%ksg,Gr%keg
                do j=Gr%jsg,Gr%jeg
                    do i=Gr%isg,Gr%ieg
                        if(any(Gr%Edge(i,j,k,:) == 0)) then
                             VecA(i,j,k,:) = 0.0
                        else
                             VecA(i,j,k,:) = State%Efld(i,j,k,:)/Gr%Edge(i,j,k,:)
                        end if
                    enddo
                enddo
            enddo
            call Eijk2xyz(Model,Gr,VecA,VecB)
            gVec(:,:,:,:) = VecB(iMin:iMax,jMin:jMax,kMin:kMax,XDIR:ZDIR)
            call FixRAVec(gVec(Gr%is:Gr%ie,Gr%js:Gr%je,Gr%ks:Gr%ke,1:NDIM))
            call AddOutVar(IOVars,"Ex",gVec(:,:,:,XDIR))
            call AddOutVar(IOVars,"Ey",gVec(:,:,:,YDIR))
            call AddOutVar(IOVars,"Ez",gVec(:,:,:,ZDIR))
            
            if (Model%doSource) then
                call GameraOut("SrcD","CODE",1.0_rp,Gr%Gas0(Gr%is:Gr%ie,Gr%js:Gr%je,Gr%ks:Gr%ke,DEN     ,BLK))
                call GameraOut("SrcP","CODE",1.0_rp,Gr%Gas0(Gr%is:Gr%ie,Gr%js:Gr%je,Gr%ks:Gr%ke,PRESSURE,BLK))
            endif

            if(Model%doResistive) then
                gVec(:,:,:,:) = State%Deta(iMin:iMax,jMin:jMax,kMin:kMax,XDIR:ZDIR)
                call AddOutVar(IOVars,"Etax",gVec(:,:,:,XDIR))
                call AddOutVar(IOVars,"Etay",gVec(:,:,:,YDIR))
                call AddOutVar(IOVars,"Etaz",gVec(:,:,:,ZDIR))
            end if

            !Write divergence if necessary
            if (Model%doDivB) then
                call allocGridVar(Model,Gr,DivBcc)
                call DivB(Model,Gr,State,totDivB,DivBcc)
                gVar = DivBcc(iMin:iMax,jMin:jMax,kMin:kMax)
                call AddOutVar(IOVars,"DivB",gVar)
                deallocate(DivBcc)
            endif
            deallocate(VecA,VecB)
        endif
        deallocate(gVec,gVar)

        !---------------------
        !Do attributes

        call AddOutVar(IOVars,"time",gamOut%tScl*Model%t)
        call AddOutVar(IOVars,"timestep",Model%ts)
        call AddOutVar(IOVars,"dt",gamOut%tScl*Model%dt)
        if ( Model%MJD0 >= (-TINY) ) then
            MJD = T2MJD(Model%t*Model%Units%gT0,Model%MJD0)
            call AddOutVar(IOVars,"MJD",MJD)
        endif

        !---------------------
        !Call user routine
        !FIXME: Add this

        !------------------
        !Finalize
        call WriteVars(IOVars,.true.,GamH5File,trim(gStr))

        end associate

        contains
            subroutine GameraOut(vID,uID,vScl,V)
                character(len=*), intent(in) :: vID,uID
                real(rp), intent(in) :: vScl
                real(rp), intent(in) :: V(:,:,:)

                integer :: n0
                call AddOutVar(IOVars,vID,V)
                n0 = FindIO(IOVars,vID)
                IOVars(n0)%scale = vScl
                IOVars(n0)%unitStr = uID
            end subroutine GameraOut

            !Fix up cell-centered vector (like current or electric field) to deal with axis
            !Note, this is only for output purposes since we don't have proper ghost information

            !Estimate Qxyz at pole by averaging about second ring
            !Calculate around first ring to interpolate pole/ring-2 values
            subroutine FixRAVec(Qxyz)
                real(rp), intent(inout) :: Qxyz(Gr%is:Gr%ie,Gr%js:Gr%je,Gr%ks:Gr%ke,1:NDIM)

                real(rp) :: Q0(NDIM)
                integer :: i,k
                real(rp) :: w1,w2
                !Check if we're doing ring avg and have either pole
                if ( Model%doRing .and. (Model%Ring%doS .or. Model%Ring%doE) ) then

                    select case (Model%Ring%GridID)
                        !------------------
                        case ("lfm")
                            !Move along axis
                            do i=Gr%is,Gr%ie
                                if (Model%Ring%doS) then
                                    call FixRAVec_S(Model,Gr,Qxyz(i,Gr%js:Gr%js+1,Gr%ks:Gr%ke,1:NDIM))
                                endif
                                if (Model%Ring%doE) then
                                    call FixRAVec_E(Model,Gr,Qxyz(i,Gr%je-1:Gr%je,Gr%ks:Gr%ke,1:NDIM))
                                endif
                            enddo !I-loop
                    end select

                endif
            end subroutine FixRAVec
    end subroutine writeSlc

    subroutine GridQuality(Model,Gr,gQ)
        type(Model_T), intent(in) :: Model
        type(Grid_T),  intent(in) :: Gr
        real(rp), intent(inout) :: gQ(Gr%isg:Gr%ieg,Gr%jsg:Gr%jeg,Gr%ksg:Gr%keg)

        integer :: i,j,k
        real(rp), dimension(NDIM) :: dXcc, ddV,ddx,gdV

        gQ = 0.0
        !$OMP PARALLEL DO default(shared) collapse(2) &
        !$OMP private(i,j,k,dXcc,ddV,ddx,gdV)
        do k=Gr%ks, Gr%ke
            do j=Gr%js, Gr%je
                do i=Gr%is, Gr%ie
                    dXcc = [Gr%di(i,j,k),Gr%dj(i,j,k),Gr%dk(i,j,k)]
                    
                    ddV = [Gr%volume(i+1,j,k)-Gr%volume(i-1,j,k), &
                           Gr%volume(i,j+1,k)-Gr%volume(i,j-1,k), &
                           Gr%volume(i,j,k+1)-Gr%volume(i,j,k-1) ]
                    ddx = [norm2( Gr%xyzcc(i+1,j,k,:)-Gr%xyzcc(i-1,j,k,:) ), &
                           norm2( Gr%xyzcc(i,j+1,k,:)-Gr%xyzcc(i,j-1,k,:) ), &
                           norm2( Gr%xyzcc(i,j,k+1,:)-Gr%xyzcc(i,j,k-1,:) ) ]
                    gdV(IDIR) = ddV(IDIR)/ddx(IDIR) !Gradient dV
                    gdV(JDIR) = ddV(JDIR)/ddx(JDIR)
                    gdV(KDIR) = ddV(KDIR)/ddx(KDIR)

                    gQ(i,j,k) = norm2(gdV)*norm2(dXcc)/Gr%volume(i,j,k)
                enddo
            enddo
        enddo
    end subroutine GridQuality

    !Write restart dump to "ResF" output file
    subroutine writeH5Res(Model,Gr,State,ResF)
        type(Model_T), intent(in) :: Model
        type(Grid_T),  intent(in) :: Gr
        type(State_T), intent(in) :: State
        character(len=*), intent(in) :: ResF

        !Reset IO chain
        call ClearIO(IOVars)

        !Main attributes
        call AddOutVar(IOVars,"nOut",Model%IO%nOut)
        call AddOutVar(IOVars,"nRes",Model%IO%nRes)
        call AddOutVar(IOVars,"ts"  ,Model%ts)
        call AddOutVar(IOVars,"t"   ,Model%t)

        !Coordinates of corners
        call AddOutVar(IOVars,"X",Gr%x)
        call AddOutVar(IOVars,"Y",Gr%y)
        call AddOutVar(IOVars,"Z",Gr%z)

        !State variable
        call AddOutVar(IOVars,"Gas",State%Gas(Gr%is:Gr%ie,Gr%js:Gr%je,Gr%ks:Gr%ke,:,:))
        if (Model%doMHD) then
            call AddOutVar(IOVars,"magFlux",State%magFlux(Gr%is:Gr%ie+1,Gr%js:Gr%je+1,Gr%ks:Gr%ke+1,:))
        endif

        !Write out, force real precision
        call WriteVars(IOVars,.false.,ResF)

    end subroutine writeH5Res
    
    subroutine readH5Restart(Model,Gr,State,inH5,doResetO,tResetO)
        type(Model_T), intent(inout) :: Model
        type(Grid_T),  intent(inout) :: Gr
        type(State_T), intent(inout) :: State
        character(len=*), intent(in) :: inH5
        logical, intent(in), optional :: doResetO
        real(rp), intent(in), optional :: tResetO

        logical :: doReset,fExist
        real(rp) :: tReset
        integer :: wDims(5),bDims(4)
        integer :: rSpc

        !Test for resetting
        if (present(doResetO)) then
            doReset = doResetO
            if (present(tResetO)) then
                tReset = tResetO
            else
                tReset = 0.0
            endif
        else
            doReset = .false.
            tReset = 0.0
        endif

        write(*,*) 'Reading restart from ', trim(inH5)
        inquire(file=inH5,exist=fExist)
        if (.not. fExist) then
            !Error out and leave
            write(*,*) 'Unable to open input restart file, exiting'
            stop
        endif

        !Reset IO chain
        call ClearIO(IOVars)

        call AddInVar(IOVars,"Gas")    
        call AddInVar(IOVars,"magFlux")
        call AddInVar(IOVars,"nOut",vTypeO=IOINT)
        call AddInVar(IOVars,"nRes",vTypeO=IOINT)
        call AddInVar(IOVars,"ts"  ,vTypeO=IOINT)
        call AddInVar(IOVars,"t"   ,vTypeO=IOREAL)

        !Get data
        call ReadVars(IOVars,.false.,inH5)

        !Find number of species in restart
        rSpc = IOVars(1)%dims(5)-1

        if (Model%nSpc == rSpc) then
            !Restart and State variable agree
            wDims = [Gr%Nip,Gr%Njp,Gr%Nkp,NVAR,Model%nSpc+1]
            State%Gas(Gr%is:Gr%ie,Gr%js:Gr%je,Gr%ks:Gr%ke,:,:) = reshape(IOVars(1)%data,wDims)
        else if (Model%nSpc > rSpc) then
            !Not enough species in restart, fill as many as possible
            wDims = [Gr%Nip,Gr%Njp,Gr%Nkp,NVAR,rSpc+1]
            State%Gas(Gr%is:Gr%ie,Gr%js:Gr%je,Gr%ks:Gr%ke,:,0:rSpc) = reshape(IOVars(1)%data,wDims)
            !Now initialize to empty remaining species
            State%Gas(:,:,:,DEN,rSpc+1:Model%nSpc) = dFloor
            State%Gas(:,:,:,MOMX:MOMZ,rSpc+1:Model%nSpc) = 0.0
            State%Gas(:,:,:,ENERGY,rSpc+1:Model%nSpc) = pFloor/(Model%gamma-1)
            !Now reaccumulate
            call State2Bulk(Model,Gr,State)
        else
            !Too many species in restart, this isn't good
            write(*,*) 'Restart error, more species in restart than room in State!'
            stop
        endif

        !Now handle magnetic fields
        bDims = [Gr%Nip+1,Gr%Njp+1,Gr%Nkp+1,3]
        !NOTE: For now, lazily assuming order
        !Should use FindIO routine
        State%magFlux(Gr%is:Gr%ie+1,Gr%js:Gr%je+1,Gr%ks:Gr%ke+1,:) = reshape(IOVars(2)%data,bDims)

        !Get main attributes
        if (doReset) then
            Model%IO%nOut = 0
            Model%IO%nRes = int(IOVars(4)%data(1)) + 1
            Model%ts = 0
            Model%t = tReset
        else
            Model%IO%nOut = int(IOVars(3)%data(1))
            Model%IO%nRes = int(IOVars(4)%data(1)) + 1
            Model%ts   = int(IOVars(5)%data(1))
            Model%t = IOVars(6)%data(1)
        endif        
    !Do touchup to data structures
        State%time = Model%t
        Model%IO%tOut = floor(Model%t/Model%IO%dtOut)*Model%IO%dtOut
        Model%IO%tRes = Model%t + Model%IO%dtRes

    end subroutine readH5Restart

    !Output black box from crash
    subroutine WriteBlackBox(Model,Gr,State)
        type(Model_T), intent(in) :: Model
        type(Grid_T),  intent(in) :: Gr
        type(State_T), intent(in) :: State

        !Reset output file
        GamH5File = "CRASH" // trim(Model%RunID) // ".h5"
        doRoot = .true. !Make sure root vars are rewritten
        call CheckAndKill(GamH5File)

        call writeSlc(Model,Gr,State,"Step#0")

    end subroutine WriteBlackBox

end module gioH5<|MERGE_RESOLUTION|>--- conflicted
+++ resolved
@@ -237,12 +237,7 @@
             endif
 
             !Density
-<<<<<<< HEAD
-            
             call GameraOut(dID,gamOut%dID,gamOut%dScl,State%Gas(iMin:iMax,jMin:jMax,kMin:kMax,DEN,s))
-=======
-            call GameraOut(dID,gamOut%dID,gamOut%dScl,State%Gas(Gr%is:Gr%ie,Gr%js:Gr%je,Gr%ks:Gr%ke,DEN,s))
->>>>>>> 154bc6fc
 
             !---------------------
             !Calculate Velocities/Pressure
