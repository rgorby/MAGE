--- conflicted
+++ resolved
@@ -12,42 +12,6 @@
 
     implicit none
 
-<<<<<<< HEAD
-=======
-    type, extends(GamApp_T) :: gamAppMpi_T
-        type(MPI_Comm) :: gamMpiComm
-        integer, dimension(:), allocatable :: sendRanks, recvRanks
-        logical :: blockHalo = .false.
-
-        ! Gas Data Transfer Variables
-        integer, dimension(:), allocatable :: sendCountsGas
-        type(MPI_Datatype), dimension(:), allocatable :: sendTypesGas
-        integer, dimension(:), allocatable :: recvCountsGas
-        type(MPI_Datatype), dimension(:), allocatable :: recvTypesGas
-        integer(kind=MPI_AN_MYADDR), dimension(:), allocatable :: sendDisplsGas, recvDisplsGas
-
-        ! Magnetic Flux Data Transfer Variables
-        integer, dimension(:), allocatable :: sendCountsMagFlux
-        type(MPI_Datatype), dimension(:), allocatable :: sendTypesMagFlux
-        integer, dimension(:), allocatable :: recvCountsMagFlux
-        type(MPI_Datatype), dimension(:), allocatable :: recvTypesMagFlux
-        integer(kind=MPI_AN_MYADDR), dimension(:), allocatable :: sendDisplsMagFlux, recvDisplsMagFlux
-
-        ! Bxyz Data Transfer Variables
-        integer, dimension(:), allocatable :: sendCountsBxyz
-        type(MPI_Datatype), dimension(:), allocatable :: sendTypesBxyz
-        integer, dimension(:), allocatable :: recvCountsBxyz
-        type(MPI_Datatype), dimension(:), allocatable :: recvTypesBxyz
-        integer(kind=MPI_AN_MYADDR), dimension(:), allocatable :: sendDisplsBxyz, recvDisplsBxyz
-
-        ! Debugging flags
-        logical :: printMagFluxFaceError = .false.
-        real(rp) :: faceError = 0.0_rp
-        logical :: slowestRankPrints = .true.
-
-    end type gamAppMpi_T
-
->>>>>>> 79e5f0c6
     contains
 
     subroutine initGamera_mpi(gamAppMpi, xmlInp)
