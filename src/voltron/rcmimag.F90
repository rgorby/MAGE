!Routines to handle RCM inner magnetosphere model
!NOTES: 
!-Figure out flux-tube volume units
!-Work on upating legacy Fortran
!-Work on OMP bindings
!-Streamline console noise

module rcmimag
    use volttypes
    use files
    use earthhelper
    use rcm_mhd_interfaces
    use rcm_mix_interface
    use streamline
    use clocks
    use rcm_mhd_mod, ONLY : rcm_mhd
    use rcm_mhd_io
<<<<<<< HEAD
    use msphutils, only : MagMoment

    implicit none

    real(rp) :: RIonRCM !Units of Rp
    real(rp), private :: rEqMin = 0.0
    real(rp), private :: PPDen = 50.0 !Plasmapause density
    character(len=strLen), private :: h5File

    real(rp), private :: Rp_m
    real(rp), private :: planetM0g
=======
    use cmiutils, only : SquishCorners
    
    implicit none

    real(rp), parameter :: RIonRCM = (RionE/REarth)*1.0e+6 !Units of Re
    real(rp), private :: rEqMin = 0.0
    real(rp), private :: PPDen = 50.0 !Plasmapause density

    logical, parameter, private :: doKillRCMDir = .true. !Whether to always kill RCMdir before starting
>>>>>>> 42161e77

    !Information taken from MHD flux tubes
    !TODO: Figure out RCM boundaries

    !Pave = Average pressure [Pa]
    !Nave = Average density [#/m3]
    !Vol  = Flux-tube volume [Re/T]
    !bmin = Min field strength [T]
    !X_bmin = Location of Bmin [m]
    !beta_average = Average plasma beta
    !Potential = MIX potential [Volts]
    !iopen = Field line topology (-1: Closed, 1: Open)
    !Lb = Field line length [Re]
    type RCMTube_T
        real(rp) :: Vol,bmin,beta_average,Pave,Nave,pot
        real(rp) :: X_bmin(NDIM)
        integer(ip) :: iopen
        real(rp) :: latc,lonc !Conjugate lat/lon
        real(rp) :: Lb
    end type RCMTube_T

    real(rp), dimension(:,:), allocatable, private :: mixPot

    !Parameters for smoothing toMHD boundary
    type SmoothOperator_T
        integer :: nIter,nRad
    end type SmoothOperator_T

    type(SmoothOperator_T) :: SmoothOp

    type, extends(innerMagBase_T) :: rcmIMAG_T

        ! rcm coupling variable
        type(rcm_mhd_T) :: rcmCpl

        contains

        ! over-ride the base functions with RCM versions
        procedure :: doInit => initRCM
        procedure :: doAdvance => advanceRCM
<<<<<<< HEAD
        procedure :: doEval => evalRCM
=======
        procedure :: doEval => EvalRCM
>>>>>>> 42161e77
        procedure :: doIO => doRCMIO
        procedure :: doRestart => doRCMRestart

    end type

    contains

    !Initialize RCM inner magnetosphere model
    subroutine initRCM(imag,iXML,isRestart,rad_planet_m,rad_iono_m,M0g,vApp)
        class(rcmIMAG_T), intent(inout) :: imag
        type(XML_Input_T), intent(in) :: iXML
        logical, intent(in) :: isRestart
        real(rp), intent(in) :: rad_planet_m,rad_iono_m, M0g ! Specific planet aprameters
        type(voltApp_T), intent(inout) :: vApp

        character(len=strLen) :: RunID
<<<<<<< HEAD

        associate(RCMApp => imag%rcmCpl, & !type rcm_mhd_T
                  imag2mix => vApp%imag2mix, &
                  t0 => vApp%time, &
                  dtCpl => vApp%DeepDT, &
                  nRes => vApp%IO%nRes)
        !Set radii in RCMApp
        RCMApp%planet_radius = rad_planet_m
        RCMApp%iono_radius = rad_iono_m
        Rp_m = rad_planet_m ! for local use
        RIonRCM = rad_iono_m/rad_planet_m

        planetM0g = M0g
        write(*,*) "voltron/rcmimag.f90: RCMApp%planet_radius=",RCMApp%planet_radius
        write(*,*) "voltron/rcmimag.f90: RCMApp%iono_radius=",RCMApp%iono_radius
        write(*,*) "voltron/rcmimag.f90: planetM0g=",planetM0g
=======
        real(rp) :: t0
        
        associate(RCMApp => imag%rcmCpl, &
                  imag2mix => vApp%imag2mix, &
                  dtCpl => vApp%DeepDT)
>>>>>>> 42161e77

        call iXML%Set_Val(RunID,"/gamera/sim/runid","sim")
        RCMApp%rcm_runid = trim(RunID)

        if (isRestart) then
            if (doKillRCMDir) then
                !Kill RCMFiles directory even on restart
                call KillRCMDir()
            endif

            !Get t0 and nRes necessary for RCM restart
            call RCMRestartInfo(RCMApp,iXML,t0)

            write(*,*) 'Restarting RCM @ t = ', t0
            vApp%time = t0 !Set vApp's time to correct value from restart
            call rcm_mhd(t0,dtCpl,RCMApp,RCMRESTART,iXML=iXML)
            coldstart = .false. ! set to false is it is a restart
        else
            t0 = vApp%time
            call KillRCMDir()
            write(*,*) 'Initializing RCM ...'
            call rcm_mhd(t0,dtCpl,RCMApp,RCMINIT,iXML=iXML)
        endif

<<<<<<< HEAD
        !Start up IO
        call initRCMIO(RCMApp,isRestart)

=======
        call init_rcm_mix(RCMApp,imag2mix)

        !Start up IO
        call initRCMIO(RCMApp,isRestart)

>>>>>>> 42161e77
        call iXML%Set_Val(SmoothOp%nIter,"imag/nIter",4)
        call iXML%Set_Val(SmoothOp%nRad ,"imag/nRad" ,8)

        end associate

        contains
            subroutine KillRCMDir()
                write(*,*) 'Nuking RCMfiles/ ...'
                CALL SYSTEM("rm -rf RCMfiles > /dev/null 2>&1")
            end subroutine KillRCMDir
    end subroutine initRCM

    !Advance RCM from Voltron data
    subroutine AdvanceRCM(imag,vApp,tAdv)
        class(rcmIMAG_T), intent(inout) :: imag
        type(voltApp_T), intent(inout) :: vApp
        real(rp), intent(in) :: tAdv

        integer :: i,j,n,nStp
        real(rp) :: colat,lat,lon
        real(rp) :: dtAdv
        type(RCMTube_T) :: ijTube

        real(rp) :: llBC,maxRad
        logical :: isLL

        associate(RCMApp => imag%rcmCpl)

        !Lazily grabbing rDeep here, convert to RCM units
        !rEqMin = vApp%rDeep*Re_cgs*1.0e-2 !Re=>meters
            rEqMin = vApp%rDeep*Rp_m !Re=>meters

        llBC = vApp%mhd2chmp%lowlatBC

        call Tic("MAP_RCMMIX")
    !Get potential from mix
        call map_rcm_mix(vApp,mixPot)
        call Toc("MAP_RCMMIX")

        call Tic("RCM_TUBES")
    !Load RCM tubes
       !$OMP PARALLEL DO default(shared) collapse(2) &
       !$OMP schedule(guided) &
       !$OMP private(i,j,colat,lat,lon,isLL,ijTube)
        do j=1,RCMApp%nLon_ion
            do i=1,RCMApp%nLat_ion
                colat = RCMApp%gcolat(i)
                lat = PI/2 - colat
                lon = RCMApp%glong(j)
                
                !Decide if we're below low-lat BC or not
                isLL = (lat <= llBC)

                if (isLL) then
                    !Use mocked up values
                    call DipoleTube(vApp,lat,lon,ijTube)
                else
                    !Trace through MHD
                    call MHDTube(vApp,lat,lon,ijTube)
                endif

                !Stuff data into RCM
                RCMApp%Vol(i,j)          = ijTube%Vol
                RCMApp%bmin(i,j)         = ijTube%bmin
                RCMApp%iopen(i,j)        = ijTube%iopen
                RCMApp%beta_average(i,j) = ijTube%beta_average
                RCMApp%Pave(i,j)         = ijTube%Pave
                RCMApp%Nave(i,j)         = ijTube%Nave
                RCMApp%X_bmin(i,j,:)     = ijTube%X_bmin

                RCMApp%latc(i,j)         = ijTube%latc
                RCMApp%lonc(i,j)         = ijTube%lonc
                RCMApp%Lb(i,j)           = ijTube%Lb
                RCMApp%Tb(i,j)           = AlfvenBounce(ijTube%Nave,ijTube%bmin,ijTube%Lb)
                !mix variables are stored in this order (longitude,colatitude), hence the index flip
                RCMApp%pot(i,j)          = mixPot(j,i)
            enddo
        enddo
        call Toc("RCM_TUBES")

        call Tic("AdvRCM")
    !Advance from vApp%time to tAdv
        dtAdv = tAdv-vApp%time !RCM-DT
        if(coldstart)then
         call rcm_mhd(vApp%time,dtAdv,RCMApp,RCMCOLDSTART)
         coldstart=.false.
        else
         call rcm_mhd(vApp%time,dtAdv,RCMApp,RCMADVANCE)
        end if
        !Update timming data - not needed, frt
!        call rcm_mhd(vApp%time,0.0_rp,RCMApp,RCMWRITETIMING)
        call Toc("AdvRCM")

        !Set ingestion region
        call SetIngestion(RCMApp)

    !Pull data from RCM state for conductance calculations
        vApp%imag2mix%isClosed = (RCMApp%iopen == RCMTOPCLOSED)
        vApp%imag2mix%latc = RCMApp%latc
        vApp%imag2mix%lonc = RCMApp%lonc
        vApp%imag2mix%eflux = RCMApp%flux
        vApp%imag2mix%eavg  = RCMApp%eng_avg

        vApp%imag2mix%iflux = 0.0
        vApp%imag2mix%iavg  = 0.0

        vApp%imag2mix%isFresh = .true.

    !Find maximum extent of closed field region
        maxRad = maxval(norm2(RCMApp%X_bmin,dim=3),mask=vApp%imag2mix%isClosed)
        !maxRad = maxRad/(Re_cgs*1.0e-2)
        maxRad = maxRad/Rp_m
        vApp%rTrc = 1.25*maxRad

        end associate        

        contains
            !Calculate Alfven bounce timescale
            !D = #/m3, B = T, L = Rp
            function AlfvenBounce(D,B,L) result(dTb)
                real(rp), intent(in) :: D,B,L
                real(rp) :: dTb

                real(rp) :: Va,nCC,bNT

                if ( (D<TINY) .or. (L<TINY) ) then
                    dTb = 0.0
                    return
                endif
                nCC = D*rcmNScl !Get n in #/cc
                bNT = B*1.0e+9 !Convert B to nT
                Va = 22.0*bNT/sqrt(nCC) !km/s, from NRL plasma formulary
                !dTb = (L*Re_km)/Va
                dTb = (L*Rp_m*1.0e-3)/Va
            end function AlfvenBounce
    end subroutine AdvanceRCM

    !Set region of RCM grid that's "good" for MHD ingestion
    subroutine SetIngestion(RCMApp)
        type(rcm_mhd_T), intent(inout) :: RCMApp
        integer :: n,i,j,iC

        integer , dimension(:), allocatable :: jBnd
        real, dimension(:), allocatable :: jRad,jRadG
        integer :: NSmth,NRad
        real(rp) :: RadC,rIJ

        NSmth = SmoothOp%nIter
        NRad  = SmoothOp%nRad

        allocate(jBnd (  RCMApp%nLon_ion  ))
        
        allocate(jRad (  RCMApp%nLon_ion  ))
        allocate(jRadG(1-NRad:RCMApp%nLon_ion+NRad))

        do j=1,RCMApp%nLon_ion
            do i = 1,RCMApp%nLat_ion
                if (RCMApp%toMHD(i,j) .and. (RCMApp%iopen(i,j) == RCMTOPCLOSED)) then
                    exit
                endif
            enddo
            jBnd(j) = min(i+1,RCMApp%nLat_ion)
            jRad(j) = norm2( RCMApp%X_bmin(jBnd(j),j,XDIR:YDIR) )
        enddo

        do n=1,NSmth
            jRadG(1:RCMApp%nLon_ion) = jRad
            jRadG(1-NRad:0) = jRad(RCMApp%nLon_ion-NRad+1:RCMApp%nLon_ion)
            jRadG(RCMApp%nLon_ion+1:RCMApp%nLon_ion+NRad) = jRad(1:NRad)
            do j=1,RCMApp%nLon_ion
                !Take mean over range
                jRad(j) = sum(jRadG(j-NRad:j+NRad))/(2.0*NRad+1)
                !jRad(j) = (product(jRadG(j-NRad:j+NRad)))**(1.0/(2.0*NRad+1))
                !jRad(j) = minval(jRadG(j-NRad:j+NRad))
            enddo
        enddo

        RCMApp%toMHD = .false.
        do j=1,RCMApp%nLon_ion
            RadC = jRad(j)
            do i = jBnd(j),RCMApp%nLat_ion
                rIJ = norm2(RCMApp%X_bmin(i,j,XDIR:YDIR))
                if ( (rIJ <= RadC) .and. (RCMApp%iopen(i,j) == RCMTOPCLOSED) ) then
                    RCMApp%toMHD(i,j) = .true.
                else
                    RCMApp%toMHD(i,j) = .false.
                endif
            enddo
        enddo

    end subroutine SetIngestion

    !Evaluate eq map at a given point
    !Returns density (#/cc) and pressure (nPa)
    subroutine EvalRCM(imag,x1,x2,t,imW,isEdible)
        class(rcmIMAG_T), intent(inout) :: imag
        real(rp), intent(in) :: x1,x2,t
        real(rp), intent(out) :: imW(NVARIMAG)
        logical, intent(out) :: isEdible

        real(rp) :: colat,nrcm,prcm,npp,ntot
        integer, dimension(2) :: ij0

        associate(RCMApp => imag%rcmCpl, lat => x1, lon => x2)

        !Set defaults
        imW(:) = 0.0
        imW(IMDEN ) = 0.0
        imW(IMPR  ) = 0.0
        imW(IMTSCL) = 0.0
        isEdible = .false.

        colat = PI/2 - lat

        !Do 1st short cut tests
        isEdible =  (colat >= RCMApp%gcolat(1)) .and. (colat <= RCMApp%gcolat(RCMApp%nLat_ion)) &
                    .and. (lat > TINY)

        if (.not. isEdible) return

        !If still here, find mapping (i,j) on RCM grid of point
        call GetRCMLoc(lat,lon,ij0)

        !Do second short cut tests
        isEdible = RCMApp%toMHD(ij0(1),ij0(2))
        if (.not. isEdible) return

        prcm = rcmPScl*RCMApp%Prcm (ij0(1),ij0(2))
        nrcm = rcmNScl*RCMApp%Nrcm (ij0(1),ij0(2))
        npp  = rcmNScl*RCMApp%Npsph(ij0(1),ij0(2))

        ntot = 0.0
        !Decide which densities to include
        if (npp >= PPDen) then
            ntot = ntot + npp
        endif
        if ( (nrcm>TINY) .and. (prcm>TINY) ) then
            ntot = ntot + nrcm
        endif

        !Store data
        imW(IMDEN)  = ntot
        imW(IMPR)   = prcm
        imW(IMTSCL) = RCMApp%Tb(ij0(1),ij0(2))
        imW(IMX1)   = (180.0/PI)*lat
        imW(IMX2)   = (180.0/PI)*lon

        end associate

        contains

        subroutine GetRCMLoc(lat,lon,ij0)
            real(rp), intent(in) :: lat,lon
            integer, intent(out) :: ij0(2)

            integer :: iX,jX,iC,n
            real(rp) :: colat,dp,dcol,dI,dJ

            associate(gcolat=>imag%rcmCpl%gcolat,glong=>imag%rcmCpl%glong, &
                      nLat=>imag%rcmCpl%nLat_ion,nLon=>imag%rcmCpl%nLon_ion)

            !Assuming constant lon spacing
            dp = glong(2) - glong(1)

            !Get colat point
            colat = PI/2 - lat
!            iC = findloc(gcolat >= colat,.true.,dim=1) - 1
! bypass as findloc does not work for gfortran<9
           !  Work-around code        
           do n=1,nLat
            if (gcolat(n) > colat) exit
            enddo
            iC = n-1
            dcol = gcolat(iC+1)-gcolat(iC)
            dI = (colat-gcolat(iC))/dcol
            if (dI <= 0.5) then
                iX = iC
            else
                iX = iC+1
            endif

            !Get lon point
            dJ = lon/dp
            if ( (dJ-floor(dJ)) <= 0.5 ) then
                jX = floor(dJ)+1
            else
                jX = floor(dJ)+2
            endif

            !Impose bounds just in case
            iX = max(iX,1)
            iX = min(iX,nLat)
            jX = max(jX,1)
            jX = min(jX,nLon)

            ij0 = [iX,jX]

            end associate
        end subroutine GetRCMLoc

    end subroutine EvalRCM

!--------------
!MHD=>RCM routines
    !MHD flux-tube
    subroutine MHDTube(vApp,lat,lon,ijTube)
        type(voltApp_T), intent(in) :: vApp
        real(rp), intent(in) :: lat,lon
        type(RCMTube_T), intent(out) :: ijTube

        type(fLine_T) :: bTrc
        real(rp) :: t, bMin
        real(rp), dimension(NDIM) :: x0, bEq, xyzIon
        real(rp), dimension(NDIM) :: xyzC,xyzIonC
        integer :: OCb
        real(rp) :: bD,bP,dvB,bBeta

    !First get seed for trace
        !Assume lat/lon @ Earth, dipole push to first cell
        xyzIon(XDIR) = RIonRCM*cos(lat)*cos(lon)
        xyzIon(YDIR) = RIonRCM*cos(lat)*sin(lon)
        xyzIon(ZDIR) = RIonRCM*sin(lat)
        x0 = DipoleShift(xyzIon,vApp%mhd2chmp%Rin)
        
    !Now do field line trace
        associate(ebModel=>vApp%ebTrcApp%ebModel,ebGr=>vApp%ebTrcApp%ebState%ebGr,ebState=>vApp%ebTrcApp%ebState)

        t = ebState%eb1%time !Time in CHIMP units
        call genStream(ebModel,ebState,x0,t,bTrc)

    !Get diagnostics from field line
        !Minimal surface (bEq in Rp, bMin in EB)
        call FLEq(ebModel,bTrc,bEq,bMin)
        bMin = bMin*oBScl*1.0e-9 !EB=>Tesla
        !bEq = bEq*Re_cgs*1.0e-2 !Re=>meters
        bEq = bEq*Rp_m !Re=>meters

        !Plasma quantities
        !dvB = Flux-tube volume (Re/EB)
        call FLThermo(ebModel,ebGr,bTrc,bD,bP,dvB,bBeta)
        !Converts Re/EB => Re/T
        dvB = dvB/(oBScl*1.0e-9)
        bP = bP*1.0e-9 !nPa=>Pa
        bD = bD*1.0e+6 !#/cc => #/m3
        !Topology
        !OCB =  0 (solar wind), 1 (half-closed), 2 (both ends closed)
        OCb = FLTop(ebModel,ebGr,bTrc)
  
    !Scale and store information
        if (OCb == 2) then
            !Closed field line
            ijTube%X_bmin = bEq
            ijTube%bmin = bMin
            ijTube%iopen = RCMTOPCLOSED
            ijTube%Vol = dvB
            ijTube%Pave = bP
            ijTube%Nave = bD
            ijTube%beta_average = bBeta

            !Find conjugate lat/lon @ RIonRCM
            call FLConj(ebModel,ebGr,bTrc,xyzC)
            xyzIonC = DipoleShift(xyzC,RIonRCM)
            ijTube%latc = asin(xyzIonC(ZDIR)/norm2(xyzIonC))
            ijTube%lonc = modulo( atan2(xyzIonC(YDIR),xyzIonC(XDIR)),2*PI )
            ijTube%Lb = FLArc(ebModel,ebGr,bTrc)
        else
            ijTube%X_bmin = 0.0
            ijTube%bmin = 0.0
            ijTube%iopen = RCMTOPOPEN
            ijTube%Vol = -1.0
            ijTube%Pave = 0.0
            ijTube%Nave = 0.0
            ijTube%beta_average = 0.0
            ijTube%latc = 0.0
            ijTube%lonc = 0.0
            ijTube%Lb   = 0.0
        endif

        end associate
    end subroutine MHDTube

    !Dipole flux tube info
    subroutine DipoleTube(vApp,lat,lon,ijTube)
        type(voltApp_T), intent(in) :: vApp
        real(rp), intent(in) :: lat,lon
        type(RCMTube_T), intent(out) :: ijTube

        real(rp) :: L,colat
        real(rp) :: mdipole

        !mdipole = EarthM0g*G2T ! dipole moment in T
        mdipole = ABS(planetM0g)*G2T ! dipole moment in T
        colat = PI/2 - lat
        L = 1.0/(sin(colat)**2.0)
        ijTube%Vol = 32./35.*L**4.0/mdipole
        !ijTube%X_bmin(XDIR) = L*cos(lon)*Re_cgs*1.0e-2 !Re=>meters
        !ijTube%X_bmin(YDIR) = L*sin(lon)*Re_cgs*1.0e-2 !Re=>meters
        ijTube%X_bmin(XDIR) = L*cos(lon)*Rp_m !Rp=>meters
        ijTube%X_bmin(YDIR) = L*sin(lon)*Rp_m !Rp=>meters
        ijTube%X_bmin(ZDIR) = 0.0
        ijTube%bmin = mdipole/L**3.0

        ijTube%iopen = RCMTOPCLOSED
        
        ijTube%pot = 0.0

        ijTube%beta_average = 0.0
        ijTube%Pave = 0.0
        ijTube%Nave = 0.0

        ijTube%latc = -lat
        ijTube%lonc = lon
        ijTube%Lb   = L !Just lazily using L shell

        !ijTube%Nave = psphD(L)*1.0e+6 !#/cc => #/m3

    end subroutine DipoleTube

!IO wrappers
    subroutine doRCMIO(imag,nOut,MJD,time)
        class(rcmIMAG_T), intent(inout) :: imag
        integer, intent(in) :: nOut
        real(rp), intent(in) :: MJD,time

        call WriteRCM(imag%rcmCpl,nOut,MJD,time)
    end subroutine doRCMIO

    subroutine doRCMRestart(imag,nRes,MJD,time)
        class(rcmIMAG_T), intent(inout) :: imag
        integer, intent(in) :: nRes
        real(rp), intent(in) :: MJD, time

        call WriteRCMRestart(imag%rcmCpl,nRes,MJD,time)
    end subroutine doRCMRestart
<<<<<<< HEAD
=======
    
>>>>>>> 42161e77
end module rcmimag<|MERGE_RESOLUTION|>--- conflicted
+++ resolved
@@ -15,9 +15,10 @@
     use clocks
     use rcm_mhd_mod, ONLY : rcm_mhd
     use rcm_mhd_io
-<<<<<<< HEAD
     use msphutils, only : MagMoment
 
+    use cmiutils, only : SquishCorners
+    
     implicit none
 
     real(rp) :: RIonRCM !Units of Rp
@@ -27,17 +28,8 @@
 
     real(rp), private :: Rp_m
     real(rp), private :: planetM0g
-=======
-    use cmiutils, only : SquishCorners
-    
-    implicit none
-
-    real(rp), parameter :: RIonRCM = (RionE/REarth)*1.0e+6 !Units of Re
-    real(rp), private :: rEqMin = 0.0
-    real(rp), private :: PPDen = 50.0 !Plasmapause density
 
     logical, parameter, private :: doKillRCMDir = .true. !Whether to always kill RCMdir before starting
->>>>>>> 42161e77
 
     !Information taken from MHD flux tubes
     !TODO: Figure out RCM boundaries
@@ -78,11 +70,7 @@
         ! over-ride the base functions with RCM versions
         procedure :: doInit => initRCM
         procedure :: doAdvance => advanceRCM
-<<<<<<< HEAD
-        procedure :: doEval => evalRCM
-=======
         procedure :: doEval => EvalRCM
->>>>>>> 42161e77
         procedure :: doIO => doRCMIO
         procedure :: doRestart => doRCMRestart
 
@@ -99,13 +87,12 @@
         type(voltApp_T), intent(inout) :: vApp
 
         character(len=strLen) :: RunID
-<<<<<<< HEAD
+        real(rp) :: t0
 
         associate(RCMApp => imag%rcmCpl, & !type rcm_mhd_T
                   imag2mix => vApp%imag2mix, &
                   t0 => vApp%time, &
-                  dtCpl => vApp%DeepDT, &
-                  nRes => vApp%IO%nRes)
+                  dtCpl => vApp%DeepDT)
         !Set radii in RCMApp
         RCMApp%planet_radius = rad_planet_m
         RCMApp%iono_radius = rad_iono_m
@@ -113,17 +100,7 @@
         RIonRCM = rad_iono_m/rad_planet_m
 
         planetM0g = M0g
-        write(*,*) "voltron/rcmimag.f90: RCMApp%planet_radius=",RCMApp%planet_radius
-        write(*,*) "voltron/rcmimag.f90: RCMApp%iono_radius=",RCMApp%iono_radius
-        write(*,*) "voltron/rcmimag.f90: planetM0g=",planetM0g
-=======
-        real(rp) :: t0
         
-        associate(RCMApp => imag%rcmCpl, &
-                  imag2mix => vApp%imag2mix, &
-                  dtCpl => vApp%DeepDT)
->>>>>>> 42161e77
-
         call iXML%Set_Val(RunID,"/gamera/sim/runid","sim")
         RCMApp%rcm_runid = trim(RunID)
 
@@ -147,17 +124,11 @@
             call rcm_mhd(t0,dtCpl,RCMApp,RCMINIT,iXML=iXML)
         endif
 
-<<<<<<< HEAD
+        call init_rcm_mix(RCMApp,imag2mix)
+
         !Start up IO
         call initRCMIO(RCMApp,isRestart)
 
-=======
-        call init_rcm_mix(RCMApp,imag2mix)
-
-        !Start up IO
-        call initRCMIO(RCMApp,isRestart)
-
->>>>>>> 42161e77
         call iXML%Set_Val(SmoothOp%nIter,"imag/nIter",4)
         call iXML%Set_Val(SmoothOp%nRad ,"imag/nRad" ,8)
 
@@ -592,8 +563,5 @@
 
         call WriteRCMRestart(imag%rcmCpl,nRes,MJD,time)
     end subroutine doRCMRestart
-<<<<<<< HEAD
-=======
     
->>>>>>> 42161e77
 end module rcmimag