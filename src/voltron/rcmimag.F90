!Routines to handle RCM inner magnetosphere model
!NOTES: 
!-Figure out flux-tube volume units
!-Work on upating legacy Fortran
!-Work on OMP bindings
!-Streamline console noise

module rcmimag
    use volttypes
    use files
    use earthhelper
    use imagtubes
    use rcm_mhd_interfaces
    use rcm_mix_interface
    use clocks
    use kronos
    use rcm_mhd_mod, ONLY : rcm_mhd
    use rcm_mhd_io
    use gdefs, only : dFloor,pFloor
    use rcmdefs, only : DenPP0,PSPHKT
    use rcmeval
    
    implicit none

    real(rp), private :: rTrc0 = 2.0 !Padding factor for RCM domain to ebsquish radius
    logical , private, parameter :: doKillRCMDir = .true. !Whether to always kill RCMdir before starting
    integer, parameter, private :: MHDPad = 0 !Number of padding cells between RCM domain and MHD ingestion
    
    logical , private :: doHotBounce= .false. !Whether to limit Alfven speed density to only hot (RC) population
    logical , private :: doTrickyTubes = .true.  !Whether to poison bad flux tubes
    logical , private :: doSmoothTubes = .false.  !Whether to smooth potential/FTV on torcm grid
<<<<<<< HEAD
=======
    real(rp), private :: nBounce = 2.0 !Scaling factor for Alfven transit
    real(rp), private :: maxBetaLim = 6.0/5.0
>>>>>>> 8e2a5a17

    real(rp), dimension(:,:), allocatable, private :: mixPot


    type, extends(innerMagBase_T) :: rcmIMAG_T

        ! rcm coupling variable
        type(rcm_mhd_T) :: rcmCpl

        ! Holder for field line data
        type(fLine_T), dimension(:,:), allocatable :: rcmFLs

        contains

        ! over-ride the base functions with RCM versions
        procedure :: doInit => initRCM
        procedure :: doAdvance => advanceRCM
        procedure :: doEval => EvalRCM
        procedure :: doIO => doRCMIO
        procedure :: doConIO => doRCMConIO
        procedure :: doRestart => doRCMRestart

    end type

    contains

    !Initialize RCM inner magnetosphere model
    subroutine initRCM(imag,iXML,isRestart,rad_planet_m,rad_iono_m,M0g,vApp)
        class(rcmIMAG_T), intent(inout) :: imag
        type(XML_Input_T), intent(in) :: iXML
        logical, intent(in) :: isRestart
        real(rp), intent(in) :: rad_planet_m,rad_iono_m, M0g ! Specific planet parameters
        type(voltApp_T), intent(inout) :: vApp

        character(len=strLen) :: RunID
        real(rp) :: t0

        associate(RCMApp => imag%rcmCpl, & !type rcm_mhd_T
                  imag2mix => vApp%imag2mix, &
                  t0 => vApp%time, &
                  dtCpl => vApp%DeepDT)
        !Set radii in RCMApp
        RCMApp%planet_radius = rad_planet_m
        RCMApp%iono_radius = rad_iono_m
        Rp_m = rad_planet_m ! for local use
        RIonRCM = rad_iono_m/rad_planet_m

        planetM0g = M0g
        
        call iXML%Set_Val(RunID,"/gamera/sim/runid","sim")
        RCMApp%rcm_runid = trim(RunID)

        call iXML%Set_Val(doWolfLim ,"/gamera/source/doWolfLim" ,doWolfLim )
        if (doWolfLim) then
            call iXML%Set_Val(doWolfNLim ,"/gamera/source/doWolfNLim" ,doWolfNLim )
        else
            doWolfNLim = .false.
        endif

        call iXML%Set_Val(doBounceDT,"/gamera/source/doBounceDT",doBounceDT)
        call iXML%Set_Val(nBounce   ,"/gamera/source/nBounce"   ,nBounce   )
        call iXML%Set_Val(maxBetaLim,"/gamera/source/betamax"   ,maxBetaLim)

        if (isRestart) then
            if (doKillRCMDir) then
                !Kill RCMFiles directory even on restart
                call ResetRCMDir()
            endif

            !Get t0 and nRes necessary for RCM restart
            call RCMRestartInfo(RCMApp,iXML,t0)

            write(*,*) 'Restarting RCM @ t = ', t0
            vApp%time = t0 !Set vApp's time to correct value from restart
            call rcm_mhd(t0,dtCpl,RCMApp,RCMRESTART,iXML=iXML)
            !Check if we need to do coldstart, assuming coldstart happens at T=0
            if (t0 <= 0) then
                !Still haven't got to T=0 even w/ restart so still need to cold start
                doColdStart = .true.
                call InitRCMICs(imag,vApp,iXML)
            else
                doColdstart = .false. ! set to false if it is a restart
            endif
        else
            t0 = vApp%time
            call ResetRCMDir()
            write(*,*) 'Initializing RCM ...'
            call InitRCMICs(imag,vApp,iXML)
            call rcm_mhd(t0,dtCpl,RCMApp,RCMINIT,iXML=iXML)
            doColdStart = .true.
        endif

        call init_rcm_mix(RCMApp,imag2mix)

        !Allocate any memory needed
        allocate(imag%rcmFLs(RCMApp%nLat_ion,RCMApp%nLon_ion))

        !Start up IO
        if(vApp%writeFiles) call initRCMIO(RCMApp,isRestart)

        end associate

        contains
            subroutine ResetRCMDir()
                write(*,*) 'Reset RCMfiles/ ...'
                CALL SYSTEM("rm -rf RCMfiles > /dev/null 2>&1")
                CALL SYSTEM("mkdir RCMfiles > /dev/null 2>&1")
                CALL SYSTEM("touch RCMfiles/rcm.printout > /dev/null 2>&1")
                CALL SYSTEM("touch RCMfiles/rcm.index > /dev/null 2>&1")
            end subroutine ResetRCMDir
            
    end subroutine initRCM

    !Setup ICs to pass to RCM if asked to
    subroutine InitRCMICs(imag,vApp,iXML)
        class(rcmIMAG_T), intent(inout) :: imag
        type(XML_Input_T), intent(in) :: iXML
        type(voltApp_T), intent(in) :: vApp

        real(rp) :: t0
        
        call iXML%Set_Val(RCMICs%doIC,"imag/doInit",.false.)
        t0 = 0.0
        if (RCMICs%doIC) then
            !Want initial dst0
            RCMICs%dst0 = GetSWVal("symh",vApp%tilt%wID,t0)
            call iXML%Set_Val(RCMICs%ktRC,"imag/ktRC",30.0)
            RCMICs%vSW = abs(GetSWVal("Vx",vApp%tilt%wID,t0))
            RCMICs%dSW = GetSWVal("D",vApp%tilt%wID,t0)

            !Set PS values (see Borovsky paper)
            RCMICs%dPS  = 0.292*(RCMICs%dSW**0.49)
            RCMICs%kTPS = -3.65 + 0.0190*RCMICs%vSW*1.0e-3 !m/s=>km/s
            RCMICs%kTPS = max(RCMICs%kTPS,TINY)

            !Tune RC pressure profile, using just dst(T=0) (will try to do better later)
            call SetQTRC(RCMICs%dst0)
        else
            !Zero out any additional ring current
            call SetQTRC(0.0_rp)
        endif

        contains

        function GetSWVal(vID,fID,t0) result(qSW)
            character(len=*), intent(in) :: vID,fID
            real(rp), intent(in) :: t0
            real(rp) :: qSW

            type(TimeSeries_T) :: tsQ
            tsQ%wID = trim(fID)
            call tsQ%initTS(trim(vID),doLoudO=.false.)
            qSW = tsQ%evalAt(t0)
        end function GetSWVal

    end subroutine InitRCMICs

    !Advance RCM from Voltron data
    subroutine AdvanceRCM(imag,vApp,tAdv)
        class(rcmIMAG_T), intent(inout) :: imag
        type(voltApp_T), intent(inout) :: vApp
        real(rp), intent(in) :: tAdv

        integer :: i,j,n,nStp
        real(rp) :: colat,lat,lon
        real(rp) :: dtAdv
        type(RCMTube_T) :: ijTube

        real(rp) :: maxRad
        logical :: isLL,doHackIC
        
        associate(RCMApp => imag%rcmCpl)

        RCMApp%llBC  = vApp%mhd2chmp%lowlatBC
        RCMApp%dtCpl = vApp%DeepDT
        RCMApp%pFloor = pFloor
        
        call Tic("MAP_RCMMIX")
    !Get potential from mix
        call map_rcm_mix(vApp,mixPot)
        call Toc("MAP_RCMMIX")

        call Tic("RCM_TUBES")
    !Load RCM tubes
       !$OMP PARALLEL DO default(shared) collapse(2) &
       !$OMP schedule(dynamic) &
       !$OMP private(i,j,colat,lat,lon,isLL,ijTube)
        do j=1,RCMApp%nLon_ion
            do i=1,RCMApp%nLat_ion
                call CleanStream(imag%rcmFLs(i,j)) !Wipe old field line info

                colat = RCMApp%gcolat(i)
                lat = PI/2 - colat
                lon = RCMApp%glong(j)
                
                !Decide if we're below low-lat BC or not
                isLL = (lat <= RCMApp%llBC)
                if (isLL) then
                    !Use mocked up values
                    call DipoleTube(vApp,lat,lon,ijTube,imag%rcmFLs(i,j))
                else
                    !Trace through MHD
                    call MHDTube   (vApp,lat,lon,ijTube,imag%rcmFLs(i,j))
                endif

                !Stuff data into RCM
                RCMApp%Vol(i,j)          = ijTube%Vol
                RCMApp%bmin(i,j)         = ijTube%bmin
                RCMApp%iopen(i,j)        = ijTube%iopen
                RCMApp%beta_average(i,j) = ijTube%beta_average
                RCMApp%Pave(i,j)         = ijTube%Pave
                RCMApp%Nave(i,j)         = ijTube%Nave
                RCMApp%X_bmin(i,j,:)     = ijTube%X_bmin

                RCMApp%latc(i,j)         = ijTube%latc
                RCMApp%lonc(i,j)         = ijTube%lonc
                RCMApp%losscone(i,j)     = ijTube%losscone
                RCMApp%Lb(i,j)           = ijTube%Lb
                RCMApp%radcurv(i,j)      = ijTube%rCurv
                !Get some kind of bounce timscale, either real integrated value or lazy average
                !RCMApp%Tb(i,j)           = AlfvenBounce(ijTube%Nave,ijTube%bmin,ijTube%Lb)
                RCMApp%Tb(i,j)           = ijTube%Tb
                RCMApp%wIMAG(i,j)        = ijTube%wIMAG

                !mix variables are stored in this order (longitude,colatitude), hence the index flip
                RCMApp%pot(i,j)          = mixPot(j,i)

                !Set composition
                RCMApp%oxyfrac(i,j)      = 0.0

            enddo
        enddo

        doHackIC = (vApp%time <= vApp%DeepDT) .and. RCMICs%doIC !Whether to hack MHD/RCM coupling for ICs

        call Toc("RCM_TUBES")
    !Do any tube hacking needed before sending tubes to RCM
        if (doHackIC) then
        !Tune values to send to RCM for its cold start
            !Setup quiet time ring current to hit target using both current BSDst and target dst
            !Replacing first RC estimate w/ Dst at end of blow-in period
            call SetQTRC(RCMICs%dst0-vApp%BSDst)
            call HackTubes(RCMApp,vApp)
        endif

        if (doTrickyTubes) then
            !Coverup some bad tubes
            call TrickyTubes(RCMApp)
        endif

        if (doSmoothTubes) then
            !Smooth out FTV/potential on tubes b/c RCM will take gradient
            call SmoothTubes(RCMApp,vApp)
<<<<<<< HEAD
        endif
        
=======
        endif 
 
>>>>>>> 8e2a5a17
    !Advance from vApp%time to tAdv
        call Tic("AdvRCM")
        dtAdv = tAdv-vApp%time !RCM-DT
        if (doColdstart) then
            write(*,*) 'Cold-starting RCM @ t = ', vApp%time
            call rcm_mhd(vApp%time,dtAdv,RCMApp,RCMCOLDSTART)
            doColdstart = .false.
        else
            call rcm_mhd(vApp%time,dtAdv,RCMApp,RCMADVANCE)
        end if

        call Toc("AdvRCM")

    !Set ingestion region
        if (doHackIC) then
            !For ICs ingest from entire closed field region just this once
            RCMApp%toMHD = .not. (RCMApp%iopen == RCMTOPOPEN)
        else
            call SetIngestion(RCMApp)
            !Find maximum extent of RCM domain (RCMTOPCLOSED but not RCMTOPNULL)
            maxRad = maxval(norm2(RCMApp%X_bmin,dim=3),mask=(RCMApp%iopen == RCMTOPCLOSED))
            maxRad = maxRad/Rp_m
            vApp%rTrc = rTrc0*maxRad
        endif

    !Pull data from RCM state for conductance calculations
        !NOTE: this is not the closed field region, this is actually the RCM domain
        vApp%imag2mix%inIMag = (RCMApp%iopen == RCMTOPCLOSED)
        vApp%imag2mix%latc = RCMApp%latc
        vApp%imag2mix%lonc = RCMApp%lonc

    ! electrons precipitation
        vApp%imag2mix%eflux = RCMApp%flux(:,:,1)
        vApp%imag2mix%eavg  = RCMApp%eng_avg(:,:,1)
    ! ion precipitation
        vApp%imag2mix%iflux = RCMApp%flux(:,:,2)
        vApp%imag2mix%iavg  = RCMApp%eng_avg(:,:,2)

        vApp%imag2mix%isFresh = .true.

        end associate

    end subroutine AdvanceRCM

    !Set region of RCM grid that's "good" for MHD ingestion
    subroutine SetIngestion(RCMApp)
        type(rcm_mhd_T), intent(inout) :: RCMApp

        integer , dimension(:), allocatable :: jBnd
        integer :: i,j
        logical :: inMHD,isClosed
        real(rp) :: Tbnc

        RCMApp%toMHD(:,:) = .false.
        !Testing lazy quick boundary
        allocate(jBnd (  RCMApp%nLon_ion  ))
        !Now find nominal current boundary
        jBnd(:) = RCMApp%nLat_ion-1

        do j=1,RCMApp%nLon_ion
            do i = RCMApp%nLat_ion,1,-1
                inMHD = RCMApp%toMHD(i,j)
                isClosed = (RCMApp%iopen(i,j) == RCMTOPCLOSED)
                if ( .not. isClosed ) then
                    jBnd(j) = min(i+1+MHDPad,RCMApp%nLat_ion)
                    exit
                endif

            enddo !i loop
            RCMApp%toMHD(:,j) = .false.
            RCMApp%toMHD(jBnd(j):,j) = .true.

        enddo
        
        if (doHotBounce) then
            do j=1,RCMApp%nLon_ion
                do i = 1,RCMApp%nLat_ion
                    if (RCMApp%iopen(i,j) == RCMTOPOPEN) cycle
                    Tbnc = RCMApp%Tb(i,j)
                    if ((RCMApp%Nrcm(i,j) > TINY) .and. (RCMApp%Nave(i,j) > TINY)) then
                        !Have some RC density
                        !RCMApp%Tb(i,j) = AlfvenBounce(RCMApp%Nrcm(i,j),RCMApp%bmin(i,j),RCMApp%Lb(i,j))
                        !Rescale bounce timescale to mock up only hot component
                        RCMApp%Tb(i,j) = sqrt(RCMApp%Nrcm(i,j)/RCMApp%Nave(i,j))*RCMApp%Tb(i,j)
                    else
                        RCMApp%Tb(i,j) = 0.0
                    endif
                    !write(*,*) "Tb (Old/New) = ", Tbnc,RCMApp%Tb(i,j)
                enddo !i
            enddo !j
        endif

        contains
            !Calculate Alfven bounce timescale
            !D = #/m3, B = T, L = Rp
            function AlfvenBounce(D,B,L) result(dTb)
                real(rp), intent(in) :: D,B,L
                real(rp) :: dTb

                real(rp) :: Va,nCC,bNT

                if ( (D<TINY) .or. (L<TINY) ) then
                    dTb = 0.0
                    return
                endif
                nCC = D*rcmNScl !Get n in #/cc
                bNT = B*1.0e+9 !Convert B to nT
                Va = 22.0*bNT/sqrt(nCC) !km/s, from NRL plasma formulary
                dTb = (L*Rp_m*1.0e-3)/Va
            end function AlfvenBounce
    end subroutine SetIngestion

!-------------
!Eval Routines

    !Evaluate eq map at a given point
    !Returns density (#/cc) and pressure (nPa)
    !x1,x2 = lat,lon
    subroutine EvalRCM(imag,x1,x2,t,imW,isEdible)
        class(rcmIMAG_T), intent(inout) :: imag
        real(rp), intent(in) :: x1,x2,t
        real(rp), intent(out) :: imW(NVARIMAG)
        logical, intent(out) :: isEdible

        !Set defaults
        imW(:) = 0.0
        imW(IMDEN ) = 0.0
        imW(IMPR  ) = 0.0
        imW(IMTSCL) = 0.0
        isEdible = .false.

<<<<<<< HEAD
        !Do quick short circuit test
        if (x1 < TINY) return !lat < TINY
=======
        colat = PI/2 - lat

        !Do 1st short cut tests
        isEdible =  (colat >= RCMApp%gcolat(1)) .and. (colat <= RCMApp%gcolat(RCMApp%nLat_ion)) &
                    .and. (lat > TINY)

        if (.not. isEdible) return

        !If still here, find mapping (i,j) on RCM grid of point
        call GetRCMLoc(lat,lon,ij0)

        !Do second short cut tests
        isEdible = RCMApp%toMHD(ij0(1),ij0(2))
        if (.not. isEdible) return

        call GetInterp(lat,lon,ij0,IJs,Ws,isGs)
        !Do last short cut
        if (.not. all(isGs)) return

        prcm = rcmPScl*AvgQ(RCMApp%Prcm)
        nrcm = rcmNScl*AvgQ(RCMApp%Nrcm)
        npp  = rcmNScl*AvgQ(RCMApp%Npsph)
        pmhd = rcmPScl*AvgQ(RCMApp%Pave)
        nmhd = rcmNScl*AvgQ(RCMApp%Nave)
        beta = AvgQ(RCMApp%beta_average)
        wIM  = AvgQ(RCMApp%wImag)
        Tb   = AvgQ(RCMApp%Tb)

        nlim = 0.0
        plim = 0.0

        if (doWolfLim) then
            call WolfLimit(nrcm,prcm,npp,nmhd,pmhd,beta,nlim,plim)
        else
            !Just lazyily use same function w/ beta=0
            call WolfLimit(nrcm,prcm,npp,nmhd,pmhd,0.0_rp,nlim,plim)
        endif

        !Store values
        imW(IMDEN) = nlim
        imW(IMPR)  = plim

        if (doBounceDT) then
            !Use Alfven bounce timescale
            imW(IMTSCL) = nBounce*RCMApp%Tb(ij0(1),ij0(2))
        endif

        imW(IMX1)   = rad2deg*lat
        imW(IMX2)   = rad2deg*lon

        end associate

        contains

        !Get ij's of stencil points and weights
        subroutine GetInterp(lat,lon,ij0,IJs,Ws,isGs)
            real(rp), intent(in)  :: lat,lon
            integer , intent(in)  :: ij0(2)
            integer , intent(out) :: IJs(Np,2)
            real(rp), intent(out) :: Ws(Np)
            logical , intent(out) :: isGs(Np)

            integer :: i0,j0,n,di,dj,ip,jp
            real(rp) :: colat,dcolat,dlon,eta,zeta
            real(rp), dimension(-1:+1) :: wE,wZ

            !Single point
            isGs = .true.
            IJs(:,:) = 1
            Ws = 0.0
            IJs(1,:) = [ij0]
            Ws (1  ) = 1.0
            associate(gcolat=>imag%rcmCpl%gcolat,glong=>imag%rcmCpl%glong, &
                      nLat=>imag%rcmCpl%nLat_ion,nLon=>imag%rcmCpl%nLon_ion,toMHD=>imag%rcmCpl%toMHD)

            i0 = ij0(1)
            j0 = ij0(2)

            if ( (i0==1) .or. (i0==nLat) ) return !Don't bother if you're next to lat boundary
            
            !Get index space mapping: eta,zeta in [-0.5,0.5]
            colat = PI/2 - lat
            dcolat = ( gcolat(i0+1)-gcolat(i0-1) )/2
            dlon  = glong(2)-glong(1) !Assuming constant spacing

            eta  = ( colat - gcolat(i0) )/ dcolat
            zeta = ( lon - glong(j0) )/dlon

            !Clamp mappings
            call ClampMap(eta)
            call ClampMap(zeta)
            !Calculate weights
            call weight1D(eta,wE)
            call weight1D(zeta,wZ)

            n = 1
            do dj=-1,+1
                do di=-1,+1
                    ip = i0+di
                    jp = j0+dj
                    !Wrap around boundary, repeated point at 1/isize
                    if (jp<1)    jp = nLon-1
                    if (jp>nLon) jp = 2
                    IJs(n,:) = [ip,jp]
                    Ws(n) = wE(di)*wE(dj)
                    isGs(n) = toMHD(ip,jp)
                    n = n + 1
                enddo
            enddo !dj

            end associate            
        end subroutine GetInterp

        !1D triangular shaped cloud weights
        !1D weights for triangular shaped cloud interpolation
        !Assuming on -1,1 reference element, dx=1
        !Check for degenerate cases ( |eta| > 0.5 )
        subroutine weight1D(eta,wE)
            real(rp), intent(in)  :: eta
            real(rp), intent(out) :: wE(-1:1)

            wE(-1) = 0.5*(0.5-eta)**2.0
            wE( 1) = 0.5*(0.5+eta)**2.0
            wE( 0) = 0.75 - eta**2.0

        end subroutine weight1D

        !Clamps mapping in [-0.5,0.5]
        subroutine ClampMap(ez)
          REAL(rprec), intent(inout) :: ez
          if (ez<-0.5) ez = -0.5
          if (ez>+0.5) ez = +0.5
        end subroutine ClampMap

        function AvgQ(Q) 
            real(rp), intent(in) :: Q(Ni,Nj)

            real(rp) :: AvgQ
            integer :: n,i0,j0
            real(rp) :: Qs(Np)
            AvgQ = 0.0

            do n=1,Np
                i0 = IJs(n,1)
                j0 = IJs(n,2)
                Qs(n) = Q(i0,j0)
            enddo
            AvgQ = dot_product(Qs,Ws)

        end function AvgQ

        subroutine GetRCMLoc(lat,lon,ij0)
            real(rp), intent(in) :: lat,lon
            integer, intent(out) :: ij0(2)

            integer :: iX,jX,iC,n
            real(rp) :: colat,dp,dcol,dI,dJ

            associate(gcolat=>imag%rcmCpl%gcolat,glong=>imag%rcmCpl%glong, &
                      nLat=>imag%rcmCpl%nLat_ion,nLon=>imag%rcmCpl%nLon_ion)

            !Assuming constant lon spacing
            dp = glong(2) - glong(1)

            !Get colat point
            colat = PI/2 - lat
!Use findloc w/ intel for speed
#if defined __INTEL_COMPILER && __INTEL_COMPILER >= 1800
            iC = findloc(gcolat >= colat,.true.,dim=1) - 1
#else 
!Bypass as findloc does not work for gfortran<9    
           !Work-around code        
            do n=1,nLat
                if (gcolat(n) >= colat) exit
            enddo
            iC = n-1
#endif
            dcol = gcolat(iC+1)-gcolat(iC)
            dI = (colat-gcolat(iC))/dcol
            if (dI <= 0.5) then
                iX = iC
            else
                iX = iC+1
            endif

            !Get lon point
            dJ = lon/dp
            if ( (dJ-floor(dJ)) <= 0.5 ) then
                jX = floor(dJ)+1
            else
                jX = floor(dJ)+2
            endif
            
            !Impose bounds just in case
            iX = max(iX,1)
            iX = min(iX,nLat)
            jX = max(jX,1)
            jX = min(jX,nLon)

            ij0 = [iX,jX]
>>>>>>> 8e2a5a17

        !Call wrapper for RCM interpolatioon
        call InterpRCM(imag%rcmCpl,x1,x2,t,imW,isEdible)

    end subroutine EvalRCM

!IO wrappers
    subroutine doRCMIO(imag,nOut,MJD,time)
        class(rcmIMAG_T), intent(inout) :: imag
        integer, intent(in) :: nOut
        real(rp), intent(in) :: MJD,time

        !RCM-MHD output
        call WriteRCM   (imag%rcmCpl,nOut,MJD,time)
        !RCM output
        imag%rcmCpl%rcm_nOut = nOut
        call rcm_mhd(time,TINY,imag%rcmCpl,RCMWRITEOUTPUT)
        call WriteRCMFLs(imag%rcmFLs,nOut,MJD,time,imag%rcmCpl%nLat_ion,imag%rcmCpl%nLon_ion)
        
    end subroutine doRCMIO

    subroutine doRCMRestart(imag,nRes,MJD,time)
        class(rcmIMAG_T), intent(inout) :: imag
        integer, intent(in) :: nRes
        real(rp), intent(in) :: MJD, time

        imag%rcmCpl%rcm_nRes = nRes
        call rcm_mhd(time,TINY,imag%rcmCpl,RCMWRITERESTART)
    end subroutine doRCMRestart
    

    !Some quick console diagnostics for RCM info
    subroutine doRCMConIO(imag,MJD,time)
        class(rcmIMAG_T), intent(inout) :: imag
        real(rp), intent(in) :: MJD, time

        integer :: i0,j0,maxIJ(2)

        real(rp) :: maxPRCM,maxD,maxDP,maxPMHD,maxDMHD,maxL,maxMLT,maxBeta
        real(rp) :: limP,limD,wTrust,wTMin,maxT,maxWT,maxLam

        associate(RCMApp => imag%rcmCpl)
    !Start by getting some data
        !Pressure peak info
        maxIJ = maxloc(RCMApp%Prcm,mask=RCMApp%toMHD)
        i0 = maxIJ(1); j0 = maxIJ(2)

        maxPRCM  = RCMApp%Prcm (i0,j0)*rcmPScl
        maxPMHD  = RCMApp%Pave (i0,j0)*rcmPScl
        maxBeta  = RCMApp%beta_average(i0,j0)
        maxD     = RCMApp%Nrcm (i0,j0)*rcmNScl
        maxDMHD  = RCMApp%Nave (i0,j0)*rcmNScl
        maxDP = RCMApp%Npsph(i0,j0)*rcmNScl

        maxL = norm2(RCMApp%X_bmin(i0,j0,XDIR:YDIR))/Rp_m
        maxMLT = atan2(RCMApp%X_bmin(i0,j0,YDIR),RCMApp%X_bmin(i0,j0,XDIR))*180.0/PI
        if (maxMLT<0) maxMLT = maxMLT+360.0
        maxWT = 100*RCMApp%wImag(i0,j0)

        maxLam = (1.0e-3)*RCMApp%MaxAlam/( (RCMApp%vol(i0,j0)*1.0e-9)**(2.0/3.0) ) !Max RCM energy channel [keV]

        !Get pressure weighted confidence
        wTrust = sum(RCMApp%Prcm*RCMApp%wIMAG,mask=RCMApp%toMHD)/sum(RCMApp%Prcm,mask=RCMApp%toMHD)
        wTrust = 100.0*wTrust
        !Get min confidence in MHD domain
        wTMin = 100.0*minval(RCMApp%wIMAG,mask=RCMApp%toMHD)

    !Do some output
        if (maxPRCM<TINY) return

        write(*,*) ANSIYELLOW
        write(*,*) 'RCM'
        !write (*, '(a, f8.2,a,f6.2,a,f6.2,a)')      '  Trust    = ' , wTrust, '% (P-AVG) / ', wTMin, '% (MIN) / ', maxWT, '% (@ MAX)'
        if (doWolfLim) then
            call WolfLimit(maxD,maxPRCM,maxDP,maxDMHD,maxPMHD,maxBeta,limD,limP)
            write (*, '(a, f8.3,a,f8.3,a)')      '  Max RC-P = ' , maxPRCM, ' (RCM) / ', limP, ' (LIM) [nPa]'
            !Get temperature from RCM raw (unlimited)
            maxT = DP2kT(maxD,maxPRCM)
            !maxT = DP2kT(limD,limP)
        else
            write (*, '(a,1f8.3,a)')             '  Max RC-P = ' , maxPRCM, ' [nPa]'
            maxT = DP2kT(maxD,maxPRCM)
        endif

        write (*, '(a,2f8.3,a)')             '   @ L/MLT = ' , maxL, maxMLT, ' [deg]'
        if (doWolfLim) then
            !Add limited density
            write (*, '(a, f8.3,a,f8.3,a,f8.3,a)')      '      w/ D = ' , maxD, ' (RC) / ', maxDP, ' (PSPH) / ', limD, ' (LIM) [#/cc]' 
        else
            write (*, '(a, f8.3,a,f8.3,a)')      '      w/ D = ' , maxD, ' (RC) / ', maxDP, ' (PSPH) [#/cc]'
        endif
        write (*, '(a,1f8.3,a)')             '      w/ T = ' , maxT, ' [keV]'

        write (*, '(a,1f8.3,a)')             '  Max RC-D = ' , maxval(RCMApp%Nrcm,mask=RCMApp%toMHD)*rcmNScl,' [#/cc]'
        write(*,'(a)',advance="no") ANSIRESET!, ''

        end associate

    end subroutine doRCMConIO
end module rcmimag<|MERGE_RESOLUTION|>--- conflicted
+++ resolved
@@ -29,11 +29,6 @@
     logical , private :: doHotBounce= .false. !Whether to limit Alfven speed density to only hot (RC) population
     logical , private :: doTrickyTubes = .true.  !Whether to poison bad flux tubes
     logical , private :: doSmoothTubes = .false.  !Whether to smooth potential/FTV on torcm grid
-<<<<<<< HEAD
-=======
-    real(rp), private :: nBounce = 2.0 !Scaling factor for Alfven transit
-    real(rp), private :: maxBetaLim = 6.0/5.0
->>>>>>> 8e2a5a17
 
     real(rp), dimension(:,:), allocatable, private :: mixPot
 
@@ -287,13 +282,9 @@
         if (doSmoothTubes) then
             !Smooth out FTV/potential on tubes b/c RCM will take gradient
             call SmoothTubes(RCMApp,vApp)
-<<<<<<< HEAD
-        endif
-        
-=======
-        endif 
- 
->>>>>>> 8e2a5a17
+
+        endif
+
     !Advance from vApp%time to tAdv
         call Tic("AdvRCM")
         dtAdv = tAdv-vApp%time !RCM-DT
@@ -425,10 +416,9 @@
         imW(IMTSCL) = 0.0
         isEdible = .false.
 
-<<<<<<< HEAD
         !Do quick short circuit test
         if (x1 < TINY) return !lat < TINY
-=======
+
         colat = PI/2 - lat
 
         !Do 1st short cut tests
@@ -629,7 +619,6 @@
             jX = min(jX,nLon)
 
             ij0 = [iX,jX]
->>>>>>> 8e2a5a17
 
         !Call wrapper for RCM interpolatioon
         call InterpRCM(imag%rcmCpl,x1,x2,t,imW,isEdible)
