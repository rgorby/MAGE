!Routines to handle RCM inner magnetosphere model
!NOTES: 
!-Figure out flux-tube volume units
!-Work on upating legacy Fortran
!-Work on OMP bindings
!-Streamline console noise

module rcmimag
    use volttypes
    use files
    use earthhelper
    use rcm_mhd_interfaces
    use rcm_mix_interface
    use streamline
    use clocks
    use rcm_mhd_mod, ONLY : rcm_mhd
    use rcm_mhd_io
    use cmiutils, only : SquishCorners
    
    implicit none

    real(rp), parameter :: RIonRCM = (RionE/REarth)*1.0e+6 !Units of Re
    real(rp), private :: rEqMin = 0.0
    real(rp), private :: PPDen = 50.0 !Plasmapause density

    logical, parameter, private :: doKillRCMDir = .true. !Whether to always kill RCMdir before starting

    !Information taken from MHD flux tubes
    !TODO: Figure out RCM boundaries

    !Pave = Average pressure [Pa]
    !Nave = Average density [#/m3]
    !Vol  = Flux-tube volume [Re/T]
    !bmin = Min field strength [T]
    !X_bmin = Location of Bmin [m]
    !beta_average = Average plasma beta
    !Potential = MIX potential [Volts]
    !iopen = Field line topology (-1: Closed, 1: Open)
    !Lb = Field line length [Re]
    type RCMTube_T
        real(rp) :: Vol,bmin,beta_average,Pave,Nave,pot
        real(rp) :: X_bmin(NDIM)
        integer(ip) :: iopen
        real(rp) :: latc,lonc !Conjugate lat/lon
        real(rp) :: Lb
    end type RCMTube_T

    real(rp), dimension(:,:), allocatable, private :: mixPot

    !Parameters for smoothing toMHD boundary
    type SmoothOperator_T
        integer :: nIter,nRad
    end type SmoothOperator_T

    type(SmoothOperator_T) :: SmoothOp

    type, extends(innerMagBase_T) :: rcmIMAG_T

        ! rcm coupling variable
        type(rcm_mhd_T) :: rcmCpl

        contains

        ! over-ride the base functions with RCM versions
        procedure :: doInit => initRCM
        procedure :: doAdvance => advanceRCM
        procedure :: doEval => EvalRCM
        procedure :: doIO => doRCMIO
        procedure :: doRestart => doRCMRestart

    end type

    contains

    !Initialize RCM inner magnetosphere model
    subroutine initRCM(imag,iXML,isRestart,vApp)
        class(rcmIMAG_T), intent(inout) :: imag
        type(XML_Input_T), intent(in) :: iXML
        logical, intent(in) :: isRestart
        type(voltApp_T), intent(inout) :: vApp

        character(len=strLen) :: RunID
        real(rp) :: t0
        
        associate(RCMApp => imag%rcmCpl, &
                  imag2mix => vApp%imag2mix, &
                  dtCpl => vApp%DeepDT)

        call iXML%Set_Val(RunID,"/gamera/sim/runid","sim")
        RCMApp%rcm_runid = trim(RunID)

        if (isRestart) then
            if (doKillRCMDir) then
                !Kill RCMFiles directory even on restart
                call KillRCMDir()
            endif

            !Get t0 and nRes necessary for RCM restart
            call RCMRestartInfo(RCMApp,iXML,t0)

            write(*,*) 'Restarting RCM @ t = ', t0
            vApp%time = t0 !Set vApp's time to correct value from restart
            call rcm_mhd(t0,dtCpl,RCMApp,RCMRESTART,iXML=iXML)
        else
            t0 = vApp%time
            call KillRCMDir()
            write(*,*) 'Initializing RCM ...'
            call rcm_mhd(t0,dtCpl,RCMApp,RCMINIT,iXML=iXML)
        endif

        call init_rcm_mix(RCMApp,imag2mix)

        !Start up IO
        call initRCMIO(RCMApp,isRestart)

        call iXML%Set_Val(SmoothOp%nIter,"imag/nIter",4)
        call iXML%Set_Val(SmoothOp%nRad ,"imag/nRad" ,8)

        end associate

        contains
            subroutine KillRCMDir()
                write(*,*) 'Nuking RCMfiles/ ...'
                CALL SYSTEM("rm -rf RCMfiles > /dev/null 2>&1")
            end subroutine KillRCMDir
    end subroutine initRCM

    !Advance RCM from Voltron data
    subroutine AdvanceRCM(imag,vApp,tAdv)
        class(rcmIMAG_T), intent(inout) :: imag
        type(voltApp_T), intent(inout) :: vApp
        real(rp), intent(in) :: tAdv

        integer :: i,j,n,nStp
        real(rp) :: colat,lat,lon
        real(rp) :: dtAdv
        type(RCMTube_T) :: ijTube

        real(rp) :: llBC,maxRad
        logical :: isLL

        associate(RCMApp => imag%rcmCpl)

        !Lazily grabbing rDeep here, convert to RCM units
        rEqMin = vApp%rDeep*Re_cgs*1.0e-2 !Re=>meters

        llBC = vApp%mhd2chmp%lowlatBC

        call Tic("MAP_RCMMIX")
    !Get potential from mix
        call map_rcm_mix(vApp,mixPot)
        call Toc("MAP_RCMMIX")

        call Tic("RCM_TUBES")
    !Load RCM tubes
       !$OMP PARALLEL DO default(shared) collapse(2) &
       !$OMP schedule(guided) &
       !$OMP private(i,j,colat,lat,lon,isLL,ijTube)
        do j=1,RCMApp%nLon_ion
            do i=1,RCMApp%nLat_ion
                colat = RCMApp%gcolat(i)
                lat = PI/2 - colat
                lon = RCMApp%glong(j)
                
                !Decide if we're below low-lat BC or not
                isLL = (lat <= llBC)

                if (isLL) then
                    !Use mocked up values
                    call DipoleTube(vApp,lat,lon,ijTube)
                else
                    !Trace through MHD
                    call MHDTube(vApp,lat,lon,ijTube)
                endif

                !Stuff data into RCM
                RCMApp%Vol(i,j)          = ijTube%Vol
                RCMApp%bmin(i,j)         = ijTube%bmin
                RCMApp%iopen(i,j)        = ijTube%iopen
                RCMApp%beta_average(i,j) = ijTube%beta_average
                RCMApp%Pave(i,j)         = ijTube%Pave
                RCMApp%Nave(i,j)         = ijTube%Nave
                RCMApp%X_bmin(i,j,:)     = ijTube%X_bmin

                RCMApp%latc(i,j)         = ijTube%latc
                RCMApp%lonc(i,j)         = ijTube%lonc
                RCMApp%Lb(i,j)           = ijTube%Lb
                RCMApp%Tb(i,j)           = AlfvenBounce(ijTube%Nave,ijTube%bmin,ijTube%Lb)
                !mix variables are stored in this order (longitude,colatitude), hence the index flip
                RCMApp%pot(i,j)          = mixPot(j,i)
            enddo
        enddo
        call Toc("RCM_TUBES")

        call Tic("AdvRCM")
    !Advance from vApp%time to tAdv
        dtAdv = tAdv-vApp%time !RCM-DT
        call rcm_mhd(vApp%time,dtAdv,RCMApp,RCMADVANCE)
        !Update timming data
        call rcm_mhd(vApp%time,0.0_rp,RCMApp,RCMWRITETIMING)
        call Toc("AdvRCM")

        !Set ingestion region
        call SetIngestion(RCMApp)

    !Pull data from RCM state for conductance calculations
        vApp%imag2mix%isClosed = (RCMApp%iopen == RCMTOPCLOSED)
        vApp%imag2mix%latc = RCMApp%latc
        vApp%imag2mix%lonc = RCMApp%lonc
        vApp%imag2mix%eflux = RCMApp%flux
        vApp%imag2mix%eavg  = RCMApp%eng_avg

        vApp%imag2mix%iflux = 0.0
        vApp%imag2mix%iavg  = 0.0

        vApp%imag2mix%isFresh = .true.

    !Find maximum extent of closed field region
        maxRad = maxval(norm2(RCMApp%X_bmin,dim=3),mask=vApp%imag2mix%isClosed)
        maxRad = maxRad/(Re_cgs*1.0e-2)
        vApp%rTrc = 1.25*maxRad

        end associate        

        contains
            !Calculate Alfven bounce timescale
            !D = #/m3, B = T, L = Re
            function AlfvenBounce(D,B,L) result(dTb)
                real(rp), intent(in) :: D,B,L
                real(rp) :: dTb

                real(rp) :: Va,nCC,bNT

                if ( (D<TINY) .or. (L<TINY) ) then
                    dTb = 0.0
                    return
                endif
                nCC = D*rcmNScl !Get n in #/cc
                bNT = B*1.0e+9 !Convert B to nT
                Va = 22.0*bNT/sqrt(nCC) !km/s, from NRL plasma formulary
                dTb = (L*Re_km)/Va
            end function AlfvenBounce
    end subroutine AdvanceRCM

    !Set region of RCM grid that's "good" for MHD ingestion
    subroutine SetIngestion(RCMApp)
        type(rcm_mhd_T), intent(inout) :: RCMApp
        integer :: n,i,j,iC

        integer , dimension(:), allocatable :: jBnd
        real, dimension(:), allocatable :: jRad,jRadG
        integer :: NSmth,NRad
        real(rp) :: RadC,rIJ

        NSmth = SmoothOp%nIter
        NRad  = SmoothOp%nRad

        allocate(jBnd (  RCMApp%nLon_ion  ))
        
        allocate(jRad (  RCMApp%nLon_ion  ))
        allocate(jRadG(1-NRad:RCMApp%nLon_ion+NRad))

        do j=1,RCMApp%nLon_ion
            do i = 1,RCMApp%nLat_ion
                if (RCMApp%toMHD(i,j) .and. (RCMApp%iopen(i,j) == RCMTOPCLOSED)) then
                    exit
                endif
            enddo
            jBnd(j) = min(i+1,RCMApp%nLat_ion)
            jRad(j) = norm2( RCMApp%X_bmin(jBnd(j),j,XDIR:YDIR) )
        enddo

        do n=1,NSmth
            jRadG(1:RCMApp%nLon_ion) = jRad
            jRadG(1-NRad:0) = jRad(RCMApp%nLon_ion-NRad+1:RCMApp%nLon_ion)
            jRadG(RCMApp%nLon_ion+1:RCMApp%nLon_ion+NRad) = jRad(1:NRad)
            do j=1,RCMApp%nLon_ion
                !Take mean over range
                jRad(j) = sum(jRadG(j-NRad:j+NRad))/(2.0*NRad+1)
                !jRad(j) = (product(jRadG(j-NRad:j+NRad)))**(1.0/(2.0*NRad+1))
                !jRad(j) = minval(jRadG(j-NRad:j+NRad))
            enddo
        enddo

        RCMApp%toMHD = .false.
        do j=1,RCMApp%nLon_ion
            RadC = jRad(j)
            do i = jBnd(j),RCMApp%nLat_ion
                rIJ = norm2(RCMApp%X_bmin(i,j,XDIR:YDIR))
                if ( (rIJ <= RadC) .and. (RCMApp%iopen(i,j) == RCMTOPCLOSED) ) then
                    RCMApp%toMHD(i,j) = .true.
                else
                    RCMApp%toMHD(i,j) = .false.
                endif
            enddo
        enddo

    end subroutine SetIngestion

    !Evaluate eq map at a given point
    !Returns density (#/cc) and pressure (nPa)
    subroutine EvalRCM(imag,x1,x2,t,imW,isEdible)
        class(rcmIMAG_T), intent(inout) :: imag
        real(rp), intent(in) :: x1,x2,t
        real(rp), intent(out) :: imW(NVARIMAG)
        logical, intent(out) :: isEdible

        real(rp) :: colat,nrcm,prcm,npp,ntot
        integer, dimension(2) :: ij0

        associate(RCMApp => imag%rcmCpl, lat => x1, lon => x2)

        !Set defaults
        imW(:) = 0.0
        imW(IMDEN ) = 0.0
        imW(IMPR  ) = 0.0
        imW(IMTSCL) = 0.0
        isEdible = .false.

        colat = PI/2 - lat

<<<<<<< HEAD
        !Repack
        call SquishCorners(llC(:,:,:,1),lls(:,1))
        call SquishCorners(llC(:,:,:,2),lls(:,2))

        colats = PI/2 - lls(:,1)

=======
>>>>>>> d236e762
        !Do 1st short cut tests
        isEdible =  (colat >= RCMApp%gcolat(1)) .and. (colat <= RCMApp%gcolat(RCMApp%nLat_ion)) &
                    .and. (lat > TINY)

        if (.not. isEdible) return

<<<<<<< HEAD
        !If still here, find mapping (i,j) on RCM grid of each corner
        !TODO: Redo CornerLocs to be faster
        call CornerLocs(lls,ijs)
=======
        !If still here, find mapping (i,j) on RCM grid of point
        call GetRCMLoc(lat,lon,ij0)
>>>>>>> d236e762

        !Do second short cut tests
        isEdible = RCMApp%toMHD(ij0(1),ij0(2))
        if (.not. isEdible) return

        prcm = rcmPScl*RCMApp%Prcm (ij0(1),ij0(2))
        nrcm = rcmNScl*RCMApp%Nrcm (ij0(1),ij0(2))
        npp  = rcmNScl*RCMApp%Npsph(ij0(1),ij0(2))

        ntot = 0.0
        !Decide which densities to include
        if (npp >= PPDen) then
            ntot = ntot + npp
        endif
        if ( (nrcm>TINY) .and. (prcm>TINY) ) then
            ntot = ntot + nrcm
        endif

        !Store data
        imW(IMDEN)  = ntot
        imW(IMPR)   = prcm
        imW(IMTSCL) = RCMApp%Tb(ij0(1),ij0(2))
        imW(IMX1)   = (180.0/PI)*lat
        imW(IMX2)   = (180.0/PI)*lon

        end associate

        contains

<<<<<<< HEAD
            !Get RCM cells for corner lat/lons
            subroutine CornerLocs(lls,ijs)
                real(rp), intent(in) :: lls(8,2)
                integer, intent(out) :: ijs(8,2)

                integer :: n,iX,jX,iC
                real(rp) :: colat,lon,dp,dcol,dI,dJ

                associate(gcolat=>imag%rcmCpl%gcolat,glong=>imag%rcmCpl%glong, &
                          nLat=>imag%rcmCpl%nLat_ion,nLon=>imag%rcmCpl%nLon_ion)

                !Assuming constant lon spacing
                dp = glong(2) - glong(1)

                do n=1,8
                    colat = PI/2 - lls(n,1)
                    lon   = lls(n,2)

                    !Get colat point
                    iC = findloc(gcolat >= colat,.true.,dim=1) - 1
                    dcol = gcolat(iC+1)-gcolat(iC)
                    dI = (colat-gcolat(iC))/dcol
                    if (dI <= 0.5) then
                        iX = iC
                    else
                        iX = iC+1
                    endif

                    !Get lon point
                    dJ = lon/dp
                    if ( (dJ-floor(dJ)) <= 0.5 ) then
                        jX = floor(dJ)+1
                    else
                        jX = floor(dJ)+2
                    endif

                    !Impose bounds just in case
                    iX = max(iX,1)
                    iX = min(iX,nLat)
                    jX = max(jX,1)
                    jX = min(jX,nLon)

                    ijs(n,:) = [iX,jX]
                enddo

                end associate
            end subroutine CornerLocs

            !Average a quantity over the corners
            function CornerAvg(ijs,Q) result(Qavg)
                integer, intent(in) :: ijs(8,2)
                real(rp), intent(in) :: Q(imag%rcmCpl%nLat_ion, &
                                          imag%rcmCpl%nLon_ion)
                real(rp) :: Qavg

                integer :: n,i0,j0

                Qavg = 0.0
                do n=1,8
                    i0 = ijs(n,1)
                    j0 = ijs(n,2)
                    Qavg = Qavg + Q(i0,j0)
                enddo
                Qavg = Qavg*0.125
            end function CornerAvg
=======
        subroutine GetRCMLoc(lat,lon,ij0)
            real(rp), intent(in) :: lat,lon
            integer, intent(out) :: ij0(2)

            integer :: iX,jX,iC
            real(rp) :: colat,dp,dcol,dI,dJ

            associate(gcolat=>imag%rcmCpl%gcolat,glong=>imag%rcmCpl%glong, &
                      nLat=>imag%rcmCpl%nLat_ion,nLon=>imag%rcmCpl%nLon_ion)

            !Assuming constant lon spacing
            dp = glong(2) - glong(1)

            !Get colat point
            colat = PI/2 - lat
            iC = findloc(gcolat >= colat,.true.,dim=1) - 1
            dcol = gcolat(iC+1)-gcolat(iC)
            dI = (colat-gcolat(iC))/dcol
            if (dI <= 0.5) then
                iX = iC
            else
                iX = iC+1
            endif

            !Get lon point
            dJ = lon/dp
            if ( (dJ-floor(dJ)) <= 0.5 ) then
                jX = floor(dJ)+1
            else
                jX = floor(dJ)+2
            endif

            !Impose bounds just in case
            iX = max(iX,1)
            iX = min(iX,nLat)
            jX = max(jX,1)
            jX = min(jX,nLon)

            ij0 = [iX,jX]

            end associate
        end subroutine GetRCMLoc
>>>>>>> d236e762

    end subroutine EvalRCM

!--------------
!MHD=>RCM routines
    !MHD flux-tube
    subroutine MHDTube(vApp,lat,lon,ijTube)
        type(voltApp_T), intent(in) :: vApp
        real(rp), intent(in) :: lat,lon
        type(RCMTube_T), intent(out) :: ijTube

        type(fLine_T) :: bTrc
        real(rp) :: t, bMin
        real(rp), dimension(NDIM) :: x0, bEq, xyzIon
        real(rp), dimension(NDIM) :: xyzC,xyzIonC
        integer :: OCb
        real(rp) :: bD,bP,dvB,bBeta

    !First get seed for trace
        !Assume lat/lon @ Earth, dipole push to first cell
        xyzIon(XDIR) = RIonRCM*cos(lat)*cos(lon)
        xyzIon(YDIR) = RIonRCM*cos(lat)*sin(lon)
        xyzIon(ZDIR) = RIonRCM*sin(lat)
        x0 = DipoleShift(xyzIon,vApp%mhd2chmp%Rin)
        
    !Now do field line trace
        associate(ebModel=>vApp%ebTrcApp%ebModel,ebGr=>vApp%ebTrcApp%ebState%ebGr,ebState=>vApp%ebTrcApp%ebState)

        t = ebState%eb1%time !Time in CHIMP units
        call genStream(ebModel,ebState,x0,t,bTrc)

    !Get diagnostics from field line
        !Minimal surface (bEq in Re, bMin in EB)
        call FLEq(ebModel,bTrc,bEq,bMin)
        bMin = bMin*oBScl*1.0e-9 !EB=>Tesla
        bEq = bEq*Re_cgs*1.0e-2 !Re=>meters

        !Plasma quantities
        !dvB = Flux-tube volume (Re/EB)
        call FLThermo(ebModel,ebGr,bTrc,bD,bP,dvB,bBeta)
        !Converts Re/EB => Re/T
        dvB = dvB/(oBScl*1.0e-9)
        bP = bP*1.0e-9 !nPa=>Pa
        bD = bD*1.0e+6 !#/cc => #/m3
        !Topology
        !OCB =  0 (solar wind), 1 (half-closed), 2 (both ends closed)
        OCb = FLTop(ebModel,ebGr,bTrc)
  
    !Scale and store information
        if (OCb == 2) then
            !Closed field line
            ijTube%X_bmin = bEq
            ijTube%bmin = bMin
            ijTube%iopen = RCMTOPCLOSED
            ijTube%Vol = dvB
            ijTube%Pave = bP
            ijTube%Nave = bD
            ijTube%beta_average = bBeta

            !Find conjugate lat/lon @ RIonRCM
            call FLConj(ebModel,ebGr,bTrc,xyzC)
            xyzIonC = DipoleShift(xyzC,RIonRCM)
            ijTube%latc = asin(xyzIonC(ZDIR)/norm2(xyzIonC))
            ijTube%lonc = modulo( atan2(xyzIonC(YDIR),xyzIonC(XDIR)),2*PI )
            ijTube%Lb = FLArc(ebModel,ebGr,bTrc)
        else
            ijTube%X_bmin = 0.0
            ijTube%bmin = 0.0
            ijTube%iopen = RCMTOPOPEN
            ijTube%Vol = -1.0
            ijTube%Pave = 0.0
            ijTube%Nave = 0.0
            ijTube%beta_average = 0.0
            ijTube%latc = 0.0
            ijTube%lonc = 0.0
            ijTube%Lb   = 0.0
        endif

        end associate
    end subroutine MHDTube

    !Dipole flux tube info
    subroutine DipoleTube(vApp,lat,lon,ijTube)
        type(voltApp_T), intent(in) :: vApp
        real(rp), intent(in) :: lat,lon
        type(RCMTube_T), intent(out) :: ijTube

        real(rp) :: L,colat
        real(rp) :: mdipole

        mdipole = EarthM0g*G2T ! dipole moment in T

        colat = PI/2 - lat
        L = 1.0/(sin(colat)**2.0)
        ijTube%Vol = 32./35.*L**4.0/mdipole
        ijTube%X_bmin(XDIR) = L*cos(lon)*Re_cgs*1.0e-2 !Re=>meters
        ijTube%X_bmin(YDIR) = L*sin(lon)*Re_cgs*1.0e-2 !Re=>meters
        ijTube%X_bmin(ZDIR) = 0.0
        ijTube%bmin = mdipole/L**3.0

        ijTube%iopen = RCMTOPCLOSED
        
        ijTube%pot = 0.0

        ijTube%beta_average = 0.0
        ijTube%Pave = 0.0
        ijTube%Nave = 0.0

        ijTube%latc = -lat
        ijTube%lonc = lon
        ijTube%Lb   = L !Just lazily using L shell

        !ijTube%Nave = psphD(L)*1.0e+6 !#/cc => #/m3

    end subroutine DipoleTube

!IO wrappers
    subroutine doRCMIO(imag,nOut,MJD,time)
        class(rcmIMAG_T), intent(inout) :: imag
        integer, intent(in) :: nOut
        real(rp), intent(in) :: MJD,time

        call WriteRCM(imag%rcmCpl,nOut,MJD,time)
    end subroutine doRCMIO

    subroutine doRCMRestart(imag,nRes,MJD,time)
        class(rcmIMAG_T), intent(inout) :: imag
        integer, intent(in) :: nRes
        real(rp), intent(in) :: MJD, time

        call WriteRCMRestart(imag%rcmCpl,nRes,MJD,time)
    end subroutine doRCMRestart
    
end module rcmimag<|MERGE_RESOLUTION|>--- conflicted
+++ resolved
@@ -319,29 +319,14 @@
 
         colat = PI/2 - lat
 
-<<<<<<< HEAD
-        !Repack
-        call SquishCorners(llC(:,:,:,1),lls(:,1))
-        call SquishCorners(llC(:,:,:,2),lls(:,2))
-
-        colats = PI/2 - lls(:,1)
-
-=======
->>>>>>> d236e762
         !Do 1st short cut tests
         isEdible =  (colat >= RCMApp%gcolat(1)) .and. (colat <= RCMApp%gcolat(RCMApp%nLat_ion)) &
                     .and. (lat > TINY)
 
         if (.not. isEdible) return
 
-<<<<<<< HEAD
-        !If still here, find mapping (i,j) on RCM grid of each corner
-        !TODO: Redo CornerLocs to be faster
-        call CornerLocs(lls,ijs)
-=======
         !If still here, find mapping (i,j) on RCM grid of point
         call GetRCMLoc(lat,lon,ij0)
->>>>>>> d236e762
 
         !Do second short cut tests
         isEdible = RCMApp%toMHD(ij0(1),ij0(2))
@@ -371,73 +356,6 @@
 
         contains
 
-<<<<<<< HEAD
-            !Get RCM cells for corner lat/lons
-            subroutine CornerLocs(lls,ijs)
-                real(rp), intent(in) :: lls(8,2)
-                integer, intent(out) :: ijs(8,2)
-
-                integer :: n,iX,jX,iC
-                real(rp) :: colat,lon,dp,dcol,dI,dJ
-
-                associate(gcolat=>imag%rcmCpl%gcolat,glong=>imag%rcmCpl%glong, &
-                          nLat=>imag%rcmCpl%nLat_ion,nLon=>imag%rcmCpl%nLon_ion)
-
-                !Assuming constant lon spacing
-                dp = glong(2) - glong(1)
-
-                do n=1,8
-                    colat = PI/2 - lls(n,1)
-                    lon   = lls(n,2)
-
-                    !Get colat point
-                    iC = findloc(gcolat >= colat,.true.,dim=1) - 1
-                    dcol = gcolat(iC+1)-gcolat(iC)
-                    dI = (colat-gcolat(iC))/dcol
-                    if (dI <= 0.5) then
-                        iX = iC
-                    else
-                        iX = iC+1
-                    endif
-
-                    !Get lon point
-                    dJ = lon/dp
-                    if ( (dJ-floor(dJ)) <= 0.5 ) then
-                        jX = floor(dJ)+1
-                    else
-                        jX = floor(dJ)+2
-                    endif
-
-                    !Impose bounds just in case
-                    iX = max(iX,1)
-                    iX = min(iX,nLat)
-                    jX = max(jX,1)
-                    jX = min(jX,nLon)
-
-                    ijs(n,:) = [iX,jX]
-                enddo
-
-                end associate
-            end subroutine CornerLocs
-
-            !Average a quantity over the corners
-            function CornerAvg(ijs,Q) result(Qavg)
-                integer, intent(in) :: ijs(8,2)
-                real(rp), intent(in) :: Q(imag%rcmCpl%nLat_ion, &
-                                          imag%rcmCpl%nLon_ion)
-                real(rp) :: Qavg
-
-                integer :: n,i0,j0
-
-                Qavg = 0.0
-                do n=1,8
-                    i0 = ijs(n,1)
-                    j0 = ijs(n,2)
-                    Qavg = Qavg + Q(i0,j0)
-                enddo
-                Qavg = Qavg*0.125
-            end function CornerAvg
-=======
         subroutine GetRCMLoc(lat,lon,ij0)
             real(rp), intent(in) :: lat,lon
             integer, intent(out) :: ij0(2)
@@ -480,7 +398,6 @@
 
             end associate
         end subroutine GetRCMLoc
->>>>>>> d236e762
 
     end subroutine EvalRCM
 
