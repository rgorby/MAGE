--- conflicted
+++ resolved
@@ -101,11 +101,7 @@
         character(len=strLen) :: RunID
         real(rp) :: t0
 
-<<<<<<< HEAD
-        associate(RCMApp => imag%rcmCpl, &
-=======
         associate(RCMApp => imag%rcmCpl, & !type rcm_mhd_T
->>>>>>> e91f5c04
                   imag2mix => vApp%imag2mix, &
                   t0 => vApp%time, &
                   dtCpl => vApp%DeepDT)
@@ -132,13 +128,14 @@
             write(*,*) 'Restarting RCM @ t = ', t0
             vApp%time = t0 !Set vApp's time to correct value from restart
             call rcm_mhd(t0,dtCpl,RCMApp,RCMRESTART,iXML=iXML)
-            coldstart = .false. ! set to false is it is a restart
+            doColdstart = .false. ! set to false is it is a restart
         else
             t0 = vApp%time
             call KillRCMDir()
             write(*,*) 'Initializing RCM ...'
             call InitRCMICs(imag,vApp,iXML)
             call rcm_mhd(t0,dtCpl,RCMApp,RCMINIT,iXML=iXML)
+            doColdStart = .true.
         endif
 
         call init_rcm_mix(RCMApp,imag2mix)
@@ -166,7 +163,7 @@
 
         real(rp) :: t0
         
-        call iXML%Set_Val(RCMICs%doIC,"imag/doInit",.true.)
+        call iXML%Set_Val(RCMICs%doIC,"imag/doInit",.false.)
         t0 = 0.0
         if (RCMICs%doIC) then
             !Want initial dst0
@@ -219,8 +216,7 @@
         associate(RCMApp => imag%rcmCpl)
 
         !Lazily grabbing rDeep here, convert to RCM units
-        !rEqMin = vApp%rDeep*Re_cgs*1.0e-2 !Re=>meters
-            rEqMin = vApp%rDeep*Rp_m !Re=>meters
+        rEqMin = vApp%rDeep*Rp_m !Re=>meters
 
         llBC = vApp%mhd2chmp%lowlatBC
 
@@ -278,15 +274,14 @@
         call Tic("AdvRCM")
     !Advance from vApp%time to tAdv
         dtAdv = tAdv-vApp%time !RCM-DT
-        if(coldstart)then
-         write(6,*)' COLDSTART for the RCM at t=',vApp%time
-         call rcm_mhd(vApp%time,dtAdv,RCMApp,RCMCOLDSTART)
-         coldstart=.false.
+        if (doColdstart)then
+            write(*,*) 'Cold-starting RCM @ t = ', vApp%time
+            call rcm_mhd(vApp%time,dtAdv,RCMApp,RCMCOLDSTART)
+            doColdstart = .false.
         else
-         call rcm_mhd(vApp%time,dtAdv,RCMApp,RCMADVANCE)
+            call rcm_mhd(vApp%time,dtAdv,RCMApp,RCMADVANCE)
         end if
-        !Update timming data - not needed, frt
-!        call rcm_mhd(vApp%time,0.0_rp,RCMApp,RCMWRITETIMING)
+
         call Toc("AdvRCM")
 
         !Set ingestion region
@@ -306,7 +301,6 @@
 
     !Find maximum extent of closed field region
         maxRad = maxval(norm2(RCMApp%X_bmin,dim=3),mask=vApp%imag2mix%isClosed)
-        !maxRad = maxRad/(Re_cgs*1.0e-2)
         maxRad = maxRad/Rp_m
         vApp%rTrc = 1.25*maxRad
 
@@ -363,7 +357,7 @@
                 !Get L,Pmhd,Dmhd (convert back to our units; nPa,#/cc,Re)
                 Pmhd = rcmPScl*RCMApp%Pave(i,j)
                 Dmhd = rcmNScl*RCMApp%Nave(i,j)
-                L    = norm2( RCMApp%X_bmin(i,j,:) )/REarth
+                L    = norm2( RCMApp%X_bmin(i,j,:) )/Rp_m
 
             !Quiet-time ring current
                 P0_rc = P_QTRC(L)
@@ -525,13 +519,17 @@
 
             !Get colat point
             colat = PI/2 - lat
-!            iC = findloc(gcolat >= colat,.true.,dim=1) - 1
-! bypass as findloc does not work for gfortran<9
-           !  Work-around code        
-           do n=1,nLat
-            if (gcolat(n) >= colat) exit
+!Use findloc w/ intel for speed
+#ifdef __INTEL_COMPILER
+            iC = findloc(gcolat >= colat,.true.,dim=1) - 1
+#else 
+!Bypass as findloc does not work for gfortran<9    
+           !Work-around code        
+            do n=1,nLat
+                if (gcolat(n) >= colat) exit
             enddo
             iC = n-1
+#endif
             dcol = gcolat(iC+1)-gcolat(iC)
             dI = (colat-gcolat(iC))/dcol
             if (dI <= 0.5) then
@@ -595,7 +593,6 @@
         call FLEq(ebModel,bTrc,bEq,bMin)
         
         bMin = bMin*oBScl*1.0e-9 !EB=>Tesla
-        !bEq = bEq*Re_cgs*1.0e-2 !Re=>meters
         bEq = bEq*Rp_m !Re=>meters
 
         !Plasma quantities
@@ -657,8 +654,6 @@
         colat = PI/2 - lat
         L = 1.0/(sin(colat)**2.0)
         ijTube%Vol = 32./35.*L**4.0/mdipole
-        !ijTube%X_bmin(XDIR) = L*cos(lon)*Re_cgs*1.0e-2 !Re=>meters
-        !ijTube%X_bmin(YDIR) = L*sin(lon)*Re_cgs*1.0e-2 !Re=>meters
         ijTube%X_bmin(XDIR) = L*cos(lon)*Rp_m !Rp=>meters
         ijTube%X_bmin(YDIR) = L*sin(lon)*Rp_m !Rp=>meters
         ijTube%X_bmin(ZDIR) = 0.0
@@ -675,8 +670,6 @@
         ijTube%latc = -lat
         ijTube%lonc = lon
         ijTube%Lb   = L !Just lazily using L shell
-
-        !ijTube%Nave = psphD(L)*1.0e+6 !#/cc => #/m3
 
     end subroutine DipoleTube
 
