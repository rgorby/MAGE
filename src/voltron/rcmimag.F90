!Routines to handle RCM inner magnetosphere model
!NOTES: 
!-Figure out flux-tube volume units
!-Work on upating legacy Fortran
!-Work on OMP bindings
!-Streamline console noise

module rcmimag
    use volttypes
    use ioh5
    use files
    use earthhelper
    use rcm_mhd_interfaces
    use rcm_mix_interface
    use streamline
    use clocks

    implicit none

    type(rcm_mhd_T), private :: RCMApp

    !Scaling parameters
    real(rp), parameter, private :: rcmPScl = 1.0e+9 !Convert Pa->nPa
    real(rp), parameter, private :: rcmNScl = 1.0e-6 !Convert #/m3 => #/cc
    real(rp), parameter, private :: IMGAMMA = 5.0/3.0

    real(rp), parameter :: RIonRCM = (RionE/REarth)*1.0e+6 !Units of Re
    real(rp), private :: rEqMin = 0.0
    real(rp), private :: PPDen = 50.0 !Plasmapause density
    integer, parameter :: MAXRCMIOVAR = 30
    character(len=strLen), private :: h5File


    !Information taken from MHD flux tubes
    !TODO: Figure out RCM boundaries

    !Pave = Average pressure [Pa]
    !Nave = Average density [#/m3]
    !Vol  = Flux-tube volume [Re/T]
    !bmin = Min field strength [T]
    !X_bmin = Location of Bmin [m]
    !beta_average = Average plasma beta
    !Potential = MIX potential [Volts]
    !iopen = Field line topology (-1: Closed, 1: Open)
    type RCMTube_T
        real(rp) :: Vol,bmin,beta_average,Pave,Nave,pot
        real(rp) :: X_bmin(NDIM)
        integer(ip) :: iopen
        real(rp) :: latc,lonc !Conjugate lat/lon
    end type RCMTube_T

    type RCMEllipse_T
        !Ellipse parameters (in m)
        real(rp) :: xSun,xTail,yDD
        !Safety parameters
        real(rp) :: xSScl,xTScl,yScl
        logical  :: isDynamic !Whether to update parameters
    end type RCMEllipse_T

    real(rp), dimension(:,:), allocatable, private :: mixPot
    type(RCMEllipse_T) :: RCMEll

    contains

    !Initialize RCM inner magnetosphere model
    subroutine initRCM(iXML,isRestart,imag2mix,t0,dtCpl,nRes)
        type(XML_Input_T), intent(in) :: iXML
        logical, intent(in) :: isRestart
        type(imag2Mix_T), intent(inout) :: imag2mix
        real(rp), intent(in) :: t0,dtCpl
        integer, intent(in), optional :: nRes

        character(len=strLen) :: RunID,RCMH5
        logical :: fExist

        call iXML%Set_Val(RunID,"/gamera/sim/runid","sim")
        RCMApp%rcm_runid = trim(RunID)

        if (isRestart) then
            RCMApp%rcm_nRes = nRes
            write(*,*) 'Restarting RCM @ t = ', t0
            call rcm_mhd(t0,dtCpl,RCMApp,RCMRESTART)
        else
            write(*,*) 'Initializing RCM ...'
            call rcm_mhd(t0,dtCpl,RCMApp,RCMINIT)
        endif
        call init_rcm_mix(RCMApp,imag2mix)

        h5File = trim(RunID) // ".mhdrcm.h5" !MHD-RCM coupling data
        RCMH5  = trim(RunID) // ".rcm.h5" !RCM data

        fExist = CheckFile(h5File)
        write(*,*) 'RCM outputting to ',trim(h5File)
        if ( (.not. isRestart) .or. (isRestart .and. (.not.fExist)) ) then
            !Not a restart or it is a restart and no file
            call CheckAndKill(h5File) !For non-restart but file exists
            call CheckAndKill(RCMH5)

            !Create base file
            call initRCMIO()
        endif
        
    !Get ellipse quantities
        !Get values in Re, then convert to meters
        call iXML%Set_Val(RCMEll%xSun ,"/RCM/ellipse/xSun" ,8.0)
        call iXML%Set_Val(RCMEll%xTail,"/RCM/ellipse/xTail",8.0)
        call iXML%Set_Val(RCMEll%yDD  ,"/RCM/ellipse/yDD"  ,8.0)
        !Scale
        RCMEll%xSun  = REarth*RCMEll%xSun
        RCMEll%xTail = REarth*RCMEll%xTail
        RCMEll%yDD   = REarth*RCMEll%yDD
        call iXML%Set_Val(RCMEll%isDynamic,"/RCM/ellipse/isDynamic"  ,.true.)
        !Get safety parameters (only for dynamic ellipse)
        call iXML%Set_Val(RCMEll%xSScl ,"/RCM/ellipse/xSScl" ,0.65)
        call iXML%Set_Val(RCMEll%xTScl ,"/RCM/ellipse/xTScl" ,1.0 )
        call iXML%Set_Val(RCMEll%yScl  ,"/RCM/ellipse/yScl"  ,0.65)

    end subroutine initRCM

    !Advance RCM from Voltron data
    subroutine AdvanceRCM(vApp,tAdv)
        type(voltApp_T), intent(inout) :: vApp
        real(rp), intent(in) :: tAdv

        integer :: i,j,n,nStp
        real(rp) :: colat,lat,lon
        real(rp) :: dtAdv
        type(RCMTube_T) :: ijTube

        real(rp) :: llBC,maxRad
        logical :: isLL

        !Lazily grabbing rDeep here, convert to RCM units
        rEqMin = vApp%rDeep*Re_cgs*1.0e-2 !Re=>meters

        llBC = vApp%mhd2chmp%lowlatBC

        call Tic("MAP_RCMMIX")
    !Get potential from mix
        call map_rcm_mix(vApp,mixPot)
        call Toc("MAP_RCMMIX")

        call Tic("RCM_TUBES")
    !Load RCM tubes
       !$OMP PARALLEL DO default(shared) collapse(2) &
       !$OMP schedule(guided) &
       !$OMP private(i,j,colat,lat,lon,isLL,ijTube)
        do i=1,RCMApp%nLat_ion
            do j=1,RCMApp%nLon_ion
                colat = RCMApp%gcolat(i)
                lat = PI/2 - colat
                lon = RCMApp%glong(j)
                
                !Decide if we're below low-lat BC or not
                isLL = (lat <= llBC)

                if (isLL) then
                    !Use mocked up values
                    call DipoleTube(vApp,lat,lon,ijTube)
                else
                    !Trace through MHD
                    call MHDTube(vApp,lat,lon,ijTube)
                endif

                !Stuff data into RCM
                RCMApp%Vol(i,j)          = ijTube%Vol
                RCMApp%bmin(i,j)         = ijTube%bmin
                RCMApp%iopen(i,j)        = ijTube%iopen
                RCMApp%beta_average(i,j) = ijTube%beta_average
                RCMApp%Pave(i,j)         = ijTube%Pave
                RCMApp%Nave(i,j)         = ijTube%Nave
                RCMApp%X_bmin(i,j,:)     = ijTube%X_bmin

                RCMApp%latc(i,j)         = ijTube%latc
                RCMApp%lonc(i,j)         = ijTube%lonc

                !mix variables are stored in this order (longitude,colatitude), hence the index flip
                RCMApp%pot(i,j)          = mixPot(j,i)
                
            enddo
        enddo

        !Set ingestion region
        call SetIngestion()

        call Toc("RCM_TUBES")

        call Tic("AdvRCM")
    !Advance from vApp%time to tAdv
        dtAdv = tAdv-vApp%time !RCM-DT
        call rcm_mhd(vApp%time,dtAdv,RCMApp,RCMADVANCE)
        !Update timming data
        call rcm_mhd(vApp%time,0.0_rp,RCMApp,RCMWRITETIMING)
<<<<<<< HEAD
=======
        call Toc("AdvRCM")

    !Pull data from RCM state for conductance calculations
        vApp%imag2mix%isClosed = (RCMApp%iopen == RCMTOPCLOSED)
        vApp%imag2mix%latc = RCMApp%latc
        vApp%imag2mix%lonc = RCMApp%lonc
        vApp%imag2mix%eflux = RCMApp%flux
        vApp%imag2mix%eavg  = RCMApp%eng_avg

        vApp%imag2mix%iflux = 0.0
        vApp%imag2mix%iavg  = 0.0

        vApp%imag2mix%isFresh = .true.

    !Find maximum extent of closed field region
        maxRad = maxval(norm2(RCMApp%X_bmin,dim=3),mask=vApp%imag2mix%isClosed)
        maxRad = maxRad/(Re_cgs*1.0e-2)
        vApp%rTrc = 1.05*maxRad
        
>>>>>>> de70ee67
    end subroutine AdvanceRCM

    !Set region of RCM grid that's "good" for MHD ingestion
    subroutine SetIngestion()
        integer :: i,j,iC
        logical :: jClosed

        real(rp) :: x0,a,b,ell

        RCMApp%toMHD = .false.

        !Start by looping from high-lat downwards until we find full ring of closed lines
        do i = 1,RCMApp%nLat_ion
            jClosed = all(RCMApp%iopen(i,:) == RCMTOPCLOSED)
            if (jClosed) exit
        enddo
        iC = i

        !Construct new ellipse if we're doing dynamic
        if (RCMEll%isDynamic) then
            !Now find maximum sunward point on this ring
            RCMEll%xSun  = maxval(RCMApp%X_bmin(iC,:,XDIR))
            RCMEll%xTail = minval(RCMApp%X_bmin(iC,:,XDIR))
            RCMEll%yDD   = maxval(abs(RCMApp%X_bmin(iC,:,YDIR)))

            !Rescale to give some breathing room
            RCMEll%xSun  = RCMEll%xSScl*RCMEll%xSun 
            RCMEll%xTail = RCMEll%xTScl*RCMEll%xTail
            RCMEll%yDD   = RCMEll%yScl *RCMEll%yDD  

            !Constrain ellipse parameters by reqmin
            !TODO: Test unconstrained tail
            if (    RCMEll%xSun   >= rEqMin) RCMEll%xSun  =  rEqMin
            if (abs(RCMEll%xTail) >= rEqMin) RCMEll%xTail = -rEqMin
            if (    RCMEll%yDD    >= rEqMin) RCMEll%yDD   =  rEqMin
            ! write(*,*) 'iC = ', iC
            ! write(*,*) 'xSun  = ', xSun/REarth
            ! write(*,*) 'xTail = ', xTail/REarth
            ! write(*,*) 'yDD   = ', yDD/REarth
        endif

        !Set derived quantities
        x0 = (RCMEll%xSun + RCMEll%xTail)/2
        a  = (RCMEll%xSun - RCMEll%xTail)/2
        b  =  RCMEll%yDD


       !$OMP PARALLEL DO default(shared) &
       !$OMP private(ell)
        do i=iC,RCMApp%nLat_ion
            do j=1,RCMApp%nLon_ion
                ell = ((RCMApp%X_bmin(i,j,XDIR)-x0)/a)**2.0 + (RCMApp%X_bmin(i,j,YDIR)/b)**2.0
                if (ell <= 1) RCMApp%toMHD(i,j) = .true.
            enddo
        enddo

    end subroutine SetIngestion

    !Evaluate eq map at a given point
    !Returns density (#/cc) and pressure (nPa)
    subroutine EvalRCM(lat,lon,llC,t,imW)
        real(rp), intent(in) :: lat,lon,t
        real(rp), intent(in) :: llC(2,2,2,2)
        real(rp), intent(out) :: imW(NVARIMAG)

        real(rp) :: nrcm,prcm,npp,ntot
        integer  :: n
        logical  :: isGood,isGoods(8)
        real(rp) :: lls(8,2),colats(8)
        integer  :: ijs(8,2)

        !Set defaults
        imW(:) = 0.0
        imW(IMDEN ) = 0.0
        imW(IMPR  ) = 0.0
        imW(IMTSCL) = 0.0

        colat = PI/2 - lat

        !Repack
        lls(:,1) = reshape(llC(:,:,:,1),[8])
        lls(:,2) = reshape(llC(:,:,:,2),[8])
        colats = PI/2 - lls(:,1)

        !Do 1st short cut tests
        isGood = all(colats >= RCMApp%gcolat(1)) .and. all(colats <= RCMApp%gcolat(RCMApp%nLat_ion)) &
                 .and. all(lls(:,1) > TINY)
        if (.not. isGood) return

        !If still here, find mapping (i,j) on RCM grid of each corner
        call CornerLocs(lls,ijs)

        !Do second short cut tests
        do n=1,8
            isGoods(n) = RCMApp%toMHD(ijs(n,1),ijs(n,2))
        enddo
        isGood = all(isGoods)

        if (.not. isGood) return
        
        prcm = CornerAvg(ijs,RCMApp%Prcm )*rcmPScl
        npp  = CornerAvg(ijs,RCMApp%Npsph)*rcmNScl
        nrcm = CornerAvg(ijs,RCMApp%Nrcm )*rcmNScl

        if ( (npp >= PPDen) .and. (prcm > TINY) ) then
            ntot = npp + nrcm
        else
            ntot = nrcm
        endif

        !Store data
        imW(IMDEN)  = ntot
        imW(IMPR)   = prcm
        imW(IMTSCL) = 1.0
        imW(IMX1)   = (180.0/PI)*lat
        imW(IMX2)   = (180.0/PI)*lon

        contains

            !Get RCM cells for corner lat/lons
            subroutine CornerLocs(lls,ijs)
                real(rp), intent(in) :: lls(8,2)
                integer, intent(out) :: ijs(8,2)

                integer :: n,i0,j0
                real(rp) :: colat,lon
                do n=1,8
                    colat = PI/2 - lls(n,1)
                    lon   = lls(n,2)

                    i0 = minloc( abs(colat-RCMApp%gcolat),dim=1 )
                    j0 = minloc( abs(lon  -RCMApp%glong ),dim=1 )
                    ijs(n,:) = [i0,j0]
                enddo

            end subroutine CornerLocs

            !Average a quantity over the corners
            function CornerAvg(ijs,Q) result(Qavg)
                integer, intent(in) :: ijs(8,2)
                real(rp), intent(in) :: Q(RCMApp%nLat_ion,RCMApp%nLon_ion)
                real(rp) :: Qavg

                integer :: n,i0,j0

                Qavg = 0.0
                do n=1,8
                    i0 = ijs(n,1)
                    j0 = ijs(n,2)
                    Qavg = Qavg + Q(i0,j0)
                enddo
                Qavg = Qavg/8.0
            end function CornerAvg

    end subroutine EvalRCM
!--------------
!MHD=>RCM routines
    !MHD flux-tube
    subroutine MHDTube(vApp,lat,lon,ijTube)
        type(voltApp_T), intent(in) :: vApp
        real(rp), intent(in) :: lat,lon
        type(RCMTube_T), intent(out) :: ijTube

        type(fLine_T) :: bTrc
        real(rp) :: t, bMin
        real(rp), dimension(NDIM) :: x0, bEq, xyzIon
        real(rp), dimension(NDIM) :: xyzC,xyzIonC
        integer :: OCb
        real(rp) :: bD,bP,dvB,bBeta

    !First get seed for trace
        !Assume lat/lon @ Earth, dipole push to first cell
        xyzIon(XDIR) = RIonRCM*cos(lat)*cos(lon)
        xyzIon(YDIR) = RIonRCM*cos(lat)*sin(lon)
        xyzIon(ZDIR) = RIonRCM*sin(lat)
        x0 = DipoleShift(xyzIon,vApp%mhd2chmp%Rin)
        
    !Now do field line trace
        associate(ebModel=>vApp%ebTrcApp%ebModel,ebGr=>vApp%ebTrcApp%ebState%ebGr,ebState=>vApp%ebTrcApp%ebState)

        t = ebState%eb1%time !Time in CHIMP units
        call genStream(ebModel,ebState,x0,t,bTrc)

    !Get diagnostics from field line
        !Minimal surface (bEq in Re, bMin in EB)
        call FLEq(ebModel,bTrc,bEq,bMin)
        bMin = bMin*oBScl*1.0e-9 !EB=>Tesla
        bEq = bEq*Re_cgs*1.0e-2 !Re=>meters

        !Plasma quantities
        !dvB = Flux-tube volume (Re/EB)
        call FLThermo(ebModel,ebGr,bTrc,bD,bP,dvB,bBeta)
        !Converts Re/EB => Re/T
        dvB = dvB/(oBScl*1.0e-9)
        bP = bP*1.0e-9 !nPa=>Pa
        bD = bD*1.0e+6 !#/cc => #/m3
        !Topology
        !OCB =  0 (solar wind), 1 (half-closed), 2 (both ends closed)
        OCb = FLTop(ebModel,ebGr,bTrc)

        
    !Scale and store information
        if (OCb == 2) then
            !Closed field line
            ijTube%X_bmin = bEq
            ijTube%bmin = bMin
            ijTube%iopen = RCMTOPCLOSED
            ijTube%Vol = dvB
            ijTube%Pave = bP
            ijTube%Nave = bD
            ijTube%beta_average = bBeta

            !Find conjugate lat/lon @ RIonRCM
            call FLConj(ebModel,ebGr,bTrc,xyzC)
            xyzIonC = DipoleShift(xyzC,RIonRCM)
            !xyzIonC(ZDIR) uses abs(mlat), so make negative
            ijTube%latc = asin(-xyzIonC(ZDIR)/norm2(xyzIonC))
            ijTube%lonc = modulo( atan2(xyzIonC(YDIR),xyzIonC(XDIR)),2*PI )
        else
            ijTube%X_bmin = 0.0
            ijTube%bmin = 0.0
            ijTube%iopen = RCMTOPOPEN
            ijTube%Vol = -1.0
            ijTube%Pave = 0.0
            ijTube%Nave = 0.0
            ijTube%beta_average = 0.0
            ijTube%latc = 0.0
            ijTube%lonc = 0.0
        endif

        end associate
    end subroutine MHDTube

    !Dipole flux tube info
    subroutine DipoleTube(vApp,lat,lon,ijTube)
        type(voltApp_T), intent(in) :: vApp
        real(rp), intent(in) :: lat,lon
        type(RCMTube_T), intent(out) :: ijTube

        real(rp) :: L,colat
        real(rp) :: mdipole

        mdipole = EarthM0g*G2T ! dipole moment in T

        colat = PI/2 - lat
        L = 1.0/(sin(colat)**2.0)
        ijTube%Vol = 32./35.*L**4.0/mdipole
        ijTube%X_bmin(XDIR) = L*cos(lon)*Re_cgs*1.0e-2 !Re=>meters
        ijTube%X_bmin(YDIR) = L*sin(lon)*Re_cgs*1.0e-2 !Re=>meters
        ijTube%X_bmin(ZDIR) = 0.0
        ijTube%bmin = mdipole/L**3.0

        ijTube%iopen = RCMTOPCLOSED
        
        ijTube%pot = 0.0

        ijTube%beta_average = 0.0
        ijTube%Pave = 0.0
        ijTube%Nave = 0.0

        ijTube%latc = -lat
        ijTube%lonc = lon
        !ijTube%Nave = psphD(L)*1.0e+6 !#/cc => #/m3

    end subroutine DipoleTube


!--------------
!Kaiju RCM IO Routines
    subroutine initRCMIO()
        type(IOVAR_T), dimension(MAXRCMIOVAR) :: IOVars

        real(rp), dimension(:,:), allocatable :: iLat,iLon

        integer :: i,j,NLat,NLon
        real(rp) :: dLat,dLon,clMin,clMax

        NLat = RCMApp%nLat_ion
        NLon = RCMApp%nLon_ion

        clMin = RCMApp%gcolat(1)
        clMax = RCMApp%gcolat(NLat)
        dLat = (clMax-clMin)/NLat
        dLon = (2*PI-0.0)/NLon

        allocate(iLat(NLat+1,NLon+1))
        allocate(iLon(NLat+1,NLon+1))

        do j=1,NLon+1
            iLon(:,j) = 0.0 + (j-1)*dLon
        enddo
        dLat = (RCMApp%gcolat(2)-RCMApp%gcolat(1))
        iLat(1,:) = clMin-0.5*dLat
        do i=2,NLat
            dLat = (RCMApp%gcolat(i)-RCMApp%gcolat(i-1))
            iLat(i,:) = iLat(i-1,:) + dLat
        enddo
        !Replicate last dlat
        iLat(NLat+1,:) = iLat(NLat,:) + dLat

        iLat = 90.0-iLat*180.0/PI !Turn colat into lat
        iLon = iLon*180.0/PI

        !Reset IO chain
        call ClearIO(IOVars)
        
        !Flipping lat/lon
        call AddOutVar(IOVars,"X",iLon)
        call AddOutVar(IOVars,"Y",iLat)
                        

        call WriteVars(IOVars,.true.,h5File)

    end subroutine initRCMIO

    subroutine WriteRCM(nOut,MJD,time)
        integer, intent(in) :: nOut
        real(rp), intent(in) :: MJD,time

        type(IOVAR_T), dimension(MAXRCMIOVAR) :: IOVars
        character(len=strLen) :: gStr

        real(rp) :: rcm2Wolf
        integer, dimension(2) :: DimLL
        integer :: Ni,Nj
        
        rcm2Wolf = (1.0e-9)**(IMGAMMA-1.0) !Convert to Wolf units, RCM: Pa (Re/T)^gam => nPa (Re/nT)^gam
        
        !Reset IO chain
        call ClearIO(IOVars)

        call AddOutVar(IOVars,"N",RCMApp%Nrcm*rcmNScl)
        call AddOutVar(IOVars,"Npsph",RCMApp%Npsph*rcmNScl)
        call AddOutVar(IOVars,"P",RCMApp%Prcm*rcmPScl)
        call AddOutVar(IOVars,"IOpen",RCMApp%iopen*1.0_rp)
        call AddOutVar(IOVars,"bVol",RCMApp%Vol)
        call AddOutVar(IOVars,"pot",RCMApp%pot)
        call AddOutVar(IOVars,"xMin",RCMApp%X_bmin(:,:,XDIR)/REarth)
        call AddOutVar(IOVars,"yMin",RCMApp%X_bmin(:,:,YDIR)/REarth)
        call AddOutVar(IOVars,"zMin",RCMApp%X_bmin(:,:,ZDIR)/REarth)
        call AddOutVar(IOVars,"bMin",RCMApp%Bmin)
        
        call AddOutVar(IOVars,"S",rcm2Wolf*RCMApp%Prcm*(RCMApp%Vol**IMGAMMA) )
        call AddOutVar(IOVars,"beta",RCMApp%beta_average)
        call AddOutVar(IOVars,"Pmhd",RCMApp%Pave*rcmPScl)
        call AddOutVar(IOVars,"Nmhd",RCMApp%Nave*rcmNScl)
        call AddOutVar(IOVars,"latc",RCMApp%latc*180.0/PI)
        call AddOutVar(IOVars,"lonc",RCMApp%lonc*180.0/PI)

        call AddOutVar(IOVars,"eavg",RCMApp%eng_avg*1.0e-3) !ev->keV
        call AddOutVar(IOVars,"eflux",RCMApp%flux)

        call AddOutVar(IOVars,"toMHD",merge(1.0_rp,0.0_rp,RCMApp%toMHD))

        !Trim output for colat/aloct to remove wrapping
        DimLL = shape(colat)
        Ni = DimLL(1)
        Nj = DimLL(2)

        call AddOutVar(IOVars,"colat",colat(:,3:Nj))
        call AddOutVar(IOVars,"aloct",aloct(:,3:Nj))
        !Add attributes
        call AddOutVar(IOVars,"time",time)
        call AddOutVar(IOVars,"MJD",MJD)

        write(gStr,'(A,I0)') "Step#", nOut
        call WriteVars(IOVars,.true.,h5File,gStr)

        !Call RCM output
        RCMApp%rcm_nOut = nOut
        call rcm_mhd(time,TINY,RCMApp,RCMWRITEOUTPUT)
        
    end subroutine WriteRCM

    subroutine WriteRCMRestart(nRes,MJD,time)
        
        integer, intent(in) :: nRes
        real(rp), intent(in) :: MJD, time

        RCMApp%rcm_nRes = nRes
        call rcm_mhd(time,TINY,RCMApp,RCMWRITERESTART)
        
    end subroutine WriteRCMRestart
end module rcmimag<|MERGE_RESOLUTION|>--- conflicted
+++ resolved
@@ -191,8 +191,6 @@
         call rcm_mhd(vApp%time,dtAdv,RCMApp,RCMADVANCE)
         !Update timming data
         call rcm_mhd(vApp%time,0.0_rp,RCMApp,RCMWRITETIMING)
-<<<<<<< HEAD
-=======
         call Toc("AdvRCM")
 
     !Pull data from RCM state for conductance calculations
@@ -212,7 +210,6 @@
         maxRad = maxRad/(Re_cgs*1.0e-2)
         vApp%rTrc = 1.05*maxRad
         
->>>>>>> de70ee67
     end subroutine AdvanceRCM
 
     !Set region of RCM grid that's "good" for MHD ingestion
