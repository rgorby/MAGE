!Routines to handle CHIMP 2D<->3D mapping for deep coupling
module ebsquish
    use kdefs
    use gamtypes
    use ebtypes
    use volttypes
    use streamline
    use earthhelper
    
    implicit none

    !Projection type
    abstract interface
        subroutine Projection_T(ebModel,ebState,xyz,t,x1,x2)
            Import :: rp,NDIM,chmpModel_T,ebState_T
            type(chmpModel_T), intent(in) :: ebModel
            type(ebState_T)  , intent(in) :: ebState
            real(rp), intent(in)  :: xyz(NDIM), t
            real(rp), intent(out) :: x1,x2
        end subroutine Projection_T
    end interface

    real(rp), parameter, private :: RDipole = 3.0
    real(rp), parameter, private :: startEps = 0.05
    real(rp), parameter, private :: kareemEps = 0.125
    real(rp), private :: Rinner

    contains

    !Find i-index of outer boundary of coupling domain
    function ShellBoundary(gModel,Gr,R) result(iMax)
        type(Model_T), intent(in) :: gModel
        type(Grid_T), intent(in) :: Gr
        real(rp), intent(in) :: R
        integer :: iMax
        integer :: i

        !Just using dayside line
        !Avoiding findloc because it's not well supported by GNU
        do i=Gr%is,Gr%ie
            iMax = i
            if (Gr%xyz(i,Gr%js,Gr%ks,XDIR)>=R) exit
        enddo

    end function ShellBoundary

    !Do 3D->2D mapping from Gamera volume to 2D inner mag model grid
    subroutine Squish(vApp)
        type(voltApp_T), intent(inout) :: vApp
        
        integer :: i,j,k,Nk
        real(rp) :: t,x1,x2
        real(rp), dimension(NDIM) :: xyz,xy0
        procedure(Projection_T), pointer :: ProjectXYZ
        
        ProjectXYZ => NULL()

        select case (vApp%prType)
        case(LPPROJ)
            ProjectXYZ => Proj2LP
        case(LLPROJ)
            ProjectXYZ => Proj2LL
        case DEFAULT
            write(*,*) 'Unkown projection type, bailing ...'
            stop
        end select

        associate(ebModel=>vApp%ebTrcApp%ebModel,ebGr=>vApp%ebTrcApp%ebState%ebGr,ebState=>vApp%ebTrcApp%ebState,xyzSquish=>vApp%chmp2mhd%xyzSquish)
        t = ebState%eb1%time

        Rinner = norm2(ebGr%xyz(ebGr%is,ebGr%js,ebGr%ks,XDIR:ZDIR))

        !$OMP PARALLEL DO default(shared) collapse(3) &
        !$OMP schedule(guided) &
        !$OMP private(i,j,k,xyz,x1,x2)
        do k=ebGr%ks,ebGr%ke+1
            do j=ebGr%js,ebGr%je+1
                do i=ebGr%is,vApp%iDeep+1
                    xyz = ebGr%xyz(i,j,k,XDIR:ZDIR)
                    if (norm2(xyz) <= vApp%rTrc) then
                        !Do projection
                        call ProjectXYZ(ebModel,ebState,xyz,t,x1,x2)
                    else
                        !Set null projection because outside radius
                        x1 = 0.0
                        x2 = 0.0
                    endif
                    
                    xyzSquish(i,j,k,1) = x1
                    xyzSquish(i,j,k,2) = x2

                enddo
            enddo
        enddo

        Nk = ebGr%ke-ebGr%ks+1

        !Ensure same value for degenerate axis points
        !$OMP PARALLEL DO default(shared) &
        !$OMP private(i)
        do i=ebGr%is,vApp%iDeep+1
            !x1 (regular average)
            xyzSquish(i,ebGr%js  ,:,1) = sum(xyzSquish(i,ebGr%js  ,ebGr%ks:ebGr%ke,1))/Nk
            xyzSquish(i,ebGr%je+1,:,1) = sum(xyzSquish(i,ebGr%je+1,ebGr%ks:ebGr%ke,1))/Nk
            !x2 (circular average)
            xyzSquish(i,ebGr%js  ,:,2) = CircMean(xyzSquish(i,ebGr%js  ,ebGr%ks:ebGr%ke,2))
            xyzSquish(i,ebGr%je+1,:,2) = CircMean(xyzSquish(i,ebGr%je+1,ebGr%ks:ebGr%ke,2))
        enddo

        vApp%chmp2mhd%iMax = vApp%iDeep

        end associate
    end subroutine Squish

    !Project XYZ to R,phi at Z=0 plane
    subroutine Proj2LP(ebModel,ebState,xyz,t,x1,x2)
        type(chmpModel_T), intent(in) :: ebModel
        type(ebState_T)  , intent(in) :: ebState
        real(rp), dimension(NDIM), intent(in) :: xyz
        real(rp), intent(in) :: t
        real(rp), intent(out) :: x1,x2

        real(rp) :: L,phi,z
        real(rp), dimension(NDIM) :: xyzSeed,xy0

        ! trap for when we're within epsilon of the inner boundary
        ! (really, it's probably only the first shell of nodes at R=Rinner_boundary that doesn't trace correctly)
        if ( (norm2(xyz)-Rinner)/Rinner < startEps ) then
           ! dipole-shift to startEps
           xyzSeed = DipoleShift(xyz,norm2(xyz)+startEps)
        else
           xyzSeed = xyz
        end if

        ! note, this assumes internally tracing along -B for z>0 and along B for z<0
        ! if that fails, it returns xy0=HUGE
        call getEquatorProjection(ebModel,ebState,xyzSeed,t,xy0)

        !Map projection to L,phi
        L = sqrt(xy0(XDIR)**2.0+xy0(YDIR)**2.0)
        phi = atan2(xy0(YDIR),xy0(XDIR))
        if (phi<0) phi = phi+2*PI
        
        x1 = L
        x2 = phi
    end subroutine Proj2LP

    !Project XYZ to lat-lon on ionosphere
    !TODO: Define cutoff radius within which we just dipole map for speed
    subroutine Proj2LL(ebModel,ebState,xyz,t,x1,x2)
        type(chmpModel_T), intent(in) :: ebModel
        type(ebState_T)  , intent(in) :: ebState
        real(rp), dimension(NDIM), intent(in) :: xyz
        real(rp), intent(in) :: t
        real(rp), intent(out) :: x1,x2

        real(rp), dimension(NDIM) :: xE,xIon
        real(rp) :: dX,rC
        logical :: isGood

        x1 = 0.0
        x2 = 0.0
        if (norm2(xyz) <= RDipole) then
            !Just assume dipole here
            x1 = InvLatitude(xyz) 
            x2 = atan2(xyz(YDIR),xyz(XDIR))
            if (x2 < 0) x2 = x2 + 2*PI
            return
        endif

        !Use one-sided projection routine from chimp
        !Trace along field line (i.e. to northern hemisphere)
        call project(ebModel,ebState,xyz,t,xE,+1,toEquator=.false.)

        dX = norm2(xyz-xE)
<<<<<<< HEAD
        rC = norm2(ebState%ebGr%xyz(3,1,1,:))
        isGood = (dX>TINY) .and. (norm2(xE) <= rC) .and. (xE(ZDIR) > 0)
=======
        isGood = (dX>TINY) .and. (norm2(xE) <= Rinner*(1.+kareemEps)) .and. (xE(ZDIR) > 0)
>>>>>>> de70ee67

        if (isGood) then
            !Get invariant lat/lon
            x1 = InvLatitude(xE)
            x2 = atan2(xE(YDIR),xE(XDIR))
            if (x2 < 0) x2 = x2 + 2*PI
        else
            !Set 0/0 for projection failure
            x1 = 0.0
            x2 = 0.0
        endif

    end subroutine Proj2LL

end module ebsquish<|MERGE_RESOLUTION|>--- conflicted
+++ resolved
@@ -22,7 +22,7 @@
 
     real(rp), parameter, private :: RDipole = 3.0
     real(rp), parameter, private :: startEps = 0.05
-    real(rp), parameter, private :: kareemEps = 0.125
+    real(rp), parameter, private :: rEps = 0.125
     real(rp), private :: Rinner
 
     contains
@@ -173,12 +173,8 @@
         call project(ebModel,ebState,xyz,t,xE,+1,toEquator=.false.)
 
         dX = norm2(xyz-xE)
-<<<<<<< HEAD
-        rC = norm2(ebState%ebGr%xyz(3,1,1,:))
+        rC = Rinner*(1.+rEps)
         isGood = (dX>TINY) .and. (norm2(xE) <= rC) .and. (xE(ZDIR) > 0)
-=======
-        isGood = (dX>TINY) .and. (norm2(xE) <= Rinner*(1.+kareemEps)) .and. (xE(ZDIR) > 0)
->>>>>>> de70ee67
 
         if (isGood) then
             !Get invariant lat/lon
