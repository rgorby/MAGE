! Collection of data and objects for the voltron middle man

module voltapp
    use mixtypes
    use ebtypes
    use chmpdefs
    use starter
    use mhd2mix_interface
    use mix2mhd_interface
    use mhd2chmp_interface
    use chmp2mhd_interface
    use ebsquish
    use innermagsphere
    use dates
    use kronos
    use voltio
    use msphutils, only : RadIonosphere
    use gcminterp
    use gcmtypes
    
    implicit none

    contains

    !Initialize Voltron (after Gamera has already been initialized)
    subroutine initVoltron(vApp,gApp,optFilename)
        type(gamApp_T) , intent(inout) :: gApp
        class(voltApp_T), intent(inout) :: vApp
        character(len=*), optional, intent(in) :: optFilename

        character(len=strLen) :: inpXML
        type(XML_Input_T) :: xmlInp
        type(TimeSeries_T) :: tsMJD
        real(rp) :: gTScl,tSpin,tIO
        logical :: doSpin,doDelayIO
        integer :: numSB

        if(present(optFilename)) then
            ! read from the prescribed file
            inpXML = optFilename
            call CheckFileOrDie(inpXML,"Error opening input deck, exiting ...")
        else
            !Find input deck
            call getIDeckStr(inpXML)

        endif
        !Start by shutting up extra ranks
        if (.not. vApp%isLoud) call xmlInp%BeQuiet()

        !Create XML reader
        xmlInp = New_XML_Input(trim(inpXML),'Voltron',.true.)
        !Setup OMP if on separate node (otherwise can rely on gamera)
        if (vApp%isSeparate) then
            call SetOMP(xmlInp)
        endif

        ! read number of squish blocks
        call xmlInp%Set_Val(numSB,"coupling/numSquishBlocks",4)
        call setNumSquishBlocks(numSB)

    !Initialize state information
        !Set file to read from and pass desired variable name to initTS
        call xmlInp%Set_Val(vApp%tilt%wID,"/Gamera/wind/tsfile","NONE")
        call vApp%tilt%initTS("tilt",doLoudO=.false.)
        vApp%symh%wID = vApp%tilt%wID
        call vApp%symh%initTS("symh",doLoudO=.false.)

        gTScl = gApp%Model%Units%gT0

        !Check for spinup info
        call xmlInp%Set_Val(doSpin,"spinup/doSpin",.true.)
        tIO = 0.0
        doDelayIO = .false.
        if (doSpin .and. (.not. gApp%Model%isRestart)) then
            !Doing spinup and not a restart
            call xmlInp%Set_Val(tSpin,"spinup/tSpin",3600.0) !Default two hours
            !Rewind Gamera time to negative tSpin (seconds)
            gApp%Model%t = -tSpin/gTScl 
            !Reset State/oState
            gApp% State%time  = gApp%Model%t
            gApp%oState%time  = gApp%Model%t-gApp%Model%dt

            doDelayIO = .true.
            call xmlInp%Set_Val(tIO,"spinup/tIO",0.0) !Time of first restart
        endif

        vApp%time = gApp%Model%t*gTScl !Time in seconds
        vApp%ts   = gApp%Model%ts !Timestep

        !Use MJD from time series
        tsMJD%wID = vApp%tilt%wID
        call tsMJD%initTS("MJD",doLoudO=.false.)
        gApp%Model%MJD0 = tsMJD%evalAt(0.0_rp) !Evaluate at T=0
        
        vApp%MJD = T2MJD(vApp%time,gApp%Model%MJD0)

    !Time options
        call xmlInp%Set_Val(vApp%tFin,'time/tFin',1.0_rp)
        !Sync Gamera to Voltron endtime
        gApp%Model%tFin = vApp%tFin/gTScl
        
    !IO/Restart options
        if (doDelayIO) then
            call vApp%IO%init(xmlInp,tIO,vApp%ts)
        else
            call vApp%IO%init(xmlInp,vApp%time,vApp%ts)
        endif
        
        !Pull numbering from Gamera
        vApp%IO%nRes = gApp%Model%IO%nRes
        vApp%IO%nOut = gApp%Model%IO%nOut
        vApp%IO%tsNext = gApp%Model%IO%tsNext
        
        !Force Gamera IO times to match Voltron IO
        call IOSync(vApp%IO,gApp%Model%IO,1.0/gTScl)

    !Shallow coupling
        !Start shallow coupling immediately
        vApp%ShallowT = vApp%time
        call xmlInp%Set_Val(vApp%ShallowDT ,"coupling/dt" , 0.1_rp)
        vApp%TargetShallowDT = vApp%ShallowDT
        call xmlInp%Set_Val(vApp%doGCM, "coupling/doGCM",.false.)

        if (vApp%doGCM) then
            call init_gcm(vApp%gcm,gApp%Model%isRestart)
        end if

    !Deep coupling
        vApp%DeepT = 0.0_rp
        call xmlInp%Set_Val(vApp%DeepDT, "coupling/dtDeep", -1.0_rp)
<<<<<<< HEAD
        vApp%TargetDeepDT = vApp%DeepDT
        call xmlInp%Set_Val(vApp%rDeep,  "coupling/rDeep" , 10.0_rp)
        call xmlInp%Set_Val(vApp%rTrc,   "coupling/rTrc"  , 2.0*vApp%rDeep)
=======
        call xmlInp%Set_Val(vApp%rTrc,   "coupling/rTrc"  , 40.0)
>>>>>>> 88c6fd86

        if (vApp%DeepDT>0) then
            vApp%doDeep = .true.
        else
            vApp%doDeep = .false.
        endif

        if (vApp%doDeep .and. .not. doSpin) then
            write(*,*) 'Spinup is required with deep coupling. Please enable the spinup/doSpin option. At least 1 minute of spinup is recommended.'
            stop
        endif

        if (vApp%doDeep) then
            !Whether to do fast eb-squishing
            call xmlInp%Set_Val(vApp%doQkSquish,"coupling/doQkSquish",.false.)
<<<<<<< HEAD
            call xmlInp%Set_Val(vApp%qkSquishStride,"coupling/qkSquishStride", 2)
            if(vApp%doQkSquish .and. popcnt(vApp%qkSquishStride /= 1)) then
                write(*,*) 'Quick Squish Stride must be a power of 2'
                stop
            endif
=======
            call xmlInp%Set_Val(vApp%chmp2mhd%epsSquish,"ebsquish/epsSquish",0.05)
>>>>>>> 88c6fd86

            !Verify that Gamera has location to hold source info
            if (.not. gApp%Model%doSource) then
                write(*,*) 'Must have GAMERA/source/doSource="T" when running inner magnetosphere model'
                stop
            endif

            !Verify CHIMP data has been set
            if (      (.not. xmlInp%Exists("chimp/units/uid"))     &
               & .or. (.not. xmlInp%Exists("chimp/fields/grType")) &
               & .or. (.not. xmlInp%Exists("chimp/domain/dtype")) ) then   
                write(*,*) 'Necessary CHIMP XML paramters not found, sort that out ...'
                stop
            endif
             
            !Set first deep coupling (defaulting to 0)
            call xmlInp%Set_Val(vApp%DeepT, "coupling/tDeep", 0.0_rp)

            ! correct tDeep on restart for the serial version
            ! mpi version corrects on its own in voltapp_mpi
            if(.not. vApp%isSeparate .and. vApp%time > vApp%DeepT) vApp%DeepT = vApp%time

            !Initialize deep coupling type/inner magnetosphere model
            call InitInnerMag(vApp,gApp,xmlInp)
        endif

        if(present(optFilename)) then
            ! read from the prescribed file
            call initializeFromGamera(vApp, gApp, optFilename)
        else
            call initializeFromGamera(vApp, gApp)
        endif

        if(.not. vApp%isSeparate) then
            !Do first couplings if the gamera data is local and therefore uptodate
            call Tic("IonCoupling")
            call ShallowUpdate(vApp,gApp,vApp%time)
            call Toc("IonCoupling")
        
            if (vApp%doDeep .and. (vApp%time>=vApp%DeepT)) then
                call Tic("DeepCoupling")
                call DeepUpdate(vApp,gApp,vApp%time)
                call Toc("DeepCoupling")
            endif
        endif

        !Recalculate timestep
        gApp%Model%dt = CalcDT(gApp%Model,gApp%Grid,gApp%State)
        if (gApp%Model%dt0<TINY) gApp%Model%dt0 = gApp%Model%dt
        
        !Finally do first output stuff
        !console output
        if (vApp%isSeparate) then
            call consoleOutputVOnly(vApp,gApp,gApp%Model%MJD0)
        else
            call consoleOutputV(vApp,gApp)
        endif
        !file output
        if (.not. gApp%Model%isRestart) then
            if(vApp%isSeparate) then
                call fOutputVOnly(vApp,gApp)
            else
                call fOutputV(vApp, gApp)
            endif
        endif
    end subroutine initVoltron

    !Step Voltron if necessary (currently just updating state variables)
    subroutine stepVoltron(vApp, gApp)
        class(voltApp_T), intent(inout) :: vApp
        class(gamApp_T) , intent(in)    :: gApp

        vApp%time = gApp%Model%t*gApp%Model%Units%gT0 !Time in seconds
        vApp%MJD = T2MJD(vApp%time,gApp%Model%MJD0)
        vApp%ts = gApp%Model%ts

    end subroutine stepVoltron
    
    !Initialize Voltron app based on Gamera data
    subroutine initializeFromGamera(vApp, gApp, optFilename)
        type(voltApp_T), intent(inout) :: vApp
        type(gamApp_T), intent(inout) :: gApp
        character(len=*), optional, intent(in) :: optFilename

        character(len=strLen) :: RunID
        type(TimeSeries_T) :: f107

        logical :: isRestart
        real(rp) :: maxF107,Rin
        integer :: n

        isRestart = gApp%Model%isRestart
        RunID = trim(gApp%Model%RunID)
        
        call InitVoltIO(vApp,gApp)
        
    !Remix from Gamera
        !Set mix default grid before initializing
        Rin = norm2(gApp%Grid%xyz(1,1,1,:)) !Inner radius
        call SetMixGrid0(Rin,gApp%Grid%Nkp)

        if(present(optFilename)) then
            ! read from the prescribed file
            call init_mix(vApp%remixApp%ion,[NORTH, SOUTH],optFilename=optFilename,RunID=RunID,isRestart=isRestart,nRes=vApp%IO%nRes)
        else
            call init_mix(vApp%remixApp%ion,[NORTH, SOUTH],RunID=RunID,isRestart=isRestart,nRes=vApp%IO%nRes)
        endif
        vApp%remixApp%ion%rad_iono_m = RadIonosphere() * gApp%Model%units%gx0 ! [Rp] * [m/Rp]

        !Set F10.7 from time series (using max)
        f107%wID = vApp%tilt%wID
        call f107%initTS("f10.7",doLoudO=.false.)
        maxF107 = f107%getMax()
        

        do n=1,2
            vApp%remixApp%ion(n)%P%f107 = maxF107
        enddo
        write(*,*) 'Using F10.7 = ', maxF107
        write(*,*) 'Using MJD0  = ', gApp%Model%MJD0

        call init_mhd2Mix(vApp%mhd2mix, gApp, vApp%remixApp)
        call init_mix2Mhd(vApp%mix2mhd, vApp%remixApp, gApp)
        !vApp%mix2mhd%mixOutput = 0.0
        
    !CHIMP (TRC) from Gamera
        if (vApp%doDeep) then
            !Verify that there's some place to put deep coupling info
            if (.not. gApp%Model%doSource) then
                write(*,*) 'For deep coupling, GAMERA/source/doSouce="T" must be set!'
                write(*,*) 'Exiting ...'
                stop
            endif

            ! initialize chimp
            associate(ebTrcApp=>vApp%ebTrcApp)
            if (present(optFilename)) then
                call init_volt2Chmp(ebTrcApp,gApp,optFilename=optFilename)
            else
                call init_volt2Chmp(ebTrcApp,gApp)
            endif

            call init_mhd2Chmp(vApp%mhd2chmp, gApp, ebTrcApp)
            call init_chmp2Mhd(vApp%chmp2mhd, ebTrcApp, gApp)

            end associate
            vApp%iDeep = ShellBoundary(gApp%Model,gApp%Grid,vApp%rTrc)
        endif !doDeep

    end subroutine initializeFromGamera


!----------
!Shallow coupling stuff
    subroutine ShallowUpdate(vApp, gApp, time)
        type(gamApp_T), intent(inout) :: gApp
        class(voltApp_T), intent(inout) :: vApp
        real(rp) :: time

        ! convert gamera data to mixInput
        call Tic("G2R")
        call convertGameraToRemix(vApp%mhd2mix, gApp, vApp%remixApp)
        call Toc("G2R")

        ! run remix
        call Tic("ReMIX")
        call runRemix(vApp, time)
        call Toc("ReMIX")

        ! convert mixOutput to gamera data
        call Tic("R2G")
        call convertRemixToGamera(vApp%mix2mhd, vApp%remixApp, gApp)
        call Toc("R2G")

        vApp%ShallowT = vApp%ShallowT + vApp%ShallowDT

    end subroutine ShallowUpdate

    subroutine runRemix(vApp, time)
        type(voltApp_T), intent(inout) :: vApp
        real(rp), intent(in) :: time
        real(rp) :: curTilt

        ! convert gamera inputs to remix
        if (vApp%doDeep) then
            call mapIMagToRemix(vApp%imag2mix,vApp%remixApp)
        endif
        call mapGameraToRemix(vApp%mhd2mix, vApp%remixApp)

        ! determining the current dipole tilt
        call vApp%tilt%getValue(vApp%time,curTilt)

        if (vApp%doGCM .and. time >=0) then
            call coupleGCM2MIX(vApp%gcm,vApp%remixApp%ion,vApp%doGCM,mjd=vApp%MJD,time=vApp%time)
        end if

        ! solve for remix output
        if (time<=0) then
            !write(*,*) " I AM HERE@ "
            call run_mix(vApp%remixApp%ion,curTilt,doModelOpt=.false.)
        else if (vApp%doGCM) then
            !write(*,*) " I AM HERE! "
            call run_mix(vApp%remixApp%ion,curTilt,gcm=vApp%gcm)
        else 
            !write(*,*) " I AM HERE? "
            call run_mix(vApp%remixApp%ion,curTilt,doModelOpt=.true.)
        endif

        ! get stuff from mix to gamera
        call mapRemixToGamera(vApp%mix2mhd, vApp%remixApp)

    end subroutine runRemix

!----------
!Deep coupling stuff (time coming from vApp%time, so in seconds)
    subroutine DeepUpdate(vApp, gApp, time)
        type(gamApp_T) , intent(inout) :: gApp
        class(voltApp_T), intent(inout) :: vApp
        real(rp), intent(in) :: time

        if (.not. vApp%doDeep) then
            !Why are you even here?
            return
        endif

        call PreSquishDeep(vApp, gApp)

        ! do all squish blocks here
        call DoSquish(vApp)

        call PostSquishDeep(vApp, gApp)

    end subroutine DeepUpdate

    subroutine PreSquishDeep(vApp, gApp)
        type(gamApp_T) , intent(inout) :: gApp
        class(voltApp_T), intent(inout) :: vApp

        !Update coupling time now so that voltron knows what to expect
        vApp%DeepT = vApp%DeepT + vApp%DeepDT

        !Update i-shell to trace within in case rTrc has changed
        vApp%iDeep = ShellBoundary(gApp%Model,gApp%Grid,vApp%rTrc)
        
        !Pull in updated fields to CHIMP
        call Tic("G2C")
        call convertGameraToChimp(vApp%mhd2chmp,gApp,vApp%ebTrcApp)
        call Toc("G2C")

        !Advance inner magnetosphere model to tAdv
        call Tic("InnerMag")
        call vApp%imagApp%doAdvance(vApp,vApp%DeepT)
        call Toc("InnerMag")

        call Tic("Squish")
        call SquishStart(vApp)
        call Toc("Squish")

    end subroutine

    subroutine DoSquish(vApp)
        class(voltApp_T), intent(inout) :: vApp

        !Squish 3D data to 2D IMAG grid (either RP or lat-lon)
        !Doing field projection at current time
        call Tic("Squish")
        call Squish(vApp)
        call Toc("Squish")

    end subroutine DoSquish

    subroutine PostSquishDeep(vApp, gApp)
        type(gamApp_T) , intent(inout) :: gApp
        class(voltApp_T), intent(inout) :: vApp

        call Tic("Squish")
        call SquishEnd(vApp)
        call Toc("Squish")

        !Now use imag model and squished coordinates to fill Gamera source terms
        call Tic("IM2G")
        call InnerMag2Gamera(vApp,gApp)
        call Toc("IM2G")
    end subroutine

    !Initialize CHIMP data structure
    subroutine init_volt2Chmp(ebTrcApp,gApp,optFilename)
        type(ebTrcApp_T), intent(inout) :: ebTrcApp
        type(gamApp_T), intent(in) :: gApp
        character(len=*), intent(in), optional     :: optFilename

        character(len=strLen) :: xmlStr
        type(XML_Input_T) :: inpXML
        
        real(rp) :: xyz0(NDIM)

    !Create input XML object
        if (present(optFilename)) then
            xmlStr = trim(optFilename)
        else
            call getIDeckStr(xmlStr)
        endif
        inpXML = New_XML_Input(trim(xmlStr),"Chimp",.true.)

    !Initialize model
        associate(Model=>ebTrcApp%ebModel,ebState=>ebTrcApp%ebState,Gr=>gApp%Grid)
        call setUnits (Model,inpXML)
        Model%T0   = 0.0
        Model%tFin = 0.0
        Model%dt   = 0.0
        Model%t    = 0.0
        call setInterpolation(Model,inpXML)
        Model%doMHD = .true.
        call inpXML%Set_Val(Model%epsds,'tracer/epsds',1.0e-2)    
        call setBackground(Model,inpXML)

    !Initialize ebState
        !CHIMP grid is initialized from Gamera's active corners
        call ebInit_fromMHDGrid(Model,ebState,inpXML,Gr%xyz(Gr%is:Gr%ie+1,Gr%js:Gr%je+1,Gr%ks:Gr%ke+1,1:NDIM))
        call InitLoc(Model,ebState%ebGr,inpXML)

        !Do simple test to make sure locator is reasonable
        xyz0 = Gr%xyz(Gr%is+1,Gr%js,Gr%ks,:)
        if (.not. inDomain(xyz0,Model,ebState%ebGr) ) then
            write(*,*) 'Configuration error: CHIMP Domain incorrect'
            stop
        endif

        end associate

    end subroutine init_volt2Chmp

    subroutine resetShallowCoupling(vApp, newShallow)
        class(voltApp_T), intent(inout) :: vApp
        real(rp), intent(in) :: newShallow

        vApp%TargetShallowDT = newShallow
    end subroutine resetShallowCoupling

    subroutine resetDeepCoupling(vApp, newDeep)
        class(voltApp_T), intent(inout) :: vApp
        real(rp), intent(in) :: newDeep

        vApp%TargetShallowDT = newDeep
    end subroutine resetDeepCoupling

end module voltapp
<|MERGE_RESOLUTION|>--- conflicted
+++ resolved
@@ -128,13 +128,8 @@
     !Deep coupling
         vApp%DeepT = 0.0_rp
         call xmlInp%Set_Val(vApp%DeepDT, "coupling/dtDeep", -1.0_rp)
-<<<<<<< HEAD
         vApp%TargetDeepDT = vApp%DeepDT
-        call xmlInp%Set_Val(vApp%rDeep,  "coupling/rDeep" , 10.0_rp)
-        call xmlInp%Set_Val(vApp%rTrc,   "coupling/rTrc"  , 2.0*vApp%rDeep)
-=======
         call xmlInp%Set_Val(vApp%rTrc,   "coupling/rTrc"  , 40.0)
->>>>>>> 88c6fd86
 
         if (vApp%DeepDT>0) then
             vApp%doDeep = .true.
@@ -150,15 +145,12 @@
         if (vApp%doDeep) then
             !Whether to do fast eb-squishing
             call xmlInp%Set_Val(vApp%doQkSquish,"coupling/doQkSquish",.false.)
-<<<<<<< HEAD
             call xmlInp%Set_Val(vApp%qkSquishStride,"coupling/qkSquishStride", 2)
             if(vApp%doQkSquish .and. popcnt(vApp%qkSquishStride /= 1)) then
                 write(*,*) 'Quick Squish Stride must be a power of 2'
                 stop
             endif
-=======
             call xmlInp%Set_Val(vApp%chmp2mhd%epsSquish,"ebsquish/epsSquish",0.05)
->>>>>>> 88c6fd86
 
             !Verify that Gamera has location to hold source info
             if (.not. gApp%Model%doSource) then
