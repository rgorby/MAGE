! Collection of data and objects for the voltron middle man

module voltapp
    use mixtypes
    use mhd2mix_interface
    use mix2mhd_interface

    implicit none

    type voltApp_T
        type(mixApp_T) :: remixApp
        type(mhd2Mix_T) :: mhd2mix
        type(mix2Mhd_T) :: mix2mhd

        real(rp) :: fastShallowTime
        real(rp) :: fastShallowDt

        real(rp) :: tilt

    end type voltApp_T

    contains

    subroutine initVoltron(voltronApp, gameraApp,optFilename)
        type(gamApp_T), intent(inout) :: gameraApp
        type(voltApp_T), intent(inout) :: voltronApp
        character(len=*), optional, intent(in) :: optFilename

        voltronApp%fastShallowTime = 0.0_rp
        voltronApp%fastShallowDt = 0.1_rp

        voltronApp%tilt = 0.0_rp

        if(present(optFilename)) then
            ! read from the prescribed file
            call initializeRemixFromGamera(voltronApp, gameraApp, optFilename)
        else
            call initializeRemixFromGamera(voltronApp, gameraApp)
        endif

    end subroutine initVoltron

    subroutine fastShallowUpdate(voltronApp, gameraApp, time)
        type(gamApp_T), intent(inout) :: gameraApp
        type(voltApp_T), intent(inout) :: voltronApp
        real(rp) :: time

        ! convert gamera data to mixInput
<<<<<<< HEAD
        call convertGameraToRemix(voltronApp%mhd2mix, gameraApp, voltronApp%remixApp)

        ! run remix
        call runRemix(voltronApp, time)

        ! convert mixOutput to gamera data
        call convertRemixToGamera(voltronApp%mix2mhd, voltronApp%remixApp, gameraApp)

=======
        call Tic("G2R")
        call convertGameraToRemix(gameraApp, voltronApp%remixApp)
        call Toc("G2R")

        ! run remix
        call Tic("ReMIX")
        call runRemix(voltronApp%remixApp, time)
        call Toc("ReMIX")

        ! convert mixOutput to gamera data
        call Tic("R2G")
        call convertRemixToGamera(gameraApp, voltronApp%remixApp)
        call Toc("R2G")
        
>>>>>>> e1534c8b
        voltronApp%fastShallowTime = time + voltronApp%fastShallowDt

    end subroutine fastShallowUpdate

    subroutine initializeRemixFromGamera(voltronApp, gameraApp, optFilename)
        type(voltApp_T), intent(inout) :: voltronApp
        type(gamApp_T), intent(inout) :: gameraApp
        character(len=*), optional, intent(in) :: optFilename

        if(present(optFilename)) then
            ! read from the prescribed file
            call init_mix(voltronApp%remixApp%ion,[NORTH, SOUTH],optFilename)
        else
            call init_mix(voltronApp%remixApp%ion,[NORTH, SOUTH])
        endif

        call init_mhd2Mix(voltronApp%mhd2mix, gameraApp, voltronApp%remixApp)
        call init_mix2Mhd(voltronApp%mix2mhd, voltronApp%remixApp, gameraApp)

    end subroutine initializeRemixFromGamera

    subroutine runRemix(voltronApp, time)
        type(voltApp_T), intent(inout) :: voltronApp
        real(rp), intent(in) :: time

        ! convert gamera inputs to remix
        call mapGameraToRemix(voltronApp%mhd2mix, voltronApp%remixApp)

        ! solve for remix output
        call run_mix(voltronApp%remixApp%ion,voltronApp%tilt)

        ! get stuff from mix to gamera
        call mapRemixToGamera(voltronApp%mix2mhd, voltronApp%remixApp)

        ! output remix info
        call mix_mhd_output(voltronApp%remixApp%ion,voltronApp%mix2mhd%mixOutput,time)

    end subroutine runRemix

end module voltapp
<|MERGE_RESOLUTION|>--- conflicted
+++ resolved
@@ -46,31 +46,20 @@
         real(rp) :: time
 
         ! convert gamera data to mixInput
-<<<<<<< HEAD
+        call Tic("G2R")
         call convertGameraToRemix(voltronApp%mhd2mix, gameraApp, voltronApp%remixApp)
-
-        ! run remix
-        call runRemix(voltronApp, time)
-
-        ! convert mixOutput to gamera data
-        call convertRemixToGamera(voltronApp%mix2mhd, voltronApp%remixApp, gameraApp)
-
-=======
-        call Tic("G2R")
-        call convertGameraToRemix(gameraApp, voltronApp%remixApp)
         call Toc("G2R")
 
         ! run remix
         call Tic("ReMIX")
-        call runRemix(voltronApp%remixApp, time)
+        call runRemix(voltronApp, time)
         call Toc("ReMIX")
 
         ! convert mixOutput to gamera data
         call Tic("R2G")
-        call convertRemixToGamera(gameraApp, voltronApp%remixApp)
+        call convertRemixToGamera(voltronApp%mix2mhd, voltronApp%remixApp, gameraApp)
         call Toc("R2G")
-        
->>>>>>> e1534c8b
+
         voltronApp%fastShallowTime = time + voltronApp%fastShallowDt
 
     end subroutine fastShallowUpdate
