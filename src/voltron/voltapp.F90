! Collection of data and objects for the voltron middle man

module voltapp
    use mixtypes
    use mixdefs
    use mixmain
    use ebtypes
    use chmpdefs
    use starter
    use mhd2mix_interface
    use mhd2chmp_interface
    use chmp2mhd_interface
    use mix2mhd_interface
    use imag2mhd_interface
    use ebsquish
    use innermagsphere
    use dates
    use kronos
    use voltio
    use msphutils, only : RadIonosphere
    use gcminterp
    use gcmtypes
    use planethelper
    
    implicit none

    contains

    !Initialize Voltron (after Gamera has already been initialized)
    subroutine initVoltron(vApp,optFilename)
        class(voltApp_T), intent(inout) :: vApp
        character(len=*), optional, intent(in) :: optFilename

        character(len=strLen) :: inpXML, kaijuRoot, resID
        type(XML_Input_T) :: xmlInp
        type(TimeSeries_T) :: tsMJD
        real(rp) :: tSpin,tIO
        logical :: doSpin,isK,doRestart
        integer :: nRes

        if(.not. allocated(vApp%gApp)) then
            ! non-mpi voltron uses non-mpi local coupled gamera
            ! but don't over-ride if someone else allocated first
            allocate(gamCoupler_T :: vApp%gApp)
        endif

        associate(gApp=>vApp%gApp)

        if(present(optFilename)) then
            ! read from the prescribed file
            inpXML = optFilename
            call CheckFileOrDie(inpXML,"Error opening input deck, exiting ...")
        else
            !Find input deck
            call getIDeckStr(inpXML)
        endif

        if(vApp%isLoud) write(*,*) 'Voltron Reading input deck from ', trim(inpXML)

        !Create XML reader
        xmlInp = New_XML_Input(trim(inpXML),'Kaiju/Voltron',.true.)

        !Start by shutting up extra ranks
        if (.not. vApp%isLoud) call xmlInp%BeQuiet()

        ! try to verify that the XML file has "Kaiju" as a root element
        kaijuRoot = ""
        call xmlInp%Get_Key_Val("/Gamera/sim/H5Grid",kaijuRoot, .false.)
        if(len(trim(kaijuRoot)) /= 0) then
            write(*,*) "The input XML appears to be of an old style."
            write(*,*) "As of June 12th, 2021 it needs a root element of <Kaiju>."
            write(*,*) "Please modify your XML config file by adding this line at the top:"
            write(*,*) "<Kaiju>"
            write(*,*) "and this line at the bottom:"
            write(*,*) "</Kaiju>"
            write(*,*) "OR (preferred) convert your configuration to an INI file and use"
            write(*,*) " the XMLGenerator.py script to create conforming XML files."
            write(*,*) "Please refer to the python script or"
            write(*,*) " the [Generating XML Files] wiki page for additional info."
            stop
        endif

        call xmlInp%SetVerbose(.true.)

        !Setup OMP
        call SetOMP(xmlInp)

        !initialize coupled Gamera
        call xmlInp%SetRootStr('Kaiju/Gamera')
        gApp%gOptions%userInitFunc => vApp%vOptions%gamUserInitFunc
        call gApp%InitModel(xmlInp)
        call gApp%InitIO(xmlInp)

        ! adjust XMl reader root
        call xmlInp%SetRootStr('Kaiju/Voltron')

        !Initialize planet information
        call getPlanetParams(vApp%planet, xmlInp)
        if (vApp%isLoud) then
            call printPlanetParams(vApp%planet)
        endif

        !Initialize state information
        !Check for Earth to decide what things need to happen
        if (trim(gApp%Model%gamOut%uID) == "EARTH") then
            vApp%isEarth = .true.
            if (vApp%isLoud) write(*,*) "Going into geospace mode ..."
        else
            vApp%isEarth = .false.
            if (vApp%isLoud) write(*,*) "Not using geospace mode ..."
        endif

        !Set file to read from and pass desired variable name to initTS
        call xmlInp%Set_Val(vApp%tilt%wID,"/Kaiju/Gamera/wind/tsfile","NONE")
        call vApp%tilt%initTS("tilt",doLoudO=.false.)
        vApp%symh%wID = vApp%tilt%wID
        call vApp%symh%initTS("symh",doLoudO=.false.)
        if (vApp%isEarth) then
            !Initialize TM03 model in case we wanna use it
            call InitTM03(vApp%tilt%wID,0.0_rp)
        endif

        !Time options
        call xmlInp%Set_Val(vApp%tFin,'time/tFin',1.0_rp)
        
        !Recalculate timestep after correcting Gamera's end time
        gApp%Model%dt = CalcDT(gApp%Model,gApp%Grid,gApp%State)
        if (gApp%Model%dt0<TINY) gApp%Model%dt0 = gApp%Model%dt

        call vApp%IO%init(xmlInp,vApp%time,vApp%ts)
        
        !Deep coupling
        if (xmlInp%Exists("coupling/dt") .or. xmlInp%Exists("coupling/dtDeep")) then
                write(*,*) 'Please remove all instances of voltron/coupling/dt and voltron/coupling/dtDeep'
                write(*,*) '   from the input XML. They have been replaced with a single unified input named'
                write(*,*) '   voltron/coupling/dtCouple, which controls all coupling and is set to 5 seconds by default'
                stop
        endif

        call xmlInp%Set_Val(vApp%DeepDT, "coupling/dtCouple", 5.0_rp)
        call xmlInp%Set_Val(vApp%rTrc,   "coupling/rTrc"  , 40.0)

        !Termination can have issues if tFin is too close to a coupling time
        if(MODULO(vApp%tFin,vApp%DeepDT) < 0.1_rp .or. (vApp%DeepDT-MODULO(vApp%tFin,vApp%DeepDT)) < 0.1_rp) then
            write (*,*) "Ending a simulation too close to a coupling interval can cause synchronization issues"
            write (*,*) "Increasing the ending time by a fraction of a second to create a buffer"
            vApp%tFin = vApp%tFin + 0.25_rp
        endif

        !Coupling is unified, so adding a separate XML option to control "deep" parts
        call xmlInp%Set_Val(vApp%doDeep, "coupling/doDeep", .true.)

        call xmlInp%Set_Val(vApp%doGCM, "coupling/doGCM",.false.)
        if (vApp%isEarth) then
            call xmlInp%Set_Val(vApp%mhd2mix%dtAvg ,"coupling/dtAvgB0",900.0)
        else
            call xmlInp%Set_Val(vApp%mhd2mix%dtAvg ,"coupling/dtAvgB0",-1.0)
        endif
        !Figure out weighting for exponential moving average (EMA)
        !Want weighting such that ~95% of the weight comes from the last dtAvg seconds
        if (vApp%mhd2mix%dtAvg > 0) then
            vApp%mhd2mix%wAvg = 1.0 - exp(-3*vApp%DeepDT/max(vApp%mhd2mix%dtAvg,vApp%DeepDT))
        else
            vApp%mhd2mix%wAvg = 0.0 !Ignore any corrections after initial dipole value
        endif

        call xmlInp%Set_Val(doRestart,"/Kaiju/gamera/restart/doRes",.false.)
        if(doRestart) then
            call xmlInp%Set_Val(resID,"/Kaiju/gamera/restart/resID","msphere")
            call xmlInp%Set_Val(nRes,"/Kaiju/gamera/restart/nRes" ,-1)
            call readVoltronRestart(vApp, resID, nRes)
            vApp%IO%tOut = floor(vApp%time/vApp%IO%dtOut)*vApp%IO%dtOut
            vApp%IO%tRes = vApp%time + vApp%IO%dtRes
            vApp%IO%tCon = vApp%time
        else
            ! non-restart initialization
            !Check for spinup info
            call xmlInp%Set_Val(doSpin,"spinup/doSpin",.true.)
            ! Deep enabled, not restart, not spinup is an error. Restart or spinup is required
            if (vApp%doDeep .and. (.not. doSpin) ) then
                write(*,*) 'Spinup is required with deep coupling. Please enable the spinup/doSpin option. At least 1 minute of spinup is recommended.'
                stop
            endif
            if (doSpin) then
                call xmlInp%Set_Val(tSpin,"spinup/tSpin",tSpinDef)
                !Rewind time to negative tSpin (seconds)
                vApp%time =-tSpin
                call xmlInp%Set_Val(tIO,"spinup/tIO",0.0) !Time of first restart and output
                vApp%IO%tRes = tIO
                vApp%IO%tOut = tIO
            endif
            !Use MJD from time series
            tsMJD%wID = vApp%tilt%wID
            call tsMJD%initTS("MJD",doLoudO=.false.)
            vApp%MJD = T2MJD(vApp%time,tsMJD%evalAt(0.0_rp))
            vApp%gApp%Model%MJD0 = tsMJD%evalAt(0.0_rp)
            !Set first deep coupling (defaulting to coupling immediately)
            call xmlInp%Set_Val(vApp%DeepT, "coupling/tCouple", vApp%time)
            vApp%IO%tCon = vApp%time
        endif

        if (vApp%doDeep) then
            !Whether to do fast eb-squishing
            call xmlInp%Set_Val(vApp%doQkSquish,"coupling/doQkSquish",.false.)
            call xmlInp%Set_Val(vApp%qkSquishStride,"coupling/qkSquishStride", 2)
            if(vApp%doQkSquish .and. popcnt(vApp%qkSquishStride) /= 1) then
                write(*,*) 'Quick Squish Stride must be a power of 2'
                stop
            endif
            call xmlInp%Set_Val(vApp%chmp2mhd%epsSquish,"ebsquish/epsSquish",0.05)

            !Verify that Gamera has location to hold source info
            if (.not. gApp%Model%doSource) then
                write(*,*) 'Must have GAMERA/source/doSource="T" when running inner magnetosphere model'
                stop
            endif

            !Verify CHIMP data has been set
            if (      (.not. xmlInp%Exists("chimp/units/uid"))     &
               & .or. (.not. xmlInp%Exists("chimp/fields/grType")) &
               & .or. (.not. xmlInp%Exists("chimp/domain/dtype")) ) then   
                write(*,*) 'Necessary CHIMP XML paramters not found, sort that out ...'
                stop
            endif
            
            !Initialize deep coupling type/inner magnetosphere model
            call InitInnerMag(vApp,gApp,xmlInp)

            if(gApp%Model%isRestart) then
                select type(rcmApp=>vApp%imagApp)
                    type is (rcmIMAG_T)
                        !Check if Voltron and RCM have the same restart number
                        if (vApp%IO%nRes /= rcmApp%rcmCpl%rcm_nRes) then
                            write(*,*) "Gamera and RCM disagree on restart number, you should sort that out."
                            write(*,*) "Error code: A house divided cannot stand"
                            write(*,*) "   Voltron nRes = ", vApp%IO%nRes
                            write(*,*) "   RCM     nRes = ", rcmApp%rcmCpl%rcm_nRes
                            stop
                        endif
                end select
            endif

        endif

        !Check for dynamic coupling cadence
        call xmlInp%Set_Val(vApp%doDynCplDT ,"coupling/doDynDT" , .false.)
        
        if(present(optFilename)) then
            ! read from the prescribed file
            call initializeFromGamera(vApp, gApp, xmlInp, optFilename)
        else
            call initializeFromGamera(vApp, gApp, xmlInp)
        endif

        ! now that remix is initialized, check if precipitation model is OK with deep choice
        if(.not. vApp%doDeep) then
            ! if we aren't using "deep" parts such as RCM, we need to use a
            !    precipitation model that doesn't rely on them
            if(vApp%remixApp%ion(NORTH)%P%aurora_model_type /= FEDDER .and. vApp%remixApp%ion(NORTH)%P%aurora_model_type /= SUNNY) then
                write(*,*) 'The "FEDDER" or SUNNY precipitation model MUST be used when deep coupling is disabled.'
                write(*,*) 'Please either enable the "voltron/coupling/doDeep" option, or'
                write(*,*) ' set "remix/precipitation/aurora_model_type" to "FEDDER" or "SUNNY"'
                stop
            endif
        endif

        if (gApp%Grid%Nkp>=512) then
        !Hex or above, check for sabotage
            !For now disabling hex res for people too lazy to grep this error message
            call xmlInp%Set_Val(isK,"sabotage/isKareem" , .false.)
            if (.not. isK) then
                write(*,*) 'Womp womp womp ...'
                stop
            endif
        endif

        if (vApp%time>=vApp%DeepT) then
            call Tic("DeepCoupling", .true.)
            call DeepUpdate(vApp,gApp)
            call Toc("DeepCoupling", .true.)
        endif

        !Bring overview info
        if (vApp%isLoud) call printConfigStamp()

        !Finally do first output stuff
        !console output
        call consoleOutputV(vApp,gApp)
        !file output
        if (.not. gApp%Model%isRestart) then
            ! write initialization as first output
            ! but save and restore the initial output time so that we don't skip it
            tIO = vApp%IO%tOut
            call fOutputV(vApp, gApp)
            vApp%IO%tOut = tIO
        endif

        end associate

    end subroutine initVoltron

    !Step Voltron one coupling interval
    subroutine stepVoltron(vApp, dt)
        class(voltApp_T), intent(inout) :: vApp
        real(rp), intent(in) :: dt

        real(rp) :: stepEndTime

        stepEndTime = vApp%time + dt

        do while(stepEndTime .ge. vApp%DeepT)
            ! advance to next DeepT
            ! loop always starts with updated Gamera data

            ! call base update function with local data
            call Tic("DeepUpdate")
            call DeepUpdate(vApp, vApp%gApp)
            call Toc("DeepUpdate")

            ! this will step coupled Gamera
            call vApp%gApp%StartUpdateMhdData(vApp)
            call vApp%gApp%FinishUpdateMhdData(vApp)

            ! step complete
            vApp%time = vApp%DeepT
            vApp%MJD = T2MJD(vApp%time,vApp%gApp%Model%MJD0)

            ! update the next predicted coupling interval
            vApp%DeepT = vApp%DeepT + vApp%DeepDT
        enddo

        ! step end time is greater than, or equal to, the current DeepT
        ! advance to that partial deep step time
        vApp%time = stepEndTime
        vApp%MJD = T2MJD(vApp%time,vApp%gApp%Model%MJD0)

    end subroutine stepVoltron
    
    !Initialize Voltron app based on Gamera data
    subroutine initializeFromGamera(vApp, gApp, xmlInp, optFilename)
        type(voltApp_T), intent(inout) :: vApp
        class(gamApp_T), intent(inout) :: gApp
	type(XML_Input_T), intent(inout) :: xmlInp
        character(len=*), optional, intent(in) :: optFilename

        character(len=strLen) :: RunID, resID
        type(TimeSeries_T) :: f107

        logical :: isRestart
        real(rp) :: maxF107,Rin
        integer :: n, nRes

        isRestart = gApp%Model%isRestart
        RunID = trim(gApp%Model%RunID)
        
        if(vApp%writeFiles) call InitVoltIO(vApp,gApp)
        
    !Remix from Gamera
        !Set mix default grid before initializing
        Rin = norm2(gApp%Grid%xyz(1,1,1,:)) !Inner radius
        call SetMixGrid0(Rin,gApp%Grid%Nkp)
        
        if (gApp%Grid%Nkp>=512) then
            !Hex or above
            call DisableSymLinks()
        endif

        if(present(optFilename)) then
            ! read from the prescribed file
            call init_mix(vApp%remixApp%ion,[NORTH, SOUTH],optFilename=optFilename,RunID=RunID,isRestart=isRestart,nRes=vApp%IO%nRes,optIO=vApp%writeFiles)
        else
            call init_mix(vApp%remixApp%ion,[NORTH, SOUTH],RunID=RunID,isRestart=isRestart,nRes=vApp%IO%nRes,optIO=vApp%writeFiles)
        endif
        
        vApp%remixApp%ion%rad_iono_m  = vApp%planet%ri_m
        vApp%remixApp%ion%rad_planet_m = vApp%planet%rp_m
        !Ensure remix and voltron restart numbers match
        if (isRestart .and. vApp%IO%nRes /= vApp%remixApp%ion(1)%P%nRes) then
            write(*,*) "Voltron and Remix disagree on restart number, you should sort that out."
            write(*,*) "Error code: A house divided cannot stand"
            write(*,*) "   Voltron nRes = ", vApp%IO%nRes
            write(*,*) "   Remix   nRes = ", vApp%remixApp%ion(1)%P%nRes
            stop
        endif

        if (vApp%remixApp%ion(NORTH)%P%doSWF107 .neqv. vApp%remixApp%ion(SOUTH)%P%doSWF107) then
            write(*,*) 'Something is wrong. doSWf107 is set differently for the two hemispheres.'
            write(*,*) 'Exiting ...'
            stop
        endif

        ! read f107 from the SW file and overwrite what's been read from .xml above (in init_mix)
        ! note, only checking for NORTH, because both hemispheres read the same xml file        
        if (vApp%remixApp%ion(NORTH)%P%doSWF107) then
            !Set F10.7 from time series (using max)
            f107%wID = vApp%tilt%wID
            call f107%initTS("f10.7",doLoudO=.false.)
            maxF107 = f107%getMax()

            call updateF107(vApp%remixApp%ion,maxF107)
    
            if (vApp%isLoud) write(*,*) 'Using F10.7 = ', maxF107        
        endif                

        if (vApp%isLoud) write(*,*) 'Using MJD0  = ', gApp%Model%MJD0

        ! initialize remix to gamera structures
        call init_mix2MhdCoupler(vApp%gApp, vApp%remixApp)
        ! initialize additional coupled gamera data
        call vApp%gApp%InitMhdCoupler(vApp)
	if(isRestart) then
	    call xmlInp%Set_Val(resID,"/Kaiju/gamera/restart/resID","msphere")
            call xmlInp%Set_Val(nRes,"/Kaiju/gamera/restart/nRes" ,-1)
	    call vApp%gApp%ReadRestart(resID, nRes)
	endif

        call init_mhd2Mix(vApp%mhd2mix, gApp, vApp%remixApp)
        !vApp%mix2mhd%mixOutput = 0.0
        
    !CHIMP (TRC) from Gamera
        if (vApp%doDeep) then
            !Verify that there's some place to put deep coupling info
            if (.not. gApp%Model%doSource) then
                write(*,*) 'For deep coupling, GAMERA/source/doSouce="T" must be set!'
                write(*,*) 'Exiting ...'
                stop
            endif

            ! initialize chimp
            if (present(optFilename)) then
                call init_volt2Chmp(vApp,gApp,optFilename=optFilename)
            else
                call init_volt2Chmp(vApp,gApp)
            endif

            !Ensure chimp and voltron restart numbers match
            ! Actually chimp doesn't write restart files right now
            !if (isRestart .and. vApp%IO%nRes /= ebTrcApp%ebModel%IO%nRes) then
            !    write(*,*) "Voltron and Chimp disagree on restart number, you should sort that out."
            !    write(*,*) "Error code: A house divided cannot stand"
            !    write(*,*) "   Voltron nRes = ", vApp%IO%nRes
            !    write(*,*) "   Chimp   nRes = ", ebTrcApp%ebModel%IO%nRes
            !    stop
            !endif

            call init_mhd2Chmp(vApp%mhd2chmp, gApp, vApp%ebTrcApp)
            call init_chmp2Mhd(vApp%chmp2mhd, vApp%ebTrcApp, gApp)

            vApp%iDeep = ShellBoundary(gApp%Model,gApp%Grid,vApp%rTrc)
        endif !doDeep

    end subroutine initializeFromGamera

!----------
    subroutine runRemix(vApp)
        class(voltApp_T), intent(inout) :: vApp
        real(rp) :: curTilt

        ! convert gamera inputs to remix
        call MJDRecalc(vApp%MJD)
        if (vApp%doDeep) then
            call mapIMagToRemix(vApp%imag2mix,vApp%remixApp)
        endif
        call mapGameraToRemix(vApp%mhd2mix, vApp%remixApp)

        ! determining the current dipole tilt
        call vApp%tilt%getValue(vApp%time,curTilt)

        ! solve for remix output
        if (vApp%time<=0) then
            call run_mix(vApp%remixApp%ion,curTilt,doModelOpt=.false.,mjd=vApp%MJD)
        else if (vApp%doGCM) then
            call run_mix(vApp%remixApp%ion,curTilt,gcm=vApp%gcm,mjd=vApp%MJD)
        else
            call run_mix(vApp%remixApp%ion,curTilt,doModelOpt=.true.,mjd=vApp%MJD)
        endif

    end subroutine runRemix

!----------
!Deep coupling stuff (time coming from vApp%time, so in seconds)
    subroutine DeepUpdate(vApp, gApp)
        class(gamApp_T) , intent(inout) :: gApp
        class(voltApp_T), intent(inout) :: vApp

        !Remix code moved from old shallow coupling
        ! convert gamera data to mixInput
        call Tic("G2R")
        call convertGameraToRemix(vApp%mhd2mix, gApp, vApp%remixApp)
        call Toc("G2R")

        ! run remix
        call Tic("ReMIX", .true.)
        call runRemix(vApp)
        call Toc("ReMIX", .true.)

        call Tic("R2G")
        call CouplePotentialToMhd(vApp)
        call Toc("R2G")

        ! only do imag after spinup with deep enabled
        if(vApp%doDeep .and. vApp%time >= 0) then
            call PreDeep(vApp, gApp)
              call DoImag(vApp)
              call SquishStart(vApp)
                call Squish(vApp) ! do all squish blocks here
              call SquishEnd(vApp)
            call PostDeep(vApp, gApp)
        elseif(vApp%doDeep) then
            gApp%Grid%Gas0 = 0
        endif

    end subroutine DeepUpdate

    subroutine PreDeep(vApp, gApp)
        class(gamApp_T) , intent(inout) :: gApp
        class(voltApp_T), intent(inout) :: vApp

        !Update i-shell to trace within in case rTrc has changed
        vApp%iDeep = ShellBoundary(gApp%Model,gApp%Grid,vApp%rTrc)
        
        !Pull in updated fields to CHIMP
        call Tic("G2C")
        call convertGameraToChimp(vApp%mhd2chmp,gApp,vApp%ebTrcApp)
        call Toc("G2C")

    end subroutine

    subroutine DoImag(vApp)
        class(voltApp_T), intent(inout) :: vApp

        !Advance inner magnetosphere model to tAdv
        call Tic("InnerMag", .true.)
        call vApp%imagApp%doAdvance(vApp,vApp%DeepT)
        call Toc("InnerMag", .true.)

    end subroutine

    subroutine PostDeep(vApp, gApp)
        class(gamApp_T) , intent(inout) :: gApp
        class(voltApp_T), intent(inout) :: vApp

        !Now use imag model and squished coordinates to fill Gamera source terms
        call Tic("IM2G")
        call CoupleSourceToMhd(vApp)
        call Toc("IM2G")

    end subroutine

    subroutine CheckQuickSquishError(vApp, gApp, Nbase, Nx2, Nx4, x2Err, x4Err)
        class(gamApp_T) , intent(inout) :: gApp
        class(voltApp_T), intent(inout) :: vApp
        integer, intent(out) :: Nbase, Nx2, Nx4
        real(rp), intent(out) :: x2Err, x4Err

        integer :: i,j,k,baseQkSqStr
        logical :: baseDoQkSq
        real(rp), dimension(:,:,:,:), allocatable :: baseXyzSquish
        real(rp), dimension(2) :: posErr
        real(rp) :: dErr

        associate(ebGr=>vApp%ebTrcApp%ebState%ebGr)

        allocate(baseXyzSquish,  MOLD=vApp%chmp2mhd%xyzSquish)
        baseQkSqStr = vApp%qkSquishStride
        baseDoQkSq = vApp%doQkSquish

        ! squish with no quick squish stride
        vApp%qkSquishStride = 1
        vApp%doQkSquish = .false.
        call DeepUpdate(vApp, gApp)
        Nbase = count(NORM2(vApp%chmp2mhd%xyzSquish(ebGr%is:vApp%iDeep+1,ebGr%js:ebGr%je+1,ebGr%ks:ebGr%ke+1,:),dim=4) > TINY)
        baseXyzSquish = vApp%chmp2mhd%xyzSquish

        ! squish with 2x quick squish stride
        vApp%qkSquishStride = 2
        vApp%doQkSquish = .true.
        call DeepUpdate(vApp, gApp)
        Nx2 = count(NORM2(vApp%chmp2mhd%xyzSquish(ebGr%is:vApp%iDeep+1,ebGr%js:ebGr%je+1,ebGr%ks:ebGr%ke+1,:),dim=4) > TINY)
        x2Err = 0
        do i=ebGr%is,vApp%iDeep+1
            do j=ebGr%js,ebGr%je+1
                do k=ebGr%ks,ebGr%ke+1
                    if(NORM2(baseXyzSquish(i,j,k,:)) > TINY .and. NORM2(vApp%chmp2mhd%xyzSquish(i,j,k,:)) > TINY) then
                        dErr = HaverDist(baseXyzSquish(i,j,k,:),vApp%chmp2mhd%xyzSquish(i,j,k,:))
                        x2Err = x2Err + dErr
                    endif
                enddo
            enddo
        enddo

        ! squish with 4x quick squish stride
        vApp%qkSquishStride = 4
        call DeepUpdate(vApp, gApp)
        Nx4 = count(NORM2(vApp%chmp2mhd%xyzSquish(ebGr%is:vApp%iDeep+1,ebGr%js:ebGr%je+1,ebGr%ks:ebGr%ke+1,:),dim=4) > TINY)
        x4Err = 0
        do i=ebGr%is,vApp%iDeep+1
            do j=ebGr%js,ebGr%je+1
                do k=ebGr%ks,ebGr%ke+1
                    if(NORM2(baseXyzSquish(i,j,k,:)) > TINY .and. NORM2(vApp%chmp2mhd%xyzSquish(i,j,k,:)) > TINY) then
                        dErr = HaverDist(baseXyzSquish(i,j,k,:),vApp%chmp2mhd%xyzSquish(i,j,k,:))
                        x4Err = x4Err + dErr
                    endif
                enddo
            enddo
        enddo

        !Rescale to err/pt
        x2Err = x2Err/Nx2
        x4Err = x4Err/Nx4
        
        vApp%qkSquishStride = baseQkSqStr
        vApp%doQkSquish = baseDoQkSq
        deallocate(baseXyzSquish)

        end associate

        contains

        function HaverDist(latlon1,latlon2) result(D)
            real(rp), dimension(2) :: latlon1,latlon2
            real(rp) :: D
            real(rp) :: lat1,lon1,lat2,lon2,dLat,dLon,hArg

            lat1 = latlon1(1)
            lon1 = latlon1(2)
            lat2 = latlon2(1)
            lon2 = latlon2(2)

            dLat = 0.5*(lat2-lat1)
            dLon = 0.5*(lon2-lon1)

            hArg = sin(dLat)**2.0 + cos(lat1)*cos(lat2)*sin(dLon)**2.0
            D = 2*asin(sqrt(hArg))
        end function HaverDist

    end subroutine

    !Initialize CHIMP data structure
    subroutine init_volt2Chmp(vApp,gApp,optFilename)
        class(voltApp_T), intent(inout) :: vApp
        class(gamApp_T), intent(in) :: gApp
        character(len=*), intent(in), optional     :: optFilename

        character(len=strLen) :: xmlStr
        type(XML_Input_T) :: inpXML
        real(rp) :: xyz0(NDIM)

    !Create input XML object
        if (present(optFilename)) then
            xmlStr = trim(optFilename)
        else
            call getIDeckStr(xmlStr)
        endif
        inpXML = New_XML_Input(trim(xmlStr),"Kaiju/Chimp",.true.)

    !Initialize model
        associate(Model=>vApp%ebTrcApp%ebModel,ebState=>vApp%ebTrcApp%ebState,ebGr=>vApp%ebTrcApp%ebState%ebGr,Gr=>gApp%Grid)
        Model%isMAGE = .true. !Let chimp know it's part of mage
        call setChimpUnitsVoltron(Model,vApp%planet,inpXML)
        Model%T0   = 0.0
        Model%tFin = 0.0
        Model%dt   = 0.0
        Model%t    = 0.0
        call setInterpolation(Model,inpXML)
        Model%doMHD = .true.
        call inpXML%Set_Val(Model%epsds,'tracer/epsds',1.0e-2)    
        call setBackground(Model,inpXML)
        call inpXML%Set_Val(Model%doDip,'tracer/doDip',.false.)

    !Initialize ebState
        if (gApp%Model%doMultiF) then
            write(*,*) "Initializing MF-Chimp ..."
            !Set proper number of species for chimp
            Model%nSpc = gApp%Model%nSpc        
        endif
<<<<<<< HEAD
        
=======
>>>>>>> 3d614826
        !CHIMP grid is initialized from Gamera's active corners
        call ebInit_fromMHDGrid(Model,ebState,inpXML,Gr%xyz(Gr%is:Gr%ie+1,Gr%js:Gr%je+1,Gr%ks:Gr%ke+1,1:NDIM))
        !Replace CHIMP 8-point average centers w/ more accurate Gamera quadrature centers        
        ebGr%xyzcc(ebGr%is:ebGr%ie,ebGr%js:ebGr%je,ebGr%ks:ebGr%ke,:) = Gr%xyzcc(Gr%is:Gr%ie,Gr%js:Gr%je,Gr%ks:Gr%ke,:)

        call InitLoc(Model,ebState%ebGr,inpXML)

    !Initialize squish indices
        allocate(vApp%ebTrcApp%ebSquish%blockStartIndices(vApp%ebTrcApp%ebSquish%numSquishBlocks))
        call LoadBalanceBlocks(vApp) ! start off with all blocks equal in size

        !Do simple test to make sure locator is reasonable
        xyz0 = Gr%xyz(Gr%is+1,Gr%js,Gr%ks,:)
        if (.not. inDomain(xyz0,Model,ebState%ebGr) ) then
            write(*,*) 'Configuration error: CHIMP Domain incorrect'
            stop
        endif

        end associate

    end subroutine init_volt2Chmp

end module voltapp
<|MERGE_RESOLUTION|>--- conflicted
+++ resolved
@@ -674,10 +674,6 @@
             !Set proper number of species for chimp
             Model%nSpc = gApp%Model%nSpc        
         endif
-<<<<<<< HEAD
-        
-=======
->>>>>>> 3d614826
         !CHIMP grid is initialized from Gamera's active corners
         call ebInit_fromMHDGrid(Model,ebState,inpXML,Gr%xyz(Gr%is:Gr%ie+1,Gr%js:Gr%je+1,Gr%ks:Gr%ke+1,1:NDIM))
         !Replace CHIMP 8-point average centers w/ more accurate Gamera quadrature centers        
