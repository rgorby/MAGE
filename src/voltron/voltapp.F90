--- conflicted
+++ resolved
@@ -152,22 +152,9 @@
             vApp%mhd2mix%wAvg = 0.0 !Ignore any corrections after initial dipole value
         endif
 
-<<<<<<< HEAD
-    !Deep coupling
-        call xmlInp%Set_Val(vApp%DeepDT, "coupling/dtDeep", -1.0_rp)
-        vApp%TargetDeepDT = vApp%DeepDT
-        call xmlInp%Set_Val(vApp%rTrc,   "coupling/rTrc"  , 40.0)
-
-        if (vApp%DeepDT>0) then
-            vApp%doDeep = .true.
-        else
-            vApp%doDeep = .false.
-        endif
-=======
         if (vApp%doGCM) then
             call init_gcm(vApp%gcm,gApp%Model%isRestart)
         end if
->>>>>>> 34c0f189
 
         if(gApp%Model%isRestart) then
             call readVoltronRestart(vApp, xmlInp)
@@ -448,24 +435,15 @@
         ! determining the current dipole tilt
         call vApp%tilt%getValue(vApp%time,curTilt)
 
-<<<<<<< HEAD
-        if (vApp%doGCM .and. time >=0 .and. .not.(vApp%gcm%isRestart)) then
+        if (vApp%doGCM .and. vApp%time >=0 .and. .not.(vApp%gcm%isRestart)) then
             call Tic("GCM2MIX")
-=======
-        if (vApp%doGCM .and. vApp%time >=0 .and. .not.(vApp%gcm%isRestart)) then
->>>>>>> 34c0f189
             call coupleGCM2MIX(vApp%gcm,vApp%remixApp%ion,vApp%doGCM,mjd=vApp%MJD,time=vApp%time)
             call Toc("GCM2MIX")
         end if
 
         ! solve for remix output
-<<<<<<< HEAD
-        if (time<=0) then
+        if (vApp%time<=0) then
             call run_mix(vApp%remixApp%ion,curTilt,doModelOpt=.false.,mjd=vApp%MJD)
-=======
-        if (vApp%time<=0) then
-            call run_mix(vApp%remixApp%ion,curTilt,doModelOpt=.false.)
->>>>>>> 34c0f189
         else if (vApp%doGCM) then
             call run_mix(vApp%remixApp%ion,curTilt,gcm=vApp%gcm,mjd=vApp%MJD)
         else
