--- conflicted
+++ resolved
@@ -120,16 +120,6 @@
             call InitTM03(vApp%tilt%wID,0.0_rp)
         endif
 
-<<<<<<< HEAD
-=======
-        gTScl = gApp%Model%Units%gT0
-
-        !Use MJD from time series
-        tsMJD%wID = vApp%tilt%wID
-        call tsMJD%initTS("MJD",doLoudO=.false.)
-        gApp%Model%MJD0 = tsMJD%evalAt(0.0_rp) !Evaluate at T=0
-        
->>>>>>> 79e5f0c6
         !Time options
         call xmlInp%Set_Val(vApp%tFin,'time/tFin',1.0_rp)
         
@@ -275,8 +265,6 @@
             endif
         endif
 
-<<<<<<< HEAD
-=======
         if(.not. vApp%isSeparate) then
             !Do first couplings if the gamera data is local and therefore uptodate
             if (vApp%time>=vApp%DeepT) then
@@ -286,18 +274,11 @@
             endif
         endif
 
->>>>>>> 79e5f0c6
         !Bring overview info
         if (vApp%isLoud) call printConfigStamp()
 
         !Finally do first output stuff, if this is not mpi
         !console output
-<<<<<<< HEAD
-        call consoleOutputV(vApp,gApp)
-        !file output
-        if (.not. gApp%Model%isRestart) then
-            call fOutputV(vApp, gApp)
-=======
         if (.not. vApp%isSeparate) then
             call consoleOutputV(vApp,gApp)
         endif
@@ -306,7 +287,6 @@
             if(.not. vApp%isSeparate) then
                 call fOutputV(vApp, gApp)
             endif
->>>>>>> 79e5f0c6
         endif
 
         end associate
