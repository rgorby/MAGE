! Collection of data and objects for the voltron middle man

module voltapp
    use mixtypes
    use mixdefs
    use ebtypes
    use chmpdefs
    use starter
    use mhd2mix_interface
    use mix2mhd_interface
    use mhd2chmp_interface
    use chmp2mhd_interface
    use ebsquish
    use innermagsphere
    use dates
    use kronos
    use voltio
    use msphutils, only : RadIonosphere
    use gcminterp
    use gcmtypes
    use planethelper
    
    implicit none

    contains

    !Initialize Voltron (after Gamera has already been initialized)
    subroutine initVoltron(vApp,gApp,optFilename)
        type(gamApp_T) , intent(inout) :: gApp
        class(voltApp_T), intent(inout) :: vApp
        character(len=*), optional, intent(in) :: optFilename

        character(len=strLen) :: inpXML, kaijuRoot
        type(XML_Input_T) :: xmlInp
        type(TimeSeries_T) :: tsMJD
        real(rp) :: gTScl,tSpin,tIO
        logical :: doSpin,isK

        if(present(optFilename)) then
            ! read from the prescribed file
            inpXML = optFilename
            call CheckFileOrDie(inpXML,"Error opening input deck, exiting ...")
        else
            !Find input deck
            call getIDeckStr(inpXML)

        endif

        if(vApp%isLoud) write(*,*) 'Voltron Reading input deck from ', trim(inpXML)

        !Create XML reader
        xmlInp = New_XML_Input(trim(inpXML),'Kaiju/Voltron',.true.)

        !Start by shutting up extra ranks
        if (.not. vApp%isLoud) call xmlInp%BeQuiet()

        ! try to verify that the XML file has "Kaiju" as a root element
        kaijuRoot = ""
        call xmlInp%Get_Key_Val("/Gamera/sim/H5Grid",kaijuRoot, .false.)
        if(len(trim(kaijuRoot)) /= 0) then
            write(*,*) "The input XML appears to be of an old style."
            write(*,*) "As of June 12th, 2021 it needs a root element of <Kaiju>."
            write(*,*) "Please modify your XML config file by adding this line at the top:"
            write(*,*) "<Kaiju>"
            write(*,*) "and this line at the bottom:"
            write(*,*) "</Kaiju>"
            write(*,*) "OR (preferred) convert your configuration to an INI file and use"
            write(*,*) " the XMLGenerator.py script to create conforming XML files."
            write(*,*) "Please refer to the python script or"
            write(*,*) " the [Generating XML Files] wiki page for additional info."
            stop
        endif

        !Setup OMP if on separate node (otherwise can rely on gamera)
        if (vApp%isSeparate) then
            call SetOMP(xmlInp)
        endif

        ! read number of squish blocks
        call xmlInp%Set_Val(vApp%ebTrcApp%ebSquish%numSquishBlocks,"coupling/numSquishBlocks",4)

    !Initialize planet information
        call getPlanetParams(vApp%planet, xmlInp)
        if (vApp%isLoud) then
            call printPlanetParams(vApp%planet)
        endif

    !Initialize state information
        !Check for Earth to decide what things need to happen
        if (trim(gApp%Model%gamOut%uID) == "EARTH") then
            vApp%isEarth = .true.
            if (vApp%isLoud) write(*,*) "Going into geospace mode ..."
        else
            vApp%isEarth = .false.
            if (vApp%isLoud) write(*,*) "Not using geospace mode ..."
        endif

        !Set file to read from and pass desired variable name to initTS
        call xmlInp%Set_Val(vApp%tilt%wID,"/Kaiju/Gamera/wind/tsfile","NONE")
        call vApp%tilt%initTS("tilt",doLoudO=.false.)
        vApp%symh%wID = vApp%tilt%wID
        call vApp%symh%initTS("symh",doLoudO=.false.)
        if (vApp%isEarth) then
            !Initialize TM03 model in case we wanna use it
            call InitTM03(vApp%tilt%wID,0.0_rp)
        endif

        gTScl = gApp%Model%Units%gT0

        !Use MJD from time series
        tsMJD%wID = vApp%tilt%wID
        call tsMJD%initTS("MJD",doLoudO=.false.)
        gApp%Model%MJD0 = tsMJD%evalAt(0.0_rp) !Evaluate at T=0
        
        !Time options
        call xmlInp%Set_Val(vApp%tFin,'time/tFin',1.0_rp)
        !Sync Gamera to Voltron endtime
        gApp%Model%tFin = vApp%tFin/gTScl
        
        !Recalculate timestep after correcting Gamera's end time
        gApp%Model%dt = CalcDT(gApp%Model,gApp%Grid,gApp%State)
        if (gApp%Model%dt0<TINY) gApp%Model%dt0 = gApp%Model%dt

        call vApp%IO%init(xmlInp,vApp%time,vApp%ts)
        
        !Pull numbering from Gamera
        vApp%IO%tsNext = gApp%Model%IO%tsNext
        
        !Force Gamera IO times to match Voltron IO
        call IOSync(vApp%IO,gApp%Model%IO,1.0/gTScl)
      
        !Deep coupling
        if (xmlInp%Exists("coupling/dt") .or. xmlInp%Exists("coupling/dtDeep")) then
                write(*,*) 'Please remove all instances of voltron/coupling/dt and voltron/coupling/dtDeep'
                write(*,*) '   from the input XML. They have been replaced with a single unified input named'
                write(*,*) '   voltron/coupling/dtCouple, which controls all coupling and is set to 5 seconds by default'
                stop
        endif

        call xmlInp%Set_Val(vApp%DeepDT, "coupling/dtCouple", 5.0_rp)
        vApp%TargetDeepDT = vApp%DeepDT
        call xmlInp%Set_Val(vApp%rTrc,   "coupling/rTrc"  , 40.0)

        !Coupling is unified, so adding a separate XML option to control "deep" parts
        call xmlInp%Set_Val(vApp%doDeep, "coupling/doDeep", .true.)

        call xmlInp%Set_Val(vApp%doGCM, "coupling/doGCM",.false.)
        if (vApp%isEarth) then
            call xmlInp%Set_Val(vApp%mhd2mix%dtAvg ,"coupling/dtAvgB0",900.0)
        else
            call xmlInp%Set_Val(vApp%mhd2mix%dtAvg ,"coupling/dtAvgB0",-1.0)
        endif
        !Figure out weighting for exponential moving average (EMA)
        !Want weighting such that ~95% of the weight comes from the last dtAvg seconds
        if (vApp%mhd2mix%dtAvg > 0) then
            vApp%mhd2mix%wAvg = 1.0 - exp(-3*vApp%DeepDT/max(vApp%mhd2mix%dtAvg,vApp%DeepDT))
        else
            vApp%mhd2mix%wAvg = 0.0 !Ignore any corrections after initial dipole value
        endif

        if(gApp%Model%isRestart) then
            call readVoltronRestart(vApp, xmlInp)
            vApp%IO%tOut = floor(vApp%time/vApp%IO%dtOut)*vApp%IO%dtOut + vApp%IO%dtOut
            vApp%IO%tRes = floor(vApp%time/vApp%IO%dtRes)*vApp%IO%dtRes + vApp%IO%dtRes
            vApp%IO%tsNext = vApp%ts
            if(vApp%isSeparate) then
                gApp%Model%ts = vApp%ts
                gApp%Model%t  = vApp%time/gTScl
                gApp% State%time  = gApp%Model%t
                gApp%oState%time  = gApp%Model%t-gApp%Model%dt
            else
                !Voltron/gamera on same node, check if they agree
                if (vApp%IO%nRes /= gApp%Model%IO%nRes) then
                    write(*,*) "Gamera and Voltron disagree on restart number, you should sort that out."
                    write(*,*) "Error code: A house divided cannot stand"
                    write(*,*) "   Voltron nRes = ", vApp%IO%nRes
                    write(*,*) "   Gamera  nRes = ", gApp%Model%IO%nRes
                    stop
                endif
            endif !isSep and restart
        else
            ! non-restart initialization
            !Check for spinup info
            call xmlInp%Set_Val(doSpin,"spinup/doSpin",.true.)
            ! Deep enabled, not restart, not spinup is an error. Restart or spinup is required
            if (vApp%doDeep .and. (.not. doSpin) ) then
                write(*,*) 'Spinup is required with deep coupling. Please enable the spinup/doSpin option. At least 1 minute of spinup is recommended.'
                stop
            endif
            if (doSpin) then
                call xmlInp%Set_Val(tSpin,"spinup/tSpin",tSpinDef)
                !Rewind Gamera time to negative tSpin (seconds)
                gApp%Model%t = -tSpin/gTScl
                !Reset State/oState
                gApp% State%time  = gApp%Model%t
                gApp%oState%time  = gApp%Model%t-gApp%Model%dt
                call xmlInp%Set_Val(tIO,"spinup/tIO",0.0) !Time of first restart and output
                gApp%Model%IO%tRes = tIO/gTScl
                gApp%Model%IO%tOut = tIO/gTScl
                vApp%IO%tRes = tIO
                vApp%IO%tOut = tIO
            endif
            vApp%time = gApp%Model%t*gTScl !Time in seconds
            vApp%ts   = gApp%Model%ts !Timestep
            vApp%MJD = T2MJD(vApp%time,gApp%Model%MJD0)
            !Set first deep coupling (defaulting to coupling right away since shallow is part of deep now)
            call xmlInp%Set_Val(vApp%DeepT, "coupling/tCouple", vApp%time)
        endif

        if (vApp%doDeep) then
            !Whether to do fast eb-squishing
            call xmlInp%Set_Val(vApp%doQkSquish,"coupling/doQkSquish",.false.)
            call xmlInp%Set_Val(vApp%qkSquishStride,"coupling/qkSquishStride", 2)
            if(vApp%doQkSquish .and. popcnt(vApp%qkSquishStride) /= 1) then
                write(*,*) 'Quick Squish Stride must be a power of 2'
                stop
            endif
            call xmlInp%Set_Val(vApp%chmp2mhd%epsSquish,"ebsquish/epsSquish",0.05)

            !Verify that Gamera has location to hold source info
            if (.not. gApp%Model%doSource) then
                write(*,*) 'Must have GAMERA/source/doSource="T" when running inner magnetosphere model'
                stop
            endif

            !Verify CHIMP data has been set
            if (      (.not. xmlInp%Exists("chimp/units/uid"))     &
               & .or. (.not. xmlInp%Exists("chimp/fields/grType")) &
               & .or. (.not. xmlInp%Exists("chimp/domain/dtype")) ) then   
                write(*,*) 'Necessary CHIMP XML paramters not found, sort that out ...'
                stop
            endif
            
            !Initialize deep coupling type/inner magnetosphere model
            call InitInnerMag(vApp,gApp,xmlInp)

            if(gApp%Model%isRestart) then
                select type(rcmApp=>vApp%imagApp)
                    type is (rcmIMAG_T)
                        !Check if Voltron and RCM have the same restart number
                        if (vApp%IO%nRes /= rcmApp%rcmCpl%rcm_nRes) then
                            write(*,*) "Gamera and RCM disagree on restart number, you should sort that out."
                            write(*,*) "Error code: A house divided cannot stand"
                            write(*,*) "   Voltron nRes = ", vApp%IO%nRes
                            write(*,*) "   RCM     nRes = ", rcmApp%rcmCpl%rcm_nRes
                            stop
                        endif
                end select
            endif

        endif

        !Check for dynamic coupling cadence
        call xmlInp%Set_Val(vApp%doDynCplDT ,"coupling/doDynDT" , .false.)
        
        if(present(optFilename)) then
            ! read from the prescribed file
            call initializeFromGamera(vApp, gApp, optFilename)
        else
            call initializeFromGamera(vApp, gApp)
        endif

        ! now that remix is initialized, check if precipitation model is OK with deep choice
        if(.not. vApp%doDeep) then
            ! if we aren't using "deep" parts such as RCM, we need to use a
            !    precipitation model that doesn't rely on them
            if(vApp%remixApp%ion(NORTH)%P%aurora_model_type /= FEDDER .and. vApp%remixApp%ion(NORTH)%P%aurora_model_type /= ZHANG) then
                write(*,*) 'Either the "FEDDER" or "ZHANG" precipitation model MUST be used when deep coupling is disabled.'
                write(*,*) 'Please either enable the "voltron/coupling/doDeep" option, or'
                write(*,*) ' set "remix/precipitation/aurora_model_type" to "FEDDER" or "ZHANG"'
                stop
            endif
        endif

        if (gApp%Grid%Nkp>=512) then
        !Hex or above, check for sabotage
            !For now disabling hex res for people too lazy to grep this error message
            call xmlInp%Set_Val(isK,"sabotage/isKareem" , .false.)
            if (.not. isK) then
                write(*,*) 'Womp womp womp ...'
                stop
            endif
        endif

        if(.not. vApp%isSeparate) then
            !Do first couplings if the gamera data is local and therefore uptodate
            if (vApp%time>=vApp%DeepT) then
                call Tic("DeepCoupling", .true.)
                call DeepUpdate(vApp,gApp)
                call Toc("DeepCoupling", .true.)
            endif
        endif

        !Bring overview info
        if (vApp%isLoud) call printConfigStamp()

        !Finally do first output stuff, if this is not mpi
        !console output
        if (.not. vApp%isSeparate) then
            call consoleOutputV(vApp,gApp)
        endif
        !file output
        if (.not. gApp%Model%isRestart) then
            if(.not. vApp%isSeparate) then
                call fOutputV(vApp, gApp)
            endif
        endif
    end subroutine initVoltron

    !Step Voltron if necessary (currently just updating state variables)
    subroutine stepVoltron(vApp, gApp)
        class(voltApp_T), intent(inout) :: vApp
        class(gamApp_T) , intent(in)    :: gApp

        vApp%time = gApp%Model%t*gApp%Model%Units%gT0 !Time in seconds
        vApp%MJD = T2MJD(vApp%time,gApp%Model%MJD0)
        vApp%ts = gApp%Model%ts

    end subroutine stepVoltron
    
    !Initialize Voltron app based on Gamera data
    subroutine initializeFromGamera(vApp, gApp, optFilename)
        type(voltApp_T), intent(inout) :: vApp
        type(gamApp_T), intent(inout) :: gApp
        character(len=*), optional, intent(in) :: optFilename

        character(len=strLen) :: RunID
        type(TimeSeries_T) :: f107

        logical :: isRestart
        real(rp) :: maxF107,Rin
        integer :: n

        isRestart = gApp%Model%isRestart
        RunID = trim(gApp%Model%RunID)
        
        if(vApp%writeFiles) call InitVoltIO(vApp,gApp)
        
    !Remix from Gamera
        !Set mix default grid before initializing
        Rin = norm2(gApp%Grid%xyz(1,1,1,:)) !Inner radius
        call SetMixGrid0(Rin,gApp%Grid%Nkp)
        
        if (gApp%Grid%Nkp>=512) then
            !Hex or above
            call DisableSymLinks()
        endif

        if(present(optFilename)) then
            ! read from the prescribed file
            call init_mix(vApp%remixApp%ion,[NORTH, SOUTH],optFilename=optFilename,RunID=RunID,isRestart=isRestart,nRes=vApp%IO%nRes,optIO=vApp%writeFiles)
        else
            call init_mix(vApp%remixApp%ion,[NORTH, SOUTH],RunID=RunID,isRestart=isRestart,nRes=vApp%IO%nRes,optIO=vApp%writeFiles)
        endif
        
<<<<<<< HEAD
        vApp%remixApp%ion%rad_iono_m = vApp%planet%ri_m
=======
        vApp%remixApp%ion%rad_iono_m  = vApp%planet%ri_m
        vApp%remixApp%ion%rad_planet_m = vApp%planet%rp_m
        if (vApp%doGCM) then
            write(*,*) "Initializing GCM ..."
            call init_gcm(vApp%gcm,vApp%remixApp%ion,gApp%Model%isRestart)
        end if
>>>>>>> eafb978f
        !Ensure remix and voltron restart numbers match
        if (isRestart .and. vApp%IO%nRes /= vApp%remixApp%ion(1)%P%nRes) then
            write(*,*) "Voltron and Remix disagree on restart number, you should sort that out."
            write(*,*) "Error code: A house divided cannot stand"
            write(*,*) "   Voltron nRes = ", vApp%IO%nRes
            write(*,*) "   Remix   nRes = ", vApp%remixApp%ion(1)%P%nRes
            stop
        endif

        if (vApp%remixApp%ion(NORTH)%P%doSWF107 .neqv. vApp%remixApp%ion(SOUTH)%P%doSWF107) then
            write(*,*) 'Something is wrong. doSWf107 is set differently for the two hemispheres.'
            write(*,*) 'Exiting ...'
            stop
        endif

        ! read f107 from the SW file and overwrite what's been read from .xml above (in init_mix)
        ! note, only checking for NORTH, because both hemispheres read the same xml file        
        if (vApp%remixApp%ion(NORTH)%P%doSWF107) then
            !Set F10.7 from time series (using max)
            f107%wID = vApp%tilt%wID
            call f107%initTS("f10.7",doLoudO=.false.)
            maxF107 = f107%getMax()

            call updateF107(vApp%remixApp%ion,maxF107)
    
            if (vApp%isLoud) write(*,*) 'Using F10.7 = ', maxF107        
        endif                

        if (vApp%isLoud) write(*,*) 'Using MJD0  = ', gApp%Model%MJD0

        call init_mhd2Mix(vApp%mhd2mix, gApp, vApp%remixApp)
        call init_mix2Mhd(vApp%mix2mhd, vApp%remixApp, gApp)
        !vApp%mix2mhd%mixOutput = 0.0
        
    !CHIMP (TRC) from Gamera
        if (vApp%doDeep) then
            !Verify that there's some place to put deep coupling info
            if (.not. gApp%Model%doSource) then
                write(*,*) 'For deep coupling, GAMERA/source/doSouce="T" must be set!'
                write(*,*) 'Exiting ...'
                stop
            endif

            ! initialize chimp
            if (present(optFilename)) then
                call init_volt2Chmp(vApp,gApp,optFilename=optFilename)
            else
                call init_volt2Chmp(vApp,gApp)
            endif

            !Ensure chimp and voltron restart numbers match
            ! Actually chimp doesn't write restart files right now
            !if (isRestart .and. vApp%IO%nRes /= ebTrcApp%ebModel%IO%nRes) then
            !    write(*,*) "Voltron and Chimp disagree on restart number, you should sort that out."
            !    write(*,*) "Error code: A house divided cannot stand"
            !    write(*,*) "   Voltron nRes = ", vApp%IO%nRes
            !    write(*,*) "   Chimp   nRes = ", ebTrcApp%ebModel%IO%nRes
            !    stop
            !endif

            call init_mhd2Chmp(vApp%mhd2chmp, gApp, vApp%ebTrcApp)
            call init_chmp2Mhd(vApp%chmp2mhd, vApp%ebTrcApp, gApp)

            vApp%iDeep = ShellBoundary(gApp%Model,gApp%Grid,vApp%rTrc)
        endif !doDeep

    end subroutine initializeFromGamera

!----------
    subroutine runRemix(vApp)
        class(voltApp_T), intent(inout) :: vApp
        real(rp) :: curTilt

        ! convert gamera inputs to remix
        call MJDRecalc(vApp%MJD)
        if (vApp%doDeep) then
            call mapIMagToRemix(vApp%imag2mix,vApp%remixApp)
        endif
        call mapGameraToRemix(vApp%mhd2mix, vApp%remixApp)

        ! determining the current dipole tilt
        call vApp%tilt%getValue(vApp%time,curTilt)

        !if (vApp%doGCM .and. vApp%time >=0) then
        !    call Tic("GCM2MIX")
        !    call coupleGCM2MIX(vApp%gcm,vApp%remixApp%ion,mjd=vApp%MJD,time=vApp%time)
        !    call Toc("GCM2MIX")
        !end if

        ! solve for remix output
        if (vApp%time<=0) then
            call run_mix(vApp%remixApp%ion,curTilt,doModelOpt=.false.,mjd=vApp%MJD)
        else if (vApp%doGCM) then
            call run_mix(vApp%remixApp%ion,curTilt,gcm=vApp%gcm,mjd=vApp%MJD)
        else
            call run_mix(vApp%remixApp%ion,curTilt,doModelOpt=.true.,mjd=vApp%MJD)
        endif

        ! get stuff from mix to gamera
        call mapRemixToGamera(vApp%mix2mhd, vApp%remixApp)

    end subroutine runRemix

!----------
!Deep coupling stuff (time coming from vApp%time, so in seconds)
    subroutine DeepUpdate(vApp, gApp)
        type(gamApp_T) , intent(inout) :: gApp
        class(voltApp_T), intent(inout) :: vApp

        !Remix code moved from old shallow coupling
        ! convert gamera data to mixInput
        call Tic("G2R")
        call convertGameraToRemix(vApp%mhd2mix, gApp, vApp%remixApp)
        call Toc("G2R")

        ! run remix
        call Tic("ReMIX", .true.)
        call runRemix(vApp)
        call Toc("ReMIX", .true.)

        ! convert mixOutput to gamera data
        call Tic("R2G")
        call convertRemixToGamera(vApp%mix2mhd, vApp%remixApp, gApp)
        call Toc("R2G")

        !Update coupling time now so that voltron knows what to expect
        vApp%DeepT = vApp%DeepT + vApp%DeepDT

        ! only do imag after spinup with deep enabled
        if(vApp%doDeep .and. vApp%time >= 0) then
            call PreDeep(vApp, gApp)
              call DoImag(vApp)
              call SquishStart(vApp)
                call Squish(vApp) ! do all squish blocks here
              call SquishEnd(vApp)
            call PostDeep(vApp, gApp)
        elseif(vApp%doDeep) then
            gApp%Grid%Gas0 = 0
        endif

    end subroutine DeepUpdate

    subroutine PreDeep(vApp, gApp)
        type(gamApp_T) , intent(inout) :: gApp
        class(voltApp_T), intent(inout) :: vApp

        !Update i-shell to trace within in case rTrc has changed
        vApp%iDeep = ShellBoundary(gApp%Model,gApp%Grid,vApp%rTrc)
        
        !Pull in updated fields to CHIMP
        call Tic("G2C")
        call convertGameraToChimp(vApp%mhd2chmp,gApp,vApp%ebTrcApp)
        call Toc("G2C")

    end subroutine

    subroutine DoImag(vApp)
        class(voltApp_T), intent(inout) :: vApp

        !Advance inner magnetosphere model to tAdv
        call Tic("InnerMag", .true.)
        call vApp%imagApp%doAdvance(vApp,vApp%DeepT)
        call Toc("InnerMag", .true.)

    end subroutine

    subroutine PostDeep(vApp, gApp)
        type(gamApp_T) , intent(inout) :: gApp
        class(voltApp_T), intent(inout) :: vApp

        !Now use imag model and squished coordinates to fill Gamera source terms
        call Tic("IM2G")
        call InnerMag2Gamera(vApp,gApp)
        call Toc("IM2G")

    end subroutine

    subroutine CheckQuickSquishError(vApp, gApp, Nbase, Nx2, Nx4, x2Err, x4Err)
        type(gamApp_T) , intent(inout) :: gApp
        class(voltApp_T), intent(inout) :: vApp
        integer, intent(out) :: Nbase, Nx2, Nx4
        real(rp), intent(out) :: x2Err, x4Err

        integer :: i,j,k,baseQkSqStr
        logical :: baseDoQkSq
        real(rp), dimension(:,:,:,:), allocatable :: baseXyzSquish
        real(rp), dimension(2) :: posErr
        real(rp) :: dErr

        associate(ebGr=>vApp%ebTrcApp%ebState%ebGr)

        allocate(baseXyzSquish,  MOLD=vApp%chmp2mhd%xyzSquish)
        baseQkSqStr = vApp%qkSquishStride
        baseDoQkSq = vApp%doQkSquish

        ! squish with no quick squish stride
        vApp%qkSquishStride = 1
        vApp%doQkSquish = .false.
        call DeepUpdate(vApp, gApp)
        Nbase = count(NORM2(vApp%chmp2mhd%xyzSquish(ebGr%is:vApp%iDeep+1,ebGr%js:ebGr%je+1,ebGr%ks:ebGr%ke+1,:),dim=4) > TINY)
        baseXyzSquish = vApp%chmp2mhd%xyzSquish

        ! squish with 2x quick squish stride
        vApp%qkSquishStride = 2
        vApp%doQkSquish = .true.
        call DeepUpdate(vApp, gApp)
        Nx2 = count(NORM2(vApp%chmp2mhd%xyzSquish(ebGr%is:vApp%iDeep+1,ebGr%js:ebGr%je+1,ebGr%ks:ebGr%ke+1,:),dim=4) > TINY)
        x2Err = 0
        do i=ebGr%is,vApp%iDeep+1
            do j=ebGr%js,ebGr%je+1
                do k=ebGr%ks,ebGr%ke+1
                    if(NORM2(baseXyzSquish(i,j,k,:)) > TINY .and. NORM2(vApp%chmp2mhd%xyzSquish(i,j,k,:)) > TINY) then
                        dErr = HaverDist(baseXyzSquish(i,j,k,:),vApp%chmp2mhd%xyzSquish(i,j,k,:))
                        x2Err = x2Err + dErr
                    endif
                enddo
            enddo
        enddo

        ! squish with 4x quick squish stride
        vApp%qkSquishStride = 4
        call DeepUpdate(vApp, gApp)
        Nx4 = count(NORM2(vApp%chmp2mhd%xyzSquish(ebGr%is:vApp%iDeep+1,ebGr%js:ebGr%je+1,ebGr%ks:ebGr%ke+1,:),dim=4) > TINY)
        x4Err = 0
        do i=ebGr%is,vApp%iDeep+1
            do j=ebGr%js,ebGr%je+1
                do k=ebGr%ks,ebGr%ke+1
                    if(NORM2(baseXyzSquish(i,j,k,:)) > TINY .and. NORM2(vApp%chmp2mhd%xyzSquish(i,j,k,:)) > TINY) then
                        dErr = HaverDist(baseXyzSquish(i,j,k,:),vApp%chmp2mhd%xyzSquish(i,j,k,:))
                        x4Err = x4Err + dErr
                    endif
                enddo
            enddo
        enddo

        !Rescale to err/pt
        x2Err = x2Err/Nx2
        x4Err = x4Err/Nx4
        
        vApp%qkSquishStride = baseQkSqStr
        vApp%doQkSquish = baseDoQkSq
        deallocate(baseXyzSquish)

        end associate

        contains

        function HaverDist(latlon1,latlon2) result(D)
            real(rp), dimension(2) :: latlon1,latlon2
            real(rp) :: D
            real(rp) :: lat1,lon1,lat2,lon2,dLat,dLon,hArg

            lat1 = latlon1(1)
            lon1 = latlon1(2)
            lat2 = latlon2(1)
            lon2 = latlon2(2)

            dLat = 0.5*(lat2-lat1)
            dLon = 0.5*(lon2-lon1)

            hArg = sin(dLat)**2.0 + cos(lat1)*cos(lat2)*sin(dLon)**2.0
            D = 2*asin(sqrt(hArg))
        end function HaverDist

    end subroutine

    !Initialize CHIMP data structure
    subroutine init_volt2Chmp(vApp,gApp,optFilename)
        class(voltApp_T), intent(inout) :: vApp
        type(gamApp_T), intent(in) :: gApp
        character(len=*), intent(in), optional     :: optFilename

        character(len=strLen) :: xmlStr
        type(XML_Input_T) :: inpXML
        real(rp) :: xyz0(NDIM)

    !Create input XML object
        if (present(optFilename)) then
            xmlStr = trim(optFilename)
        else
            call getIDeckStr(xmlStr)
        endif
        inpXML = New_XML_Input(trim(xmlStr),"Kaiju/Chimp",.true.)

    !Initialize model
        associate(Model=>vApp%ebTrcApp%ebModel,ebState=>vApp%ebTrcApp%ebState,ebGr=>vApp%ebTrcApp%ebState%ebGr,Gr=>gApp%Grid)
        Model%isMAGE = .true. !Let chimp know it's part of mage
        call setChimpUnitsVoltron(Model,vApp%planet,inpXML)
        Model%T0   = 0.0
        Model%tFin = 0.0
        Model%dt   = 0.0
        Model%t    = 0.0
        call setInterpolation(Model,inpXML)
        Model%doMHD = .true.
        call inpXML%Set_Val(Model%epsds,'tracer/epsds',1.0e-2)    
        call setBackground(Model,inpXML)
        call inpXML%Set_Val(Model%doDip,'tracer/doDip',.false.)

    !Initialize ebState
        !CHIMP grid is initialized from Gamera's active corners
        call ebInit_fromMHDGrid(Model,ebState,inpXML,Gr%xyz(Gr%is:Gr%ie+1,Gr%js:Gr%je+1,Gr%ks:Gr%ke+1,1:NDIM))
        !Replace CHIMP 8-point average centers w/ more accurate Gamera quadrature centers        
        ebGr%xyzcc(ebGr%is:ebGr%ie,ebGr%js:ebGr%je,ebGr%ks:ebGr%ke,:) = Gr%xyzcc(Gr%is:Gr%ie,Gr%js:Gr%je,Gr%ks:Gr%ke,:)

        call InitLoc(Model,ebState%ebGr,inpXML)

    !Initialize squish indices
        allocate(vApp%ebTrcApp%ebSquish%blockStartIndices(vApp%ebTrcApp%ebSquish%numSquishBlocks))
        call LoadBalanceBlocks(vApp) ! start off with all blocks equal in size

        !Do simple test to make sure locator is reasonable
        xyz0 = Gr%xyz(Gr%is+1,Gr%js,Gr%ks,:)
        if (.not. inDomain(xyz0,Model,ebState%ebGr) ) then
            write(*,*) 'Configuration error: CHIMP Domain incorrect'
            stop
        endif

        end associate

    end subroutine init_volt2Chmp

end module voltapp
<|MERGE_RESOLUTION|>--- conflicted
+++ resolved
@@ -353,16 +353,8 @@
             call init_mix(vApp%remixApp%ion,[NORTH, SOUTH],RunID=RunID,isRestart=isRestart,nRes=vApp%IO%nRes,optIO=vApp%writeFiles)
         endif
         
-<<<<<<< HEAD
-        vApp%remixApp%ion%rad_iono_m = vApp%planet%ri_m
-=======
         vApp%remixApp%ion%rad_iono_m  = vApp%planet%ri_m
         vApp%remixApp%ion%rad_planet_m = vApp%planet%rp_m
-        if (vApp%doGCM) then
-            write(*,*) "Initializing GCM ..."
-            call init_gcm(vApp%gcm,vApp%remixApp%ion,gApp%Model%isRestart)
-        end if
->>>>>>> eafb978f
         !Ensure remix and voltron restart numbers match
         if (isRestart .and. vApp%IO%nRes /= vApp%remixApp%ion(1)%P%nRes) then
             write(*,*) "Voltron and Remix disagree on restart number, you should sort that out."
