--- conflicted
+++ resolved
@@ -34,11 +34,8 @@
         real(rp) :: cpcp(2) = 0.0
 
         real(rp) :: dpT,dtWall,cMJD,dMJD,simRate
-<<<<<<< HEAD
-=======
         real(rp) :: dSW,pSW,Dst
         real(rp), dimension(NDIM) :: xW,bSW,vSW,bAng
->>>>>>> 4a8346b4
 
         integer :: iYr,iDoY,iMon,iDay,iHr,iMin
         real(rp) :: rSec
@@ -74,23 +71,15 @@
         call EstDST(gApp%Model,gApp%Grid,gApp%State,Dst)
 
         write(*,'(a)',advance="no") ANSIBLUE
-<<<<<<< HEAD
-        write (*, '(a,2f8.3,a)')             '      CPCP = ' , cpcp(NORTH), cpcp(SOUTH), ' [kV, N/S]'
-=======
         !write (*, '(a,f8.3,a)')       '    dt/dt0 = ', 100*Model%dt/dt0, '%'
         write (*, '(a,f7.2,a,3f8.2,a)')      '     Wind = ' , dSW,     ' [#/cc] / ',vSW,' [km/s, XYZ]'
         write (*, '(a,f7.2,a,2f7.2,a)')      '       IMF = ' , bAng(1), '   [nT] / ',bAng(2),bAng(3),' [deg, Clock/Cone]'
->>>>>>> 4a8346b4
         write (*, '(a,1f8.3,a)')             '      tilt = ' , dpT, ' [deg]'
         write (*, '(a,2f8.3,a)')             '      CPCP = ' , cpcp(NORTH), cpcp(SOUTH), ' [kV, N/S]'
         write (*, '(a, f8.3,a)')             '    BSDst  ~ ' , Dst, ' [nT]'
         write (*,'(a,a)')                    '      UT   = ', trim(utStr)
         write (*, '(a,1f7.3,a)')             '      Running @ ', simRate*100.0, '% of real-time'
-<<<<<<< HEAD
-
-=======
         
->>>>>>> 4a8346b4
         write (*, *) ANSIRESET, ''
 
     end subroutine consoleOutputVOnly
