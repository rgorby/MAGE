!Toy gamera/remix magnetosphere

module uservoltic
    use gamtypes
    use gamutils
    use math
    use gridutils
    use xml_input
    use bcs
    use background
    use msphutils
    use wind
    use multifluid

    implicit none
!Earth scaling
!x0 = 6.38e6 m [1 RE]
!rho0 = 1.67e-21 kg/m^3 [1 particle/cc]
!v0 = 10e5 m/s [100 km/s]
!B0 = 4.58 nT
!P0 = 1.67e-11
!t0 = 63.8 second
!M0 = -0.31*1.0e+5/B0

    !Various global would go here
    real(rp) :: Rho0,P0
    real(rp) :: RhoW0,PrW0,VxW,BzW

    !Running values for BCs
    real(rp) :: T0  = 60.0
    real(rp) :: dCS = 0.0

    !doHeavy = Add plasmasphere
    logical :: doHeavy = .false.

    !doCool = Apply cooling function
    logical :: doCool       = .true.
    
    logical :: newMix = .false.


    ! type for remix BC
    type, extends(baseBC_T) :: IonInnerBC_T

        !Main electric field structures
        real(rp), allocatable, dimension(:,:,:,:) :: inEijk,inExyz

        contains

        procedure :: doInit => InitIonInner
        procedure :: doBC => IonInner

    end type IonInnerBC_T

    contains

    subroutine initUser(Model,Grid,State,inpXML)
        type(Model_T), intent(inout) :: Model
        type(Grid_T), intent(inout) :: Grid
        type(State_T), intent(inout) :: State
        type(XML_Input_T), intent(in) :: inpXML
        procedure(GasIC_T), pointer :: Wxyz
        procedure(VectorField_T), pointer :: Axyz
        procedure(HackE_T), pointer :: eHack
        procedure(HackStep_T), pointer :: tsHack

        real(rp) :: M0g
        integer :: s

        !Set user hack functions
        !NOTE: Need silly double value for GNU
        eHack  => NULL()
        tsHack => NULL()
        Model%HackE => eHack
        Model%HackStep => tsHack

        !Get defaults from input deck

        !Density for magnetosphere/wind
        call inpXML%Set_Val(Rho0 ,"prob/Rho0",1.0_rp)
        call inpXML%Set_Val(RhoW0,"prob/RhoW",5.0_rp)
        call inpXML%Set_Val(P0   ,"prob/P0"  ,0.001_rp)
        call inpXML%Set_Val(PrW0 ,"prob/PrW" ,0.48_rp)


        !Use plasmasphere model for initial density
        call inpXML%Set_Val(doHeavy,"prob/doHeavy",doHeavy)

        !Set magnetosphere parameters
        call setMagsphere(Model,inpXML)


        !Solar wind
        call inpXML%Set_Val(VxW,"prob/Vx",4.0_rp)
        VxW = abs(VxW) !Assume positive value

        
        call inpXML%Set_Val(BzW,"prob/BzW",0.0_rp)
        
        ! deallocate default BCs
        deallocate(Grid%ExternalBCs(INI )%p)
        deallocate(Grid%ExternalBCs(OUTI)%p)
        deallocate(Grid%ExternalBCs(INJ )%p)
        deallocate(Grid%ExternalBCs(OUTJ)%p)
        deallocate(Grid%ExternalBCs(INK )%p)
        deallocate(Grid%ExternalBCs(OUTK)%p)

        !Set BCs (spherical, RPT)
        allocate(IonInnerBC_T       :: Grid%externalBCs(INI )%p)
        allocate(WindBC_T           :: Grid%externalBCs(OUTI)%p)
        allocate(lfmInBC_T          :: Grid%externalBCs(INJ )%p)
        allocate(lfmOutBC_T         :: Grid%externalBCs(OUTJ)%p)
        allocate(periodicInnerKBC_T :: Grid%externalBCs(INK )%p)
        allocate(periodicOuterKBC_T :: Grid%externalBCs(OUTK)%p)

        !Setup fields
        !Use cutoff dipole
        call genCutDipole(Model,Grid,State,inpXML)

        !Map IC to grid
        Wxyz => GasIC
        if (Model%doMultiF) then
            !Set fluid 1
            call GasIC2State(Model,Grid,State,Wxyz,1)
            !Set fluid 2 to plasmasphere
            Wxyz => PSphereIC
            call GasIC2State(Model,Grid,State,Wxyz,2)
            !Null remaining fluids
            do s=3,Model%nSpc
                State%Gas(:,:,:,DEN      ,s) = dFloor
                State%Gas(:,:,:,MOMX:MOMZ,s) = 0.0
                State%Gas(:,:,:,ENERGY   ,s) = pFloor
            enddo
            !Accumulate
            call State2Bulk(Model,Grid,State)
        else
            call GasIC2State(Model,Grid,State,Wxyz)
        endif

        !Set DT bounds
        Grid%isDT = Grid%is
        Grid%ieDT = Grid%ie
        Grid%jsDT = Grid%js
        Grid%jeDT = Grid%je
        Grid%ksDT = Grid%ks
        Grid%keDT = Grid%ke

        !Set MG bounds
        Grid%isMG = Grid%is
        Grid%ieMG = Grid%ie
        Grid%jsMG = Grid%js
        Grid%jeMG = Grid%je
        Grid%ksMG = Grid%ks
        Grid%keMG = Grid%ke

        !Correction to E (from solar wind or ionosphere)        
        if (Grid%hasLowerBC(1) .or. Grid%hasUpperBC(1)) then
           !Set user hack functions
           !NOTE: Need silly double value for GNU
           eHack  => EFix
           Model%HackE => eHack
        end if

        !Setup perstep function for everybody
        tsHack => PerStep
        Model%HackStep => tsHack
        
        !Local functions
        !NOTE: Don't put BCs here as they won't be visible after the initialization call

        contains
            subroutine GasIC(x,y,z,D,Vx,Vy,Vz,P)
                real(rp), intent(in) :: x,y,z
                real(rp), intent(out) :: D,Vx,Vy,Vz,P

                real(rp) :: r,lambda,cL,L

                r = sqrt(x**2.0+y**2.0+z**2.0)
                lambda = asin(z/r)
                cL = cos(lambda)
                L = r/(cL*cL)
                if (doHeavy) then
                    D = max(Rho0,psphD(L))
                else
                    D = Rho0
                endif

                P = P0
                Vx = 0.0
                Vy = 0.0
                Vz = 0.0
            end subroutine GasIC

            subroutine PSphereIC(x,y,z,D,Vx,Vy,Vz,P)
                real(rp), intent(in) :: x,y,z
                real(rp), intent(out) :: D,Vx,Vy,Vz,P
                real(rp) :: r,lambda,cL,L

                r = sqrt(x**2.0+y**2.0+z**2.0)
                lambda = asin(z/r)
                cL = cos(lambda)
                L = r/(cL*cL)
                D = max(dFloor,psphD(L))
                P = P0
                Vx = 0.0
                Vy = 0.0
                Vz = 0.0

            end subroutine PSphereIC

    end subroutine initUser

    subroutine postBCInitUser(Model,Grid,State)
        type(Model_T), intent(inout) :: Model
        type(Grid_T), intent(inout) :: Grid
        type(State_T), intent(inout) :: State

        SELECT type(pWind=>Grid%externalBCs(OUTI)%p)
            TYPE IS (WindBC_T)
                if (associated(pWind%getWind)) then
                    write(*,*) 'Using solar wind BC from file ...'
                else
                    write(*,*) 'Using solar wind BC from subroutine ...'
                    pWind%getWind => SolarWindTS
                endif
            CLASS DEFAULT
                write(*,*) 'Could not find Wind BC in remix IC'
                stop
        END SELECT

    end subroutine postBCInitUser

    subroutine PerStep(Model,Gr,State)
        type(Model_T), intent(in) :: Model
        type(Grid_T), intent(inout) :: Gr
        type(State_T), intent(inout) :: State

        integer :: i

        !Call ingestion function
        if (Model%doSource) then
            call MagsphereIngest(Model,Gr,State)
        endif

        !Call cooling function/s
        if (doCool) call ChillOut(Model,Gr,State)
        
    end subroutine PerStep

    !Fixes electric field before application
    subroutine EFix(Model,Gr,State)
        type(Model_T), intent(in) :: Model
        type(Grid_T), intent(inout) :: Gr
        type(State_T), intent(inout) :: State

        integer :: i,j,k,kp
        real(rp) :: MaxEjp,MaxEjm,Ei,Ej,Ek

        !Fix inner shells
        SELECT type(iiBC=>Gr%externalBCs(INI)%p)
            TYPE IS (IonInnerBC_T)
                if (Gr%hasLowerBC(IDIR)) then
                    call IonEFix(Model,Gr,State,iiBC%inEijk)
                endif
            CLASS DEFAULT
                write(*,*) 'Could not find Ion Inner BC in remix IC'
                stop
        END SELECT

        !Fix outer shells
        SELECT type(pWind=>Gr%externalBCs(OUTI)%p)
            TYPE IS (WindBC_T)
                if (Gr%hasUpperBC(IDIR)) then
                   call WindEFix(pWind,Model,Gr,State)
                end if
            CLASS DEFAULT
                write(*,*) 'Could not find Wind BC in remix IC'
                stop
        END SELECT

    end subroutine EFix

    !Ensure no flux through degenerate faces
    subroutine IonFlux(Model,Gr,gFlx,mFlx)
        type(Model_T), intent(in) :: Model
        type(Grid_T), intent(in) :: Gr
        real(rp), intent(inout) :: gFlx(Gr%isg:Gr%ieg,Gr%jsg:Gr%jeg,Gr%ksg:Gr%keg,1:NVAR,1:NDIM,BLK:Model%nSpc)
        real(rp), intent(inout), optional :: mFlx(Gr%isg:Gr%ieg,Gr%jsg:Gr%jeg,Gr%ksg:Gr%keg,1:NDIM,1:NDIM)

        integer :: n,s,j,k
        real(rp) :: igFlx(NVAR,2), imFlx(NDIM,2)

        !This is inner-most I tile
<<<<<<< HEAD
        if ( Gr%hasLowerBC(IDIR) .and. (.not. Model%doMultiF) ) then
            !Get inner radius and low-latitude
            Rin = norm2(Gr%xyz(Gr%is,Gr%js,Gr%ks,:))
            llBC = 90.0 - rad2deg*asin(sqrt(Rion/Rin)) !co-lat -> lat
=======
        if ( (Model%Ri == 1) .and. (.not. Model%doMultiF) ) then
>>>>>>> ebe64309

            !Now loop over inner sphere (only need active since we're only touching I fluxes)
            !$OMP PARALLEL DO default(shared) &
            !$OMP private(j,k)
            do k=Gr%ks,Gr%ke
                do j=Gr%js,Gr%je
                    !Only inward (negative) mass flux
                    gFlx(Gr%is,j,k,DEN,IDIR,BLK) = min( 0.0,gFlx(Gr%is,j,k,DEN,IDIR,BLK) )
                enddo
            enddo !K loop

        endif !Inner i-tile and not MF

    end subroutine IonFlux

    !Put BCs here for global access
    !Solar wind values
    subroutine SolarWindTS(windBC,Model,t,Rho,Pr,V,B)
        class(WindBC_T), intent(inout) :: windBC
        type(Model_T), intent(in) :: Model
        real(rp), intent(in) :: t
        real(rp), intent(out) :: Rho,Pr
        real(rp), dimension(NDIM), intent(out) :: V, B

        integer :: imfNS
        real(rp) :: vScl

        if (t <= T0) then
            imfNS = 0.0
        else if (t <= 3*T0) then
            imfNS = -1
        else if (t <= 6*T0) then
            imfNS =  1
        else
            imfNS = -1
        endif

        Rho = RhoW0
        Pr = PrW0

        V = 0
        B = 0
        vScl = 1.0
        B(ZDIR) = imfNS*BzW
        V(XDIR) = -vScl*VxW


    end subroutine SolarWindTS

    !Initialization for Ion Inner BC
    subroutine InitIonInner(bc,Model,Grid,State,xmlInp)
        class(IonInnerBC_T), intent(inout) :: bc
        type(Model_T), intent(inout) :: Model
        type(Grid_T), intent(in) :: Grid
        type(State_T), intent(in) :: State
        type(XML_Input_T), intent(in) :: xmlInp

        integer :: PsiShells
        procedure(HackE_T), pointer :: eHack

        !Are we on the inner (REMIX) boundary
        if (Grid%hasLowerBC(1)) then
            call xmlInp%Set_Val(PsiShells,"/remix/grid/PsiShells",5)

            !Create holders for coupling electric field
            allocate(bc%inExyz(1:PsiShells,Grid%jsg:Grid%jeg,Grid%ksg:Grid%keg,1:NDIM))
            allocate(bc%inEijk(1:PsiShells+1,Grid%jsg:Grid%jeg+1,Grid%ksg:Grid%keg+1,1:NDIM))
            bc%inExyz = 0.0
            bc%inEijk = 0.0
            eHack  => EFix
            Model%HackE => eHack
            Model%HackFlux => IonFlux
        endif
    end subroutine InitIonInner

    !Inner-I BC for ionosphere
    subroutine IonInner(bc,Model,Grid,State)
        class(IonInnerBC_T), intent(inout) :: bc
        type(Model_T), intent(in) :: Model
        type(Grid_T), intent(in) :: Grid
        type(State_T), intent(inout) :: State

        integer :: i,j,k,ip,jp,kp,ig,n,np
        logical :: isLL
        real(rp) :: rc,xc,yc,zc,Vr,invlat
        real(rp) :: xcg,ycg,zcg
        real(rp) :: Rin,llBC !Shared
        real(rp), dimension(NDIM) :: Exyz,Veb,dB,Bd,rHatG,rHatP,Vxyz,Vmir
        real(rp), dimension(NVAR) :: pW,pCon,gW,gCon

        !Get inner radius and low-latitude
        Rin = norm2(Grid%xyz(Grid%is,Grid%js,Grid%ks,:))
        llBC = 90.0 - rad2deg*asin(sqrt(Rion/Rin)) !co-lat -> lat

        !write(*,*) 'Rin / llbc = ',Rin,llBC

        !i-boundaries (IN)
        !$OMP PARALLEL DO default(shared) &
        !$OMP private(i,j,k,ip,jp,kp,ig,n,np,isLL) &
        !$OMP private(rc,xc,yc,zc,Vr,invlat) &
        !$OMP private(xcg,ycg,zcg) &
        !$OMP private(Exyz,Veb,Bd,dB,rHatG,rHatP,Vxyz,Vmir) &
        !$OMP private(pW,pCon,gW,gCon)
        do k=Grid%ksg,Grid%keg
            do j=Grid%jsg,Grid%jeg
                !Map to active ip,jp,kp (i=Grid%is => ip=Grid%is)
                call lfmIJK(Model,Grid,Grid%is,j,k,ip,jp,kp)

                !Loop inward over ghosts
                do n=1,Model%Ng
                    ig = Grid%is-n
                    ip = Grid%is+n-1
                    !Map n=[1,ng] -> inExyz
                    !ASSUMING PsiSt=-3 if you're nudging, so n=[1,ng]->[4,...,1]
                    np = Model%nG-n+1 !Mapping into 1,4 of inExyz

                !-------
                !Get geometry for this ghost and matching physical

                    !NOTE: Using j/k instead of jp/kp to deal with double-corner sign flip
                    call cellCenter(Grid,ig,j ,k ,xcg,ycg,zcg)
                    rHatG = normVec([xcg,ycg,zcg])

                    call cellCenter(Grid,ip,jp,kp,xc,yc,zc)
                    rHatP = normVec([xc,yc,zc])

                    invlat = rad2deg*InvLatitude([xcg,ycg,zcg]) !Convert to degrees

                    if (invlat<=llBC) then
                        isLL = .true.
                    else
                        isLL = .false.
                    endif

                !-------
                !Get E, dipole/perturbation and ExB velocity/Mirror velocity

                    !Get velocity from i-reflected active cell
                    Vmir = State%Gas(ip,jp,kp,MOMX:MOMZ,BLK)/max(State%Gas(ip,jp,kp,DEN,BLK),dFloor)
                    Exyz = bc%inExyz(np,jp,kp,:)

                    !Choose which dipole ExB speed to use, true ghost value is much faster
                    !Use B0xyz?
                    !call Dipole(xc,yc,zc,Bd(XDIR),Bd(YDIR),Bd(ZDIR))
                    Bd = Grid%B0(Grid%is-1,j,k,XDIR:ZDIR)

                    !call Dipole(xcg,ycg,zcg,Bd(XDIR),Bd(YDIR),Bd(ZDIR))

                    dB = State%Bxyz(ip,jp,kp,:)
                    !ExB velocity
                    Veb = cross(Exyz,Bd)/dot_product(Bd,Bd)

                    !Use ExB (w/o radial) and mirror
                    Vxyz = Veb - rHatP*dot_product(rHatP,Veb) !- rHatP*dot_product(rHatP,Vmir)
                !-------
                !Set ghost hydro quantities
                    !Let density float
                    call SphereWall(Model,State%Gas(ig,j,k,:,:),State%Gas(ip,jp,kp,:,:),Vxyz)
                    !Now do polar outflow if testing
                    if (Model%doMultiF .and. (invlat>=70) .and. (Model%nSpc>2)) then
                        gW(DEN) = 100.0
                        gW(VELX:VELZ) = 0.2*rHatP + Veb - rHatP*dot_product(rHatP,Veb)
                        gW(PRESSURE) = 1.0e-3
                        call CellP2C(Model,gW,gCon)
                        State%Gas(ig,j,k,:,3) = gCon
                        !Reset bulk
                        call MultiF2Bulk(Model,State%Gas(ig,j,k,:,:))
                    endif

                !-------
                !Now handle magnetic quantities
                    if (isLL) then
                        !Mirror fluxes to minimize gradient (these are perturbation quantities)
                        State%Bxyz(ig,j,k,:) = dB
                        State%magFlux(ig,j,k,IDIR) = State%magFlux(ip,jp,kp,IDIR)
                        State%magFlux(ig,j,k,JDIR) = State%magFlux(ip,jp,kp,JDIR)
                        State%magFlux(ig,j,k,KDIR) = State%magFlux(ip,jp,kp,KDIR)
                    else
                        !Mirror fluxes to minimize gradient (these are perturbation quantities)
                        State%Bxyz(ig,j,k,:) = dB
                        State%magFlux(ig,j,k,IDIR) = State%magFlux(ip,jp,kp,IDIR)
                        State%magFlux(ig,j,k,JDIR) = State%magFlux(ip,jp,kp,JDIR)
                        State%magFlux(ig,j,k,KDIR) = State%magFlux(ip,jp,kp,KDIR)
                    endif

                enddo !n
            enddo
        enddo

    end subroutine IonInner
    
end module uservoltic<|MERGE_RESOLUTION|>--- conflicted
+++ resolved
@@ -291,14 +291,7 @@
         real(rp) :: igFlx(NVAR,2), imFlx(NDIM,2)
 
         !This is inner-most I tile
-<<<<<<< HEAD
         if ( Gr%hasLowerBC(IDIR) .and. (.not. Model%doMultiF) ) then
-            !Get inner radius and low-latitude
-            Rin = norm2(Gr%xyz(Gr%is,Gr%js,Gr%ks,:))
-            llBC = 90.0 - rad2deg*asin(sqrt(Rion/Rin)) !co-lat -> lat
-=======
-        if ( (Model%Ri == 1) .and. (.not. Model%doMultiF) ) then
->>>>>>> ebe64309
 
             !Now loop over inner sphere (only need active since we're only touching I fluxes)
             !$OMP PARALLEL DO default(shared) &
