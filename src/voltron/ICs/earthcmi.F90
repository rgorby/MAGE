--- conflicted
+++ resolved
@@ -254,42 +254,6 @@
         
     end subroutine EFix
 
-<<<<<<< HEAD
-    !Fixes cell-centered fields in the predictor
-    subroutine PredFix(Model,Gr,State)
-        class(Model_T), intent(in) :: Model
-        class(Grid_T), intent(inout) :: Gr
-        class(State_T), intent(inout) :: State
-
-        integer :: nbc
-        !Fix inner shells
-        if (Gr%hasLowerBC(IDIR)) then
-            nbc = FindBC(Model,Gr,INI)
-            SELECT type(iiBC=>Gr%externalBCs(nbc)%p)
-                TYPE IS (IonInnerBC_T)
-                    call IonPredFix(Model,Gr,State)
-                CLASS DEFAULT
-                    write(*,*) 'Could not find Ion Inner BC in PredFix'
-                    stop
-            END SELECT
-        endif
-
-        !Fix outer shells
-        if (Gr%hasUpperBC(IDIR)) then
-            nbc = FindBC(Model,Gr,OUTI)
-            SELECT type(pWind=>Gr%externalBCs(nbc)%p)
-                TYPE IS (WindBC_T)
-                   call WindPredFix(pWind,Model,Gr,State)
-                CLASS DEFAULT
-                    write(*,*) 'Could not find Wind BC in PredFix'
-                    stop
-            END SELECT
-        endif
-
-    end subroutine PredFix
-
-=======
->>>>>>> 79e5f0c6
     !Ensure no flux through degenerate faces
     subroutine IonFlux(Model,Gr,gFlx,mFlx)
         class(Model_T), intent(in) :: Model
@@ -571,34 +535,4 @@
 
     end subroutine PushIon
 
-<<<<<<< HEAD
-    !Correct predictor Bxyz
-    subroutine IonPredFix(Model,Grid,State)
-        class(Model_T), intent(in) :: Model
-        class(Grid_T), intent(in) :: Grid
-        class(State_T), intent(inout) :: State
-
-        integer :: n,ip,ig,ix,jp,kp,j,k
-
-        if (.not. Grid%hasLowerBC(IDIR)) return
-
-        !$OMP PARALLEL DO default(shared) &
-        !$OMP private(n,ip,ig,ix,jp,kp,j,k)  
-        do k=Grid%ksg,Grid%keg
-            do j=Grid%jsg,Grid%jeg
-                do n=1,Model%Ng
-                    ip = Grid%is
-                    ig = Grid%is-n
-
-                    call lfmIJKcc(Model,Grid,ig,j,k,ix,jp,kp)
-                    State%Bxyz(ig,j,k,:) = State%Bxyz(ip,jp,kp,:)
-
-                enddo !n loop
-            enddo !j loop
-        enddo !k loop
-
-    end subroutine IonPredFix
-=======
->>>>>>> 79e5f0c6
-    
 end module uservoltic