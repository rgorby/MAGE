! Collection of data and objects for the voltron middle man
! MPI version

module voltapp_mpi
    use voltapp
    use gamapp_mpi
    use gamapp
    use mpi
    use ebsquish, only : SquishBlocksRemain, DoSquishBlock
    use, intrinsic :: ieee_arithmetic, only: IEEE_VALUE, IEEE_SIGNALING_NAN, IEEE_QUIET_NAN
    
    implicit none

    type, extends(voltApp_T) :: voltAppMpi_T
        integer :: voltMpiComm = MPI_COMM_NULL
        integer :: myRank
        type(gamApp_T) :: gAppLocal
        logical :: doSerialVoltron = .false., firstShallowUpdate = .true., firstDeepUpdate = .true.

        ! array of all zeroes to simplify various send/receive calls
        integer, dimension(:), allocatable :: zeroArrayCounts, zeroArrayTypes
        integer(MPI_ADDRESS_KIND), dimension(:), allocatable ::  zeroArrayDispls

        ! list of gamera ranks to communicate with
        integer, dimension(:), allocatable :: sendRanks, recvRanks

        ! STEP VOLTRON VARIABLES
        integer :: timeReq=MPI_REQUEST_NULL, timeStepReq=MPI_REQUEST_NULL
        real(rp) :: timeBuffer
        integer :: timeStepBuffer

        ! SHALLOW COUPLING VARIABLES
        integer, dimension(:), allocatable :: recvCountsGasShallow, recvTypesGasShallow
        integer(MPI_ADDRESS_KIND), dimension(:), allocatable :: recvDisplsGasShallow
        integer, dimension(:), allocatable :: recvCountsBxyzShallow, recvTypesBxyzShallow
        integer(MPI_ADDRESS_KIND), dimension(:), allocatable :: recvDisplsBxyzShallow
        integer, dimension(:), allocatable :: sendCountsIneijkShallow, sendTypesIneijkShallow
        integer(MPI_ADDRESS_KIND), dimension(:), allocatable :: sendDisplsIneijkShallow
        integer, dimension(:), allocatable :: sendCountsInexyzShallow, sendTypesInexyzShallow
        integer(MPI_ADDRESS_KIND), dimension(:), allocatable :: sendDisplsInexyzShallow

        ! DEEP COUPLING VARIABLES
        integer, dimension(:), allocatable :: recvCountsGasDeep, recvTypesGasDeep
        integer(MPI_ADDRESS_KIND), dimension(:), allocatable :: recvDisplsGasDeep
        integer, dimension(:), allocatable :: recvCountsBxyzDeep, recvTypesBxyzDeep
        integer(MPI_ADDRESS_KIND), dimension(:), allocatable :: recvDisplsBxyzDeep
        integer, dimension(:), allocatable :: sendCountsGas0Deep, sendTypesGas0Deep
        integer(MPI_ADDRESS_KIND), dimension(:), allocatable :: sendDisplsGas0Deep
        logical :: deepProcessingInProgress = .false.

    end type voltAppMpi_T

    contains

    !end lingering MPI waits, if there are any
    subroutine endVoltronWaits(vApp)
        type(voltAppMpi_T), intent(inout) :: vApp

        logical :: reqStat
        integer :: ierr

        call MPI_REQUEST_GET_STATUS(vApp%timeReq,reqStat,MPI_STATUS_IGNORE,ierr)
        if(reqStat) then
            call MPI_CANCEL(vApp%timeReq, ierr)
            call MPI_WAIT(vApp%timeReq, MPI_STATUS_IGNORE, ierr)
        endif

        call MPI_REQUEST_GET_STATUS(vApp%timeStepReq,reqStat,MPI_STATUS_IGNORE,ierr)
        if(reqStat) then
            call MPI_CANCEL(vApp%timeStepReq, ierr)
            call MPI_WAIT(vApp%timeStepReq, MPI_STATUS_IGNORE, ierr)
        endif

    end subroutine endVoltronWaits

    !Initialize Voltron (after Gamera has already been initialized)
    subroutine initVoltron_mpi(vApp, userInitFunc, voltComm, optFilename)
        type(voltAppMpi_T), intent(inout) :: vApp
        procedure(StateIC_T), pointer, intent(in) :: userInitFunc
        integer, intent(in) :: voltComm
        character(len=*), optional, intent(in) :: optFilename

        character(len=strLen) :: inpXML
        type(XML_Input_T) :: xmlInp
        integer :: commSize, ierr, numCells, length, ic, numInNeighbors, numOutNeighbors
        character( len = MPI_MAX_ERROR_STRING) :: message
        logical :: reorder, wasWeighted
        integer, allocatable, dimension(:) :: neighborRanks, inData, outData
        integer, allocatable, dimension(:) :: iRanks, jRanks, kRanks

        vApp%isSeparate = .true. ! running on a different process from the actual gamera ranks

        ! create a new communicator using MPI Topology
        call MPI_Comm_Size(voltComm, commSize, ierr)
        if(ierr /= MPI_Success) then
            call MPI_Error_string( ierr, message, length, ierr)
            print *,message(1:length)
            call mpi_Abort(MPI_COMM_WORLD, 1, ierr)
        end if

        allocate(neighborRanks(1:commSize-1))
        allocate(inData(1:commSize-1))
        allocate(outData(1:commSize-1))
        allocate(iRanks(1:commSize))
        allocate(jRanks(1:commSize))
        allocate(kRanks(1:commSize))

        allocate(vApp%zeroArrayCounts(1:commSize-1))
        allocate(vApp%zeroArrayTypes(1:commSize-1))
        allocate(vAPp%zeroArrayDispls(1:commSize-1))
        vApp%zeroArrayCounts(:) = 0
        vApp%zeroArrayTypes(:) = MPI_INT ! MPI_DATATYPE_NULL
        vApp%zeroArrayDispls(:) = 0

        ! doing a very very rough approximation of data transferred to help MPI reorder
        ! for deep updates, assume each rank sends data equal to its # physical cells
        ! for shallow updates, i=0 ranks send that much data again

        ! get i/j/k ranks from each Gamera mpi rank
        call mpi_gather(-1, 1, MPI_INT, iRanks, 1, MPI_INT, commSize-1, voltComm, ierr)
        call mpi_gather(-1, 1, MPI_INT, jRanks, 1, MPI_INT, commSize-1, voltComm, ierr)
        call mpi_gather(-1, 1, MPI_INT, kRanks, 1, MPI_INT, commSize-1, voltComm, ierr)

        ! get the number of physical cells from rank 0
        call mpi_recv(numCells, 1, MPI_INT, 0, 97500, voltComm, MPI_STATUS_IGNORE, ierr)

        do ic=1,commSize-1
            neighborRanks(ic) = ic-1
            if(iRanks(ic) == 0) then
                ! i=0 rank, does shallow update
                inData(ic) = numCells
                outData(ic) = numCells
            else
                ! i != 0 rank, does not do shallow update
                inData(ic) = 0
                outData(ic) = 0
            endif
            inData(ic) = inData(ic) + numCells
            outData(ic) = outData(ic) + numCells
        enddo

        reorder = .true. ! allow MPI to reorder the ranks
        call mpi_dist_graph_create_adjacent(voltComm, &
            commSize-1,neighborRanks,inData, &
            commSize-1,neighborRanks,outData, &
            MPI_INFO_NULL, reorder, vApp%voltMpiComm, ierr)
        if(ierr /= MPI_Success) then
            call MPI_Error_string( ierr, message, length, ierr)
            print *,message(1:length)
            call mpi_Abort(MPI_COMM_WORLD, 1, ierr)
        end if

        call MPI_Comm_rank(vApp%voltMpiComm, vApp%myRank, ierr)

        call mpi_dist_graph_neighbors_count(vApp%voltMpiComm,numInNeighbors,numOutNeighbors,wasWeighted,ierr)
        if(ierr /= MPI_Success) then
            call MPI_Error_string( ierr, message, length, ierr)
            print *,message(1:length)
            call mpi_Abort(MPI_COMM_WORLD, 1, ierr)
        end if
        if (numInNeighbors /= numOutNeighbors) then
            print *,'Number of in edges and out edges did not match for voltron mpi'
            call mpi_Abort(MPI_COMM_WORLD, 1, ierr)
        endif

        allocate(vApp%sendRanks(numOutNeighbors))
        allocate(vApp%recvRanks(numInNeighbors))

        ! don't care about the weights, dump them into an existing array
        call mpi_dist_graph_neighbors(vApp%voltMpiComm, numInNeighbors, vApp%recvRanks, inData, &
                                      numOutNeighbors, vApp%sendRanks, inData, ierr)
        if(ierr /= MPI_Success) then
            call MPI_Error_string( ierr, message, length, ierr)
            print *,message(1:length)
            call mpi_Abort(MPI_COMM_WORLD, 1, ierr)
        end if

        ! get i/j/k ranks again in case MPI ranks were reordered in the new communicator
        call mpi_gather(-1, 1, MPI_INT, iRanks, 1, MPI_INT, vApp%myRank, vApp%voltMpiComm, ierr)
        call mpi_gather(-1, 1, MPI_INT, jRanks, 1, MPI_INT, vApp%myRank, vApp%voltMpiComm, ierr)
        call mpi_gather(-1, 1, MPI_INT, kRanks, 1, MPI_INT, vApp%myRank, vApp%voltMpiComm, ierr)

        ! use standard voltron with local gamApp object
        if(present(optFilename)) then
            inpXML = optFilename
        else
            call getIDeckStr(inpXML)
        endif
        call CheckFileOrDie(inpXML,"Error opening input deck in initVoltron_mpi, exiting ...")
        xmlInp = New_XML_Input(trim(inpXML),'Gamera',.true.)
        call xmlInp%Set_Val(vApp%doSerialVoltron,"/Voltron/coupling/doSerial",.false.)
        vApp%gAppLocal%Grid%ijkShift(1:3) = 0
        call ReadCorners(vApp%gAppLocal%Model,vApp%gAppLocal%Grid,xmlInp,noRestartOpt=.true.)
        call SetRings(vApp%gAppLocal%Model,vApp%gAppLocal%Grid,xmlInp)
        call Corners2Grid(vApp%gAppLocal%Model,vApp%gAppLocal%Grid)
        call DefaultBCs(vApp%gAppLocal%Model,vApp%gAppLocal%Grid)
        call PrepState(vApp%gAppLocal%Model,vApp%gAppLocal%Grid,&
            vApp%gAppLocal%oState,vAPp%gApplocal%State,xmlInp,userInitFunc)

        ! now initialize basic voltron structures from gamera data
        if(present(optFilename)) then
            call initVoltron(vApp, vApp%gAppLocal, optFilename)
        else
            call initVoltron(vApp, vApp%gAppLocal)
        endif

        ! receive current time information in case of a restart
        if(vApp%gAppLocal%Model%isRestart) then
            call mpi_recv(vApp%IO%nOut, 1, MPI_INT, MPI_ANY_SOURCE, 97520, vApp%voltMpiComm, MPI_STATUS_IGNORE, ierr)
            call mpi_recv(vApp%IO%nRes, 1, MPI_INT, MPI_ANY_SOURCE, 97530, vApp%voltMpiComm, MPI_STATUS_IGNORE, ierr)
            call mpi_recv(vApp%gAppLocal%Model%t, 1, MPI_MYFLOAT, MPI_ANY_SOURCE, 97540, vApp%voltMpiComm, MPI_STATUS_IGNORE, ierr)
            call mpi_recv(vApp%gAppLocal%Model%ts, 1, MPI_INT, MPI_ANY_SOURCE, 97550, vApp%voltMpiComm, MPI_STATUS_IGNORE, ierr)
        endif

        ! update voltron app time, MJD and ts values
        call stepVoltron(vApp, vApp%gAppLocal)

        ! correct initial shallow time, which always starts immediately
        vApp%ShallowT = vApp%time
        ! Deep start time is user-defined and may not have occurred before restart
        if(vApp%time > vApp%DeepT) vApp%DeepT = vApp%time

        ! send all of the initial voltron parameters to the gamera ranks
        call mpi_bcast(vApp%time, 1, MPI_MYFLOAT, vApp%myRank, vApp%voltMpiComm, ierr)
        call mpi_bcast(vApp%tFin, 1, MPI_MYFLOAT, vApp%myRank, vApp%voltMpiComm, ierr)
        call mpi_bcast(vApp%DeepT, 1, MPI_MYFLOAT, vApp%myRank, vApp%voltMpiComm, ierr)
        call mpi_bcast(vApp%ShallowT, 1, MPI_MYFLOAT, vApp%myRank, vApp%voltMpiComm, ierr)
        call mpi_bcast(vApp%MJD, 1, MPI_MYFLOAT, vApp%myRank, vApp%voltMpiComm, ierr)
        call mpi_bcast(vApp%ts, 1, MPI_INT, vApp%myRank, vApp%voltMpiComm, ierr)
        call mpi_bcast(vApp%doDeep, 1, MPI_LOGICAL, vApp%myRank, vApp%voltMpiComm, ierr)
        call mpi_bcast(vApp%mhd2mix%JStart, 1, MPI_INT, vApp%myRank, vApp%voltMpiComm, ierr)
        call mpi_bcast(vApp%mhd2mix%JShells, 1, MPI_INT, vApp%myRank, vApp%voltMpiComm, ierr)
        call mpi_bcast(vApp%mix2mhd%PsiStart, 1, MPI_INT, vApp%myRank, vApp%voltMpiComm, ierr)
        call mpi_bcast(vApp%mix2mhd%PsiShells, 1, MPI_INT, vApp%myRank, vApp%voltMpiComm, ierr)

        ! send updated Gamera parameters to the gamera ranks
        call mpi_bcast(vApp%gAppLocal%Model%t, 1, MPI_MYFLOAT, vApp%myRank, vApp%voltMpiComm, ierr)
        call mpi_bcast(vApp%gAppLocal%Model%MJD0, 1, MPI_MYFLOAT, vApp%myRank, vApp%voltMpiComm, ierr)
        call mpi_bcast(vApp%gAppLocal%Model%tFin, 1, MPI_MYFLOAT, vApp%myRank, vApp%voltMpiComm, ierr)
        call mpi_bcast(vApp%gAppLocal%Model%dt, 1, MPI_MYFLOAT, vApp%myRank, vApp%voltMpiComm, ierr)

        ! receive updated gamera parameters from gamera rank
        call mpi_recv(vApp%gAppLocal%Model%dt0, 1, MPI_MYFLOAT, MPI_ANY_SOURCE, 97510, vApp%voltMpiComm, MPI_STATUS_IGNORE, ierr)

        ! calculate what the next output and restart timing should be for gamera
        if(vApp%gAppLocal%Model%isRestart) then
            vApp%IO%tOut = floor(vApp%time/vApp%IO%dtOut)*vApp%IO%dtOut
            vApp%IO%tRes = vApp%time + vApp%IO%dtRes
        endif
        ! synchronize IO timing
        call mpi_bcast(vApp%IO%tOut/vApp%gAppLocal%Model%Units%gT0, &
                       1, MPI_MYFLOAT, vApp%myRank, vApp%voltMpiComm, ierr)
        call mpi_bcast(vApp%IO%tRes/vApp%gAppLocal%Model%Units%gT0, &
                       1, MPI_MYFLOAT, vApp%myRank, vApp%voltMpiComm, ierr)
        call mpi_bcast(vApp%IO%dtOut/vApp%gAppLocal%Model%Units%gT0, &
                       1, MPI_MYFLOAT, vApp%myRank, vApp%voltMpiComm, ierr)
        call mpi_bcast(vApp%IO%dtRes/vApp%gAppLocal%Model%Units%gT0, &
                       1, MPI_MYFLOAT, vApp%myRank, vApp%voltMpiComm, ierr)
        call mpi_bcast(vApp%IO%tsOut, 1, MPI_INT, vApp%myRank, vApp%voltMpiComm, ierr)

        ! create the MPI datatypes needed to transfer state data
        call createVoltDataTypes(vApp, iRanks, jRanks, kRanks)

        deallocate(neighborRanks, inData, outData, iRanks, jRanks, kRanks)

        ! perform initial shallow and deep updates if appropriate
        call ShallowUpdate_mpi(vApp, vApp%time)

        if (vApp%doDeep .and. vApp%time >= vApp%DeepT) then
            call DeepUpdate_mpi(vApp, vApp%time)
        endif

    end subroutine initVoltron_mpi

    function gameraStepReady(vApp)
        type(voltAppMpi_T), intent(in) :: vApp
        logical :: gameraStepReady

        integer :: ierr
        call MPI_REQUEST_GET_STATUS(vApp%timeReq,gameraStepReady,MPI_STATUS_IGNORE,ierr)

    end function gameraStepReady

    ! MPI version of updating voltron variables
    subroutine stepVoltron_mpi(vApp)
        type(voltAppMpi_T), intent(inout) :: vApp

        integer :: ierr

        ! get gApp%Model%t,ts from gamera. All ranks have the same, just receive from one of them
        if(vApp%doSerialVoltron) then
            call mpi_recv(vApp%timeBuffer, 1, MPI_MYFLOAT, MPI_ANY_SOURCE, 97600, vApp%voltMpiComm, MPI_STATUS_IGNORE, ierr)

            call mpi_recv(vApp%timeStepBuffer, 1, MPI_INT, MPI_ANY_SOURCE, 97700, vApp%voltMpiComm, MPI_STATUS_IGNORE, ierr)
        else
            call mpi_wait(vApp%timeReq, MPI_STATUS_IGNORE, ierr)

            call mpi_wait(vApp%timeStepReq, MPI_STATUS_IGNORE, ierr)
        endif

        vApp%gAppLocal%Model%t = vApp%timeBuffer
        vApp%gAppLocal%Model%ts = vApp%timeStepBuffer

        call stepVoltron(vApp, vApp%gAppLocal)

        if(.not. vApp%doSerialVoltron) then
            call mpi_Irecv(vApp%timeBuffer, 1, MPI_MYFLOAT, MPI_ANY_SOURCE, 97600, vApp%voltMpiComm, MPI_STATUS_IGNORE, vApp%timeReq, ierr)

            call mpi_Irecv(vApp%timeStepBuffer, 1, MPI_INT, MPI_ANY_SOURCE, 97700, vApp%voltMpiComm, MPI_STATUS_IGNORE, vApp%timeStepReq, ierr)
        endif

    end subroutine stepVoltron_mpi

    ! special function for when we need to do both updates
    subroutine shallowAndDeepUpdate_Mpi(vApp, time)
        type(voltAppMpi_T), intent(inout) :: vApp
        real(rp), intent(in) :: time

        integer :: ierr

        if(vApp%doSerialVoltron) then
            ! deep first
            call deepSerialUpdate_mpi(vApp, time)

            ! then shallow but don't resend data
            call shallowSerialUpdate_mpi(vApp, time, .true.)
        else
            if(vApp%firstDeepUpdate .or. vApp%firstShallowUpdate) then
                call deepSerialUpdate_mpi(vApp, time)
                call shallowSerialUpdate_mpi(vApp, time, .true.)
                vApp%firstDeepUpdate = .false.
                vApp%firstShallowUpdate = .false.
            else
                ! ensure deep update is complete
                do while(deepInProgress(vApp))
                    call doDeepBlock(vApp)
                enddo

                ! send both solutions
                call Tic("ShallowSend")
                call sendShallowData_mpi(vApp)
                call Toc("ShallowSend")
                call mpi_bcast(vApp%ShallowT + vApp%ShallowDT, 1, MPI_MYFLOAT, vApp%myRank, vApp%voltMpiComm, ierr)
                call Tic("DeepSend")
                call sendDeepData_mpi(vApp)
                call Toc("DeepSend")
                call mpi_bcast(vApp%DeepT + vApp%DeepDT, 1, MPI_MYFLOAT, vApp%myRank, vApp%voltMpiComm, ierr)

                ! then receive just deep data
                call Tic("DeepRecv")
                call recvDeepData_mpi(vApp)
                call Toc("DeepRecv")

                ! then calculate shallow
                call Tic("ShallowUpdate")
                call ShallowUpdate(vApp, vApp%gAppLocal, time)
                call Toc("ShallowUpdate")

                ! then start deep
                ! setup squish operation but don't yet perform the computations
                call Tic("DeepUpdate")
                call PreSquishDeep(vApp, vApp%gAppLocal)
                call Toc("DeepUpdate")
                vApp%deepProcessingInProgress = .true.
            endif
        endif
    end subroutine
!----------
!Shallow coupling stuff
    subroutine ShallowUpdate_mpi(vApp, time)
        type(voltAppMpi_T), intent(inout) :: vApp
        real(rp), intent(in) :: time

        if(vApp%doSerialVoltron) then
            call shallowSerialUpdate_mpi(vApp, time)
        else
            ! if this if the first sequence, process initial data
            if(vApp%firstShallowUpdate) then
                call shallowSerialUpdate_mpi(vApp, time)
                vApp%firstShallowUpdate = .false.
            else
                call shallowConcurrentUpdate_mpi(vApp, time)
            endif
        endif

    end subroutine

    subroutine shallowSerialUpdate_mpi(vApp, time, skipUpdateGamera)
        type(voltAppMpi_T), intent(inout) :: vApp
        real(rp), intent(in) :: time
        logical, optional, intent(in) :: skipUpdateGamera

<<<<<<< HEAD
        integer :: ierr

        if(present(skipUpdateGamera) .and. skipUpdateGamera) then
=======
        logical :: doSkipUpdate

        if(present(skipUpdateGamera)) then
            doSkipUpdate = skipUpdateGamera
        else
            doSkipUpdate = .false.
        endif
        if(doSkipUpdate) then
>>>>>>> 6e2f6b29
            ! do nothing here, do not update the incoming gamera data
        else
            ! fetch data from Gamera ranks
            call Tic("ShallowRecv")
            call recvShallowData_mpi(vApp)
            call Toc("ShallowRecv")
        endif

        ! call base update function with local data
        call Tic("ShallowUpdate")
        call ShallowUpdate(vApp, vApp%gAppLocal, time)
        call Toc("ShallowUpdate")

        ! send updated data to Gamera ranks
        call Tic("ShallowSend")
        call sendShallowData_mpi(vApp)
        call Toc("ShallowSend")

        ! send next time for shallow calculation to all gamera ranks
        call mpi_bcast(vApp%ShallowT, 1, MPI_MYFLOAT, vApp%myRank, vApp%voltMpiComm, ierr)

    end subroutine

    subroutine shallowConcurrentUpdate_mpi(vApp, time, skipUpdateGamera)
        type(voltAppMpi_T), intent(inout) :: vApp
        real(rp), intent(in) :: time
        logical, optional, intent(in) :: skipUpdateGamera

        integer :: ierr

        ! send updated data to Gamera ranks
        call Tic("ShallowSend")
        call sendShallowData_mpi(vApp)
        call Toc("ShallowSend")

        ! send next time for shallow calculation to all gamera ranks
        call mpi_bcast(vApp%ShallowT + vApp%ShallowDT, 1, MPI_MYFLOAT, vApp%myRank, vApp%voltMpiComm, ierr)

        if(present(skipUpdateGamera) .and. skipUpdateGamera) then
            ! do nothing here, do not update the incoming gamera data
        else
            ! fetch data from Gamera ranks
            call Tic("ShallowRecv")
            call recvShallowData_mpi(vApp)
            call Toc("ShallowRecv")
        endif

        ! call base update function with local data
        call Tic("ShallowUpdate")
        call ShallowUpdate(vApp, vApp%gAppLocal, time)
        call Toc("ShallowUpdate")

    end subroutine

    subroutine recvShallowData_mpi(vApp)
        type(voltAppMpi_T), intent(inout) :: vApp

        integer :: ierr
        real(rp) :: nanValue

        ! Receive Shallow Gas Data
        call mpi_neighbor_alltoallw(0, vApp%zeroArrayCounts, &
                                    vApp%zeroArrayDispls, vApp%zeroArrayTypes, &
                                    vApp%gAppLocal%State%Gas, vApp%recvCountsGasShallow, &
                                    vApp%recvDisplsGasShallow, vApp%recvTypesGasShallow, &
                                    vApp%voltMpiComm, ierr)

        ! Receive Shallow Bxyz Data
        call mpi_neighbor_alltoallw(0, vApp%zeroArrayCounts, &
                                    vApp%zeroArrayDispls, vApp%zeroArrayTypes, &
                                    vApp%gAppLocal%State%Bxyz, vApp%recvCountsBxyzShallow, &
                                    vApp%recvDisplsBxyzShallow, vApp%recvTypesBxyzShallow, &
                                    vApp%voltMpiComm, ierr)

    end subroutine recvShallowData_mpi

    subroutine sendShallowData_mpi(vApp)
        type(voltAppMpi_T), intent(in) :: vApp

        integer :: ierr

        ! send updated data to Gamera ranks
        ! voltron updates inEijk and inExyz in the IonInnerBC_T
        ! find the remix BC to read data from
        SELECT type(iiBC=>vApp%gAppLocal%Grid%externalBCs(INI)%p)
            TYPE IS (IonInnerBC_T)
                ! Send Shallow inEijk Data
                call mpi_neighbor_alltoallw(iiBC%inEijk, vApp%sendCountsIneijkShallow, &
                                            vApp%sendDisplsIneijkShallow, vApp%sendTypesIneijkShallow, &
                                            0, vApp%zeroArrayCounts, &
                                            vApp%zeroArrayDispls, vApp%zeroArrayTypes, &
                                            vApp%voltMpiComm, ierr)

                ! Send Shallow inExyz Data
                call mpi_neighbor_alltoallw(iiBC%inExyz, vApp%sendCountsInexyzShallow, &
                                            vApp%sendDisplsInexyzShallow, vApp%sendTypesInexyzShallow, &
                                            0, vApp%zeroArrayCounts, &
                                            vApp%zeroArrayDispls, vApp%zeroArrayTypes, &
                                            vApp%voltMpiComm, ierr)
            CLASS DEFAULT
                write(*,*) 'Could not find Ion Inner BC in Voltron MPI ShallowUpdate_mpi'
                stop
        END SELECT

    end subroutine sendShallowData_mpi

!----------
!Deep coupling stuff (time coming from vApp%time, so in seconds)

    function deepInProgress(vApp)
        type(voltAppMpi_T), intent(in) :: vApp
        logical :: deepInProgress

        deepInProgress = vApp%deepProcessingInProgress

    end function deepInProgress

    subroutine doDeepBlock(vApp)
        type(voltAppMpi_T), intent(inout) :: vApp

        if(.not. vApp%deepProcessingInProgress) return

        call Tic("DeepUpdate")
        call DoSquishBlock(vApp)
        call Toc("DeepUpdate")

        if(.not. SquishBlocksRemain()) then
            vApp%deepProcessingInProgress = .false.
        endif

        if(.not. vApp%deepProcessingInProgress) then
            call Tic("DeepUpdate")
            call PostSquishDeep(vApp, vApp%gAppLocal)
            call Toc("DeepUpdate")
        endif

    end subroutine doDeepBlock

    subroutine DeepUpdate_mpi(vApp, time)
        type(voltAppMpi_T), intent(inout) :: vApp
        real(rp), intent(in) :: time

        real(rp) :: tAdv
        integer :: ierr

        if (.not. vApp%doDeep) then
            !Why are you even here?
            return
        else
            if(vApp%doSerialVoltron) then
                call deepSerialUpdate_mpi(vApp, time)
            else
                if(vApp%firstDeepUpdate) then
                    call deepSerialUpdate_mpi(vApp, time)
                    vApp%firstDeepUpdate = .false.
                else
                    ! ensure deep update is complete
                    do while(deepInProgress(vApp))
                        call doDeepBlock(vApp)
                    enddo

                    call deepConcurrentUpdate_mpi(vApp, time)
                endif
            endif
        endif
    end subroutine

    subroutine deepSerialUpdate_mpi(vApp, time)
        type(voltAppMpi_T), intent(inout) :: vApp
        real(rp), intent(in) :: time

        real(rp) :: tAdv
        integer :: ierr

        if (.not. vApp%doDeep) then
            !Why are you even here?
            return
        else
            ! fetch data from Gamera ranks
            call Tic("DeepRecv")
            call recvDeepData_mpi(vApp)
            call Toc("DeepRecv")

            ! call base update function with local data
            call Tic("DeepUpdate")
            call DeepUpdate(vApp, vApp%gAppLocal, time)
            call Toc("DeepUpdate")

            ! send updated data to Gamera ranks
            call Tic("DeepSend")
            call sendDeepData_mpi(vApp)
            call Toc("DeepSend")

            ! send next time for deep calculation to all gamera ranks
            call mpi_bcast(vApp%DeepT,1,MPI_MYFLOAT, vApp%myRank, vApp%voltMpiComm, ierr)
        endif

    end subroutine

    subroutine deepConcurrentUpdate_mpi(vApp, time)
        type(voltAppMpi_T), intent(inout) :: vApp
        real(rp), intent(in) :: time

        real(rp) :: tAdv
        integer :: ierr

        if (.not. vApp%doDeep) then
            !Why are you even here?
            return
        else
            ! send updated data to Gamera ranks
            call Tic("DeepSend")
            call sendDeepData_mpi(vApp)
            call Toc("DeepSend")

            ! send next time for deep calculation to all gamera ranks
            call mpi_bcast(vApp%DeepT+vApp%DeepDT, 1, MPI_MYFLOAT, vApp%myRank, vApp%voltMpiComm, ierr)

            ! fetch data from Gamera ranks
            call Tic("DeepRecv")
            call recvDeepData_mpi(vApp)
            call Toc("DeepRecv")

            ! setup squish operation but don't yet perform the computations
            call Tic("DeepUpdate")
            call PreSquishDeep(vApp, vApp%gAppLocal)
            call Toc("DeepUpdate")
            vApp%deepProcessingInProgress = .true.

        endif
    end subroutine

    subroutine recvDeepData_mpi(vApp)
        type(voltAppMpi_T), intent(inout) :: vApp

        integer :: ierr

        ! Receive Deep Gas Data
        call mpi_neighbor_alltoallw(vApp%gAppLocal%State%Gas, vApp%zeroArrayCounts, &
                                    vApp%zeroArrayDispls, vApp%zeroArrayTypes, &
                                    vApp%gAppLocal%State%Gas, vApp%recvCountsGasDeep, &
                                    vApp%recvDisplsGasDeep, vApp%recvTypesGasDeep, &
                                    vApp%voltMpiComm, ierr)
        ! Receive Deep Bxyz Data
        call mpi_neighbor_alltoallw(vApp%gAppLocal%State%Bxyz, vApp%zeroArrayCounts, &
                                    vApp%zeroArrayDispls, vApp%zeroArrayTypes, &
                                    vApp%gAppLocal%State%Bxyz, vApp%recvCountsBxyzDeep, &
                                    vApp%recvDisplsBxyzDeep, vApp%recvTypesBxyzDeep, &
                                    vApp%voltMpiComm, ierr)

    end subroutine recvDeepData_mpi

     subroutine sendDeepData_mpi(vApp)
        type(voltAppMpi_T), intent(in) :: vApp

        integer :: ierr

        ! Send Deep Gas0 Data
        call mpi_neighbor_alltoallw(vApp%gAppLocal%Grid%Gas0, vApp%sendCountsGas0Deep, &
                                    vApp%sendDisplsGas0Deep, vApp%sendTypesGas0Deep, &
                                    vApp%gAppLocal%Grid%Gas0, vApp%zeroArrayCounts, &
                                    vApp%zeroArrayDispls, vApp%zeroArrayTypes, &
                                    vApp%voltMpiComm, ierr)

    end subroutine sendDeepData_mpi

    subroutine createVoltDataTypes(vApp, iRanks, jRanks, kRanks)
        type(voltAppMpi_T), intent(inout) :: vApp
        integer, dimension(1:SIZE(vApp%recvRanks)+1), intent(in) :: iRanks, jRanks, kRanks

        integer :: ierr, NiRanks, NjRanks, NkRanks, NipT, NjpT, NkpT, dataSize
        integer :: r, rRank, recvDataOffset, recvDatatype
        integer :: iJP, iJPjP, iJPjPkP, iJPjPkP4Gas, iJPjPkP5Gas, iJPjPkP4Bxyz, iJPjPkP5Bxyz
        integer :: iJP3, iJP3jP, iJP3jPG, iJP3jPG2, iJP3jPkPG2, iJP3jPGkPG2, iJP3jPG2kPG2
        integer :: iJP3jPkPG24Bxyz, iJP3jPGkPG24Bxyz, iJP3jPG2kPG24Bxyz
        integer :: sRank,sendDataOffset,iPSI,iPSI1,Exyz2,Eijk2,Exyz3,Eijk3,Exyz4,Eijk4
        integer :: iP,iPjP,iPjPkP,iPjPkP4Bxyz,iPjPkP4Gas,iPjPkP5Gas
        integer :: iPG2,iPG2jPG2,iPG2jPG2kPG2,iPG2jPG2kPG24Gas,iPG2jPG2kPG25Gas

        associate(Grid=>vApp%gAppLocal%Grid,Model=>vApp%gAppLocal%Model, &
                  JpSt=>vApp%mhd2mix%JStart,JpSh=>vApp%mhd2mix%JShells, &
                  PsiSt=>vApp%mix2mhd%PsiStart,PsiSh=>vApp%mix2mhd%PsiShells)

        allocate(vApp%recvCountsGasShallow(1:SIZE(vApp%recvRanks)))
        allocate(vApp%recvDisplsGasShallow(1:SIZE(vApp%recvRanks)))
        allocate(vApp%recvTypesGasShallow(1:SIZE(vApp%recvRanks)))
        allocate(vApp%recvCountsBxyzShallow(1:SIZE(vApp%recvRanks)))
        allocate(vApp%recvDisplsBxyzShallow(1:SIZE(vApp%recvRanks)))
        allocate(vApp%recvTypesBxyzShallow(1:SIZE(vApp%recvRanks)))
        allocate(vApp%sendCountsInexyzShallow(1:SIZE(vApp%sendRanks)))
        allocate(vApp%sendDisplsInexyzShallow(1:SIZE(vApp%sendRanks)))
        allocate(vApp%sendTypesInexyzShallow(1:SIZE(vApp%sendRanks)))
        allocate(vApp%sendCountsIneijkShallow(1:SIZE(vApp%sendRanks)))
        allocate(vApp%sendDisplsIneijkShallow(1:SIZE(vApp%sendRanks)))
        allocate(vApp%sendTypesIneijkShallow(1:SIZE(vApp%sendRanks)))

        if(vApp%doDeep) then
            allocate(vApp%recvCountsGasDeep(1:SIZE(vApp%recvRanks)))
            allocate(vApp%recvDisplsGasDeep(1:SIZE(vApp%recvRanks)))
            allocate(vApp%recvTypesGasDeep(1:SIZE(vApp%recvRanks)))
            allocate(vApp%recvCountsBxyzDeep(1:SIZE(vApp%recvRanks)))
            allocate(vApp%recvDisplsBxyzDeep(1:SIZE(vApp%recvRanks)))
            allocate(vApp%recvTypesBxyzDeep(1:SIZE(vApp%recvRanks)))
            allocate(vApp%sendCountsGas0Deep(1:SIZE(vApp%sendRanks)))
            allocate(vApp%sendDisplsGas0Deep(1:SIZE(vApp%sendRanks)))
            allocate(vApp%sendTypesGas0Deep(1:SIZE(vApp%sendRanks)))
        endif

        ! counts are always 1 because we're sending a single (complicated) mpi datatype
        vApp%recvCountsGasShallow(:) = 1
        vApp%recvCountsBxyzShallow(:) = 1
        vApp%sendCountsInexyzShallow(:) = 1
        vAPp%sendCountsIneijkShallow(:) = 1

        ! displacements are always 0 because the displacements are baked into each mpi datatype
        vApp%recvDisplsGasShallow(:) = 0
        vApp%recvDisplsBxyzShallow(:) = 0
        vApp%sendDisplsInexyzShallow(:) = 0
        vApp%sendDisplsIneijkShallow(:) = 0

        ! set all datatypes to null by default
        vApp%recvTypesGasShallow(:) = MPI_DATATYPE_NULL
        vApp%recvTypesBxyzShallow(:) = MPI_DATATYPE_NULL
        vApp%sendTypesInexyzShallow(:) = MPI_DATATYPE_NULL
        vApp%sendTypesIneijkShallow(:) = MPI_DATATYPE_NULL

        if(vApp%doDeep) then
            vApp%recvCountsGasDeep(:) = 1
            vApp%recvCountsBxyzDeep(:) = 1
            vApp%sendCountsGas0Deep(:) = 1

            vApp%recvDisplsGasDeep(:) = 0
            vApp%recvDisplsBxyzDeep(:) = 0
            vApp%sendDisplsGas0Deep(:) = 0

            vApp%recvTypesGasDeep(:) = MPI_DATATYPE_NULL
            vApp%recvTypesBxyzDeep(:) = MPI_DATATYPE_NULL
            vApp%sendTypesGas0Deep(:) = MPI_DATATYPE_NULL
        endif

        ! assemble the different datatypes
        call mpi_type_extent(MPI_MYFLOAT, dataSize, ierr) ! number of bytes per array entry
        NiRanks = maxval(iRanks)+1 ! gamera i decomposition
        NjRanks = maxval(jRanks)+1 ! gamera j decomposition
        NkRanks = maxval(kRanks)+1 ! gamera k decomposition
        NipT = Grid%Nip / NiRanks ! number of physical cells per gamera rank in the i direction
        NjpT = Grid%Njp / NjRanks ! number of physical cells per gamera rank in the j direction
        NkpT = Grid%Nkp / NkRanks ! number of physical cells per gamera rank in the k direction

        ! I dimension
        call mpi_type_contiguous(JpSh, MPI_MYFLOAT, iJP, ierr) ! JpSh i
        call mpi_type_contiguous(JpSh+3, MPI_MYFLOAT, iJP3, ierr) ! JpSh+3 i
        call mpi_type_contiguous(PsiSh, MPI_MYFLOAT, iPSI, ierr) ! PsiSh i
        call mpi_type_contiguous(PsiSh+1, MPI_MYFLOAT, iPSI1, ierr) ! PsiSh+1 i
        call mpi_type_contiguous(NipT, MPI_MYFLOAT, iP, ierr) ! physical i
        call mpi_type_contiguous(2*Model%nG+NipT, MPI_MYFLOAT, iPG2, ierr) ! physical + 2*ghosts i

        ! J dimension
        call mpi_type_hvector(NjpT, 1, Grid%Ni*dataSize, iJP, iJPjP, ierr) ! JpSh i - physical j
        call mpi_type_hvector(NjpT, 1, Grid%Ni*dataSize, iJP3, iJP3jP, ierr) ! JpSh+3 i - physical j
        call mpi_type_hvector(Model%nG+NjpT, 1, Grid%Ni*dataSize, iJP3, iJP3jPG, ierr) ! JpSh+3 i - p+g j
        call mpi_type_hvector(2*Model%nG+NjpT, 1, Grid%Ni*dataSize, iJP3, iJP3jPG2, ierr) ! JpSh+3 i - p+2g j
        call mpi_type_hvector(2*Model%nG+NjpT, 1, PsiSh*dataSize, iPSI, Exyz2, ierr) ! PsiSh i - p+2g j
        call mpi_type_hvector(2*Model%nG+NjpT+1, 1, (PsiSh+1)*dataSize, iPSI1, Eijk2, ierr) ! PsiSh+1 i - p+2g+1 j
        call mpi_type_hvector(NjpT, 1, Grid%Ni*dataSize, iP, iPjP, ierr) ! physical i - physical j
        call mpi_type_hvector(2*Model%nG+NjpT, 1, Grid%Ni*dataSize, iPG2, iPG2jPG2, ierr) ! p+2g i - p+2g j

        ! K dimension - currently assume NO k decomposition
        call mpi_type_hvector(NkpT, 1, Grid%Ni*Grid%Nj*dataSize, &
                              iJPjP, iJPjPkP, ierr) ! JpSh i - physical j - physical k
        call mpi_type_hvector(2*Model%nG+NkpT, 1, Grid%Ni*Grid%Nj*dataSize, &
                              iJP3jP, iJP3jPkPG2, ierr) ! JpSh+3 i - p j - p+2g k
        call mpi_type_hvector(2*Model%nG+NkpT, 1, Grid%Ni*Grid%Nj*dataSize, &
                              iJP3jPG, iJP3jPGkPG2, ierr) ! JpSh+3 i - p+g j - p+2g k
        call mpi_type_hvector(2*Model%nG+NkpT, 1, Grid%Ni*Grid%Nj*dataSize, &
                              iJP3jPG2, iJP3jPG2kPG2, ierr) ! JpSh+3 i - p+2g j - p+2g k
        call mpi_type_hvector(2*Model%nG+NkpT, 1, Grid%Nj*PsiSh*dataSize, &
                              Exyz2, Exyz3, ierr) ! PsiSh i - p+2g j - p+2g k
        call mpi_type_hvector(2*Model%ng+NkpT+1, 1, (Grid%Nj+1)*(PsiSh+1)*dataSize,&
                              Eijk2, Eijk3, ierr) ! PsiSh+1 i - p+2g+1 j - p+2g+1 k
        call mpi_type_hvector(NkpT, 1, Grid%Ni*Grid%Nj*dataSize, iPjP, iPjPkP, ierr)
        call mpi_type_hvector(2*Model%nG+NkpT, 1, Grid%Ni*Grid%Nj*dataSize, iPG2jPG2, iPG2jPG2kPG2, ierr)

        ! 4th dimension
        call mpi_type_hvector(NVAR, 1, Grid%Ni*Grid%Nj*Grid%Nk*dataSize, iJPjPkP, iJPjPkP4Gas, ierr)
        call mpi_type_hvector(NDIM, 1, Grid%Ni*Grid%Nj*Grid%Nk*dataSize, iJP3jPkPG2,   iJP3jPkPG24Bxyz,   ierr)
        call mpi_type_hvector(NDIM, 1, Grid%Ni*Grid%Nj*Grid%Nk*dataSize, iJP3jPGkPG2,  iJP3jPGkPG24Bxyz,  ierr)
        call mpi_type_hvector(NDIM, 1, Grid%Ni*Grid%Nj*Grid%Nk*dataSize, iJP3jPG2kPG2, iJP3jPG2kPG24Bxyz, ierr)
        call mpi_type_hvector(NDIM, 1, PsiSh*Grid%Nj*Grid%Nk*dataSize, Exyz3, Exyz4, ierr)
        call mpi_type_hvector(NDIM, 1, (PsiSh+1)*(Grid%Nj+1)*(Grid%Nk+1)*dataSize, Eijk3, Eijk4, ierr)
        call mpi_type_hvector(NDIM, 1, Grid%Ni*Grid%Nj*Grid%Nk*dataSize, iPjPkP, iPjPkP4Bxyz, ierr)
        call mpi_type_hvector(NVAR, 1, Grid%Ni*Grid%Nj*Grid%Nk*dataSize, iPjPkP, iPjPkP4Gas, ierr)
        call mpi_type_hvector(NVAR, 1, Grid%Ni*Grid%Nj*Grid%Nk*dataSize, iPG2jPG2kPG2, iPG2jPG2kPG24Gas, ierr)

        ! 5th dimension
        call mpi_type_hvector(Model%nSpc+1,1,NVAR*Grid%Ni*Grid%Nj*Grid%Nk*dataSize,iJPjPkP4Gas,iJPjPkP5Gas,ierr)
        call mpi_type_hvector(Model%nSpc+1,1,NVAR*Grid%Ni*Grid%Nj*Grid%Nk*dataSize,iPjPkP4Gas,iPjPkP5Gas,ierr)
        call mpi_type_hvector(Model%nSpc+1,1,NVAR*Grid%Ni*Grid%Nj*Grid%Nk*dataSize, &
                              iPG2jPG2kPG24Gas, iPG2jPG2kPG25Gas, ierr)

        ! figure out exactly what data needs to be sent to (and received from) each gamera rank
        ! create custom MPI datatypes to perform these transfers
        do r=1,SIZE(vApp%recvRanks)
            rRank = vApp%recvRanks(r)+1

            if(iRanks(rRank) .gt. 0) then
                ! never get shallow data from any rank but minimum i
                vApp%recvCountsGasShallow(r) = 0
                vApp%recvCountsBxyzShallow(r) = 0
                ! set these types to non null because MPI complains
                vApp%recvTypesGasShallow(r) = MPI_INT
                vApp%recvTypesBxyzShallow(r) = MPI_INT
            else
                ! calculate the byte offset to the start of the data

                ! gas
                recvDataOffset = (Model%nG + kRanks(rRank)*NkpT)*Grid%Nj*Grid%Ni + &
                                 (Model%nG + jRanks(rRank)*NjpT)*Grid%Ni + &
                                 (Model%nG + JpSt - 1) ! turning JpSt into an offset

                call mpi_type_hindexed(1, (/1/), recvDataOffset*dataSize, iJPjPkP5Gas, &
                                       vApp%recvTypesGasShallow(r), ierr)

                !Bxyz
                recvDatatype = MPI_DATATYPE_NULL
                recvDataOffset  = Model%nG + JpSt - 2 ! JpSt-1
                if(NjRanks == 1) then
                    ! only one J rank, ghosts on both sides
                    ! no change to recvDataOffset
                    recvDatatype = iJP3jPG2kPG24Bxyz
                elseif(jRanks(rRank) == 0) then
                    ! min J rank, ghosts on low side
                    ! no change to recvDataOffset
                    recvDatatype = iJP3jPGkPG24Bxyz
                elseif(jRanks(rRank) == (NjRanks-1)) then
                    ! max J rank, ghosts on high side
                    recvDataOffset = recvDataOffset + (Model%nG + jRanks(rRank)*NjpT)*Grid%Ni
                    recvDatatype = iJP3jPGkPG24Bxyz
                else
                    ! no ghosts
                    recvDataOffset = recvDataOffset + (Model%nG + jRanks(rRank)*NjpT)*Grid%Ni
                    recvDatatype = iJP3jPkPG24Bxyz
                endif

                call mpi_type_hindexed(1, (/1/), recvDataOffset*dataSize, recvDatatype, &
                                       vApp%recvTypesBxyzShallow(r), ierr)
            endif

            if(vApp%doDeep) then
                ! gas
                recvDataOffset = (Model%nG + kRanks(rRank)*NkpT)*Grid%Nj*Grid%Ni + &
                                 (Model%nG + jRanks(rRank)*NjpT)*Grid%Ni + &
                                 (Model%nG + iRanks(rRank)*NipT)
                call mpi_type_hindexed(1, (/1/), recvDataOffset*dataSize, iPjPkP5Gas, &
                                       vApp%recvTypesGasDeep(r), ierr)
                ! Bxyz
                call mpi_type_hindexed(1, (/1/), recvDataOffset*dataSize, iPjPkP4Bxyz, &
                                       vApp%recvTypesBxyzDeep(r), ierr)
            endif
        enddo

        do r=1,SIZE(vApp%sendRanks)
            sRank = vApp%sendRanks(r)+1

            if(iRanks(sRank) .gt. 0) then
                ! never send shallow data to any rank but minimum i
                vApp%sendCountsInexyzShallow(r) = 0
                vApp%sendCountsIneijkShallow(r) = 0
                ! set these types to non null because MPI complains
                vApp%sendTypesInexyzShallow(r) = MPI_INT
                vApp%sendTypesIneijkShallow(r) = MPI_INT
            else
                ! calculate the byte offset to the start of the data

                ! Inexyz
                sendDataOffset = kRanks(sRank)*NkpT*Grid%Nj*PsiSh + &
                                 jRanks(sRank)*NjpT*PsiSh

                call mpi_type_hindexed(1, (/1/), sendDataOffset*dataSize, Exyz4, &
                                       vApp%sendTypesInexyzShallow(r), ierr)

                !Ineijk
                sendDataOffset = kRanks(sRank)*NkpT*(Grid%Nj+1)*(PsiSh+1) + &
                                 jRanks(sRank)*NjpT*(PsiSh+1)

                call mpi_type_hindexed(1, (/1/), sendDataOffset*dataSize, Eijk4, &
                                       vApp%sendTypesIneijkShallow(r), ierr)
            endif

            if(vApp%doDeep) then
                ! gas0
                sendDataOffset = kRanks(sRank)*NkpT*Grid%Nj*Grid%Ni + &
                                 jRanks(sRank)*NjpT*Grid%Ni + &
                                 iRanks(sRank)*NipT
                call mpi_type_hindexed(1, (/1/), sendDataOffset*dataSize, iPG2jPG2kPG25Gas, &
                                       vApp%sendTypesGas0Deep(r), ierr)
            endif
        enddo

        do r=1,size(vApp%recvTypesGasShallow)
            call mpi_type_commit(vApp%recvTypesGasShallow(r), ierr)
            call mpi_type_commit(vApp%recvTypesBxyzShallow(r), ierr)
            call mpi_type_commit(vApp%sendTypesInexyzShallow(r), ierr)
            call mpi_type_commit(vApp%sendTypesIneijkShallow(r), ierr)

            if(vApp%doDeep) then
                call mpi_type_commit(vApp%recvTypesGasDeep(r), ierr)
                call mpi_type_commit(vApp%recvTypesBxyzDeep(r), ierr)
                call mpi_type_commit(vApp%sendTypesGas0Deep(r), ierr)
            endif
        enddo

        end associate

    end subroutine createVoltDataTypes

end module voltapp_mpi
<|MERGE_RESOLUTION|>--- conflicted
+++ resolved
@@ -390,12 +390,8 @@
         real(rp), intent(in) :: time
         logical, optional, intent(in) :: skipUpdateGamera
 
-<<<<<<< HEAD
-        integer :: ierr
-
-        if(present(skipUpdateGamera) .and. skipUpdateGamera) then
-=======
         logical :: doSkipUpdate
+        integer :: ierr
 
         if(present(skipUpdateGamera)) then
             doSkipUpdate = skipUpdateGamera
@@ -403,7 +399,6 @@
             doSkipUpdate = .false.
         endif
         if(doSkipUpdate) then
->>>>>>> 6e2f6b29
             ! do nothing here, do not update the incoming gamera data
         else
             ! fetch data from Gamera ranks
