module raijuLoss_eWM_BW
<<<<<<< HEAD
    ! Bao-Wang electron Wave Model - based loss and precipitation model
    use, intrinsic :: ieee_arithmetic
=======
    !! Bao-Wang electron Wave Model - based loss and precipitation model

>>>>>>> 57553599
    use kdefs, only : mec2, vc_cgs
    use raijudefs
    use raijutypes
    use raijuSpeciesHelper
    use raijuLoss_SS

    use arrayutil

    implicit none

    integer, parameter, private :: MAXIOVAR = 50

    type, extends(baseRaijuLoss_T) :: raiLoss_eWM_BW_T
        logical :: reqsGood = .false.

        type(raiLoss_SS_T) :: loss_SS
            !! Our personal instance of the strong scattering implementation to apply where needed

        ! -- Model -- !
        real(rp) :: NpsphHigh  = 100.0  ! [#/cc]
        real(rp) :: NpsphLow   = 10.0   ! [#/cc]
        real(rp) :: ChorusLMax = 7.0  ! [Re]
        real(rp) :: PsheetLMin = 8.0  ! [Re]
        real(rp) :: ChorusEMin = 1.1  ! [keV]
        
        type(TimeSeries_T) :: KpTS
            !! Kp data from wind file

        ! -- Grid -- !
        ! Chorus info
        integer :: Nkp, Nmlt, Nl, Ne
            !! Number of bins for Kp, MLT, L shell, and Energy
        real(rp), allocatable, dimension(:) :: Kp1D
            !! 1D array of Kp dimension for Tau4D
        real(rp), allocatable, dimension(:) :: MLT1D
            !! 1D array of MLT dimension for Tau4D
        real(rp), allocatable, dimension(:) :: L1D
            !! 1D array of L shell dimension for Tau4D [Re]
        real(rp), allocatable, dimension(:) :: Energy1D
            !! 1D array of energy dimension for Tau4D [MeV]
        real(rp), allocatable, dimension(:,:,:,:) :: Tau4D
            !! Tau(Kp, MLT, L, E) table electron scattering table [seconds]

        ! -- State -- !
        real(rp), allocatable, dimension(:,:) :: wPS
        real(rp), allocatable, dimension(:,:) :: wHISS
        real(rp), allocatable, dimension(:,:) :: wCHORUS

        real(rp), allocatable, dimension(:,:,:) :: tauTotal
            !! (i,j,k) Final taus considering all processes and weights
        

        contains
        
        procedure :: doInit => eWM_BW_LossInit
        procedure :: doUpdate => eWM_BW_DoUpdate
        procedure :: isValidSpc => eWM_BW_LossValidSpc
        procedure :: calcTau    => eWM_BW_CalcTau
        procedure :: doOutput => eWM_BW_DoOutput

    end type raiLoss_eWM_BW_T

    contains

    subroutine eWM_BW_LossInit(this, Model, Grid, xmlInp)
        class(raiLoss_eWM_BW_T), intent(inout) :: this
        type(raijuModel_T), intent(in) :: Model
        type(raijuGrid_T) , intent(in) :: Grid
        type(XML_Input_T) , intent(in) :: xmlInp
        
        type(raijuSpecies_T) :: spc_ele
        type(IOVAR_T), dimension(MAXIOVAR) :: IOVars
        type(IOVar_T) :: tauVAR

        ! Only valid for Earth
        if (trim(toUpper(Model%planet%name)) .ne. "EARTH") then
            write(*,*)"WARNING in raijuLoss_eWM_BW: Not simulating Earth, idk what waves are like elswhere"
            write(*,*)"No electron wave model happening"
            return
        else
            this%reqsGood = .true.
        endif
        this%isPrecip = .true.

        ! If we are still here then we are gonna be used, set everything up

        spc_ele = Grid%spc(spcIdx(Grid, F_HOTE))

        ! Init our instance of RAIJU strong scattering model
        call this%loss_SS%doInit(Model, Grid, xmlInp)

        ! We need Kp from wind file, try to get that first
        call xmlInp%Set_Val(this%KpTS%wID,"/Kaiju/Gamera/wind/tsfile","NONE")
        call this%KpTS%initTS("Kp",doLoudO=.false.)

        call ClearIO(IOVars)

        if(.not. ioExist(Model%configFName, "Tau", "waveModel")) then
            write(*,*) "This config file not structured for RAIJU, use genRAIJU.py. Good day."
            stop
        endif

        !Chorus wave
        call AddInVar(IOVars,"Kp")  
        call AddInVar(IOVars,"MLT") 
        call AddInVar(IOVars,"L") 
        call AddInVar(IOVars,"Ek") 
        call AddInVar(IOVars,"Tau")
        call ReadVars(IOVars,.false.,Model%configFname, "waveModel")

        this%Nkp  = IOVars(FindIO(IOVars, "Kp" ))%N
        this%Nmlt = IOVars(FindIO(IOVars, "MLT"))%N
        this%Nl   = IOVars(FindIO(IOVars, "L"  ))%N
        this%Ne   = IOVars(FindIO(IOVars, "Ek" ))%N

        tauVAR = IOVars(FindIO(IOVars, "Tau"))

        ! Do some dimension checks
        if (tauVAR%Nr /= 4) then
            write(*,*) "tauDim:",tauVAR%Nr
            write(*,*) 'Currently only support tau model files in the form tau(Kp,MLT,L,Ek)'
            stop
        endif

        if (this%Nkp /=  tauVAR%dims(1) .or. this%Nmlt /=  tauVAR%dims(2) .or. this%Nl /=  tauVAR%dims(3) .or. this%Ne /=  tauVAR%dims(4)) then
            write(*,*) "tauDims:",tauVAR%dims,"Nk:",this%Nkp,"Nm:",this%Nmlt,"Nl:",this%Nl,"Ne:",this%Ne
            write(*,*) 'Dimensions of tau arrays are not compatible'
            stop
        endif

        ! If still here we're good to allocate and store data

        allocate(this%Kp1D    (this%Nkp ))
        allocate(this%MLT1D   (this%Nmlt))
        allocate(this%L1D     (this%Nl  ))
        allocate(this%Energy1D(this%Ne  ))
        allocate(this%Tau4D(this%Nkp,this%Nmlt,this%Nl,this%Ne))

        call IOArray1DFill(IOVars,"Kp" , this%Kp1D    )
        call IOArray1DFill(IOVars,"MLT", this%MLT1D   )
        call IOArray1DFill(IOVars,"L"  , this%L1D     )
        call IOArray1DFill(IOVars,"Ek" , this%Energy1D)
        call IOArray4DFill(IOVars,"Tau", this%Tau4D   )

        call ClearIO(IOVars)
        !Array order check: array is in acsending order
           !Chorus
        if(this%Kp1D(1) > this%Kp1D(this%Nkp)) then
            write(*,*) "Kp: ",this%Kp1D
            write(*,*) "reorder wave model so Kp is in ascending order"
            stop
        end if

        if(this%MLT1D(1) > this%MLT1D(this%Nmlt)) then
            write(*,*) "MLT: ",this%MLT1D
            write(*,*) "reorder wave model so MLT is in ascending order"
            stop
        end if

        if(this%L1D(1) > this%L1D(this%Nl)) then
            write(*,*) "L: ",this%L1D
            write(*,*) "reorder wave model so L shell is in ascending order"
            stop
        end if

        if(this%Energy1D(1) > this%Energy1D(this%Ne)) then
            write(*,*) "Ek: ",this%Energy1D
            write(*,*) "reorder wave model so Ek is in ascending order"
            stop
        end if

        
        allocate(this%wPS    (Grid%shGrid%isg:Grid%shGrid%ieg, Grid%shGrid%jsg:Grid%shGrid%jeg))
        allocate(this%wHISS  (Grid%shGrid%isg:Grid%shGrid%ieg, Grid%shGrid%jsg:Grid%shGrid%jeg))
        allocate(this%wCHORUS(Grid%shGrid%isg:Grid%shGrid%ieg, Grid%shGrid%jsg:Grid%shGrid%jeg))

        allocate(this%tauTotal(Grid%shGrid%isg:Grid%shGrid%ieg, Grid%shGrid%jsg:Grid%shGrid%jeg, spc_ele%kStart:spc_ele%kEnd))

        
    end subroutine eWM_BW_LossInit


    subroutine eWM_BW_DoUpdate(this, Model, Grid, State)
        !! We are called at the start of every step, once coupling info, boundary conditions, etc. have beenr resolved
        !! We calculate all of the weighting, loss taus, for all electrons, and store it here
        !! When our calcTau gets called for an i,j,k, we'll just report the right value from our State
        class(raiLoss_eWM_BW_T), intent(inout) :: this
        type(raijuModel_T), intent(in) :: Model
        type(raijuGrid_T) , intent(in) :: Grid
        type(raijuState_T), intent(in) :: State

        integer :: psphIdx, eleIdx
        logical :: isGood
        integer :: i,j,k
        real(rp) :: NpsphPnt
            !! Density [#/cc] of plasmasphere at point i,j
        real(rp) :: L, MLT, E, Kp
            !! L shell and MLT of given point, channel energy in MeV, current Kp
        real(rp) :: wLBlend, wNBlend
            !! L-weighting of blending between IMAG and PS. 0=PS
            !! Density-weighting between Chorus and Hiss
        real(rp) :: tauPS, tauHiss, tauChorus

        ! Zero everyone out in prep for new values
        call fillArray(this%wPS     , 0.0_rp)
        call fillArray(this%wHISS   , 0.0_rp)
        call fillArray(this%wCHORUS , 0.0_rp)
        call fillArray(this%tauTotal, HUGE  )

        call this%loss_SS%doUpdate(Model, Grid, State)  ! Just in case its doUpdate actually does something in the future

        ! Things that aren't i,j,k-dependent
        psphIdx = spcIdx(Grid, F_PSPH)
        eleIdx = spcIdx(Grid, F_HOTE)
        Kp = this%KpTS%evalAt(State%t)

        associate(sh=>Grid%shGrid, spc=>Grid%spc(eleIdx))

            !$OMP PARALLEL DO default(shared) &
            !$OMP private(i,j,k,isGood,L,MLT,E,NpsphPnt,wNBlend,wLBlend,tauPS,tauHiss,tauChorus)
            do j=sh%jsg,sh%jeg
                do i=sh%isg,sh%ieg
                    isGood = State%active(i,j) == RAIJUACTIVE
                    if (.not. isGood) then
                        cycle
                    endif

                    L = sqrt(State%xyzMincc(i,j,1)**2 + State%xyzMincc(i,j,2)**2)  ! [Re]
                    MLT = atan2(State%xyzMincc(i,j,2),State%xyzMincc(i,j,1))/pi*12.D0+12.D0

                    NpsphPnt = State%Den(psphIdx)%data(i,j)  ! [#/cc]
                    
                    ! Calculate blending
                    wNBlend = dlog(NpsphPnt/this%NpsphLow) / dlog(this%NpsphHigh/this%NpsphLow)
                    call ClampValue(wNBlend, 0.0_rp, 1.0_rp)
                        !! 1 => Psphere Hiss, 0 => Other
                    wLBlend = RampDown(L, this%ChorusLMax, this%PsheetLMin - this%ChorusLMax)
                        !! 1 => Chorus, 0 => PS
                    
                    ! If psphere density is high enough, we always apply Hiss regardless of L
                        ! This means Hiss model needs to appropriately handle any L value its given
                    ! If psphere density is low, we choose between Chorus and plasma sheet strong-scattering based on L
                    ! Also note: the weighting is not k-dependent, but if its not too costly to do for each k then ¯\_(ツ)_/¯
                    
                    ! Calculate weights
                    this%wHISS(i,j) = wNBlend
                    this%wCHORUS(i,j) = (1 - wNBlend)*wLBlend
                    this%wPS(i,j) = (1 - wNBlend)*(1-wLBlend)

                    ! Now calculate loss taus and accumulate
                
                    do k=spc%kStart,spc%kEnd        
                        
                        E = abs(Grid%alamc(k) * State%bvol_cc(i,j)**(-2./3.)) * 1.0E-6  ! [MeV]
                        
                        if (this%wHISS(i,j) > TINY) then
                            tauHiss = CalcTau_Hiss(MLT, L, E, Kp)
                        else
                            tauHiss = HUGE
                        endif

                        if (this%wPS(i,j) > TINY) then
                            tauPS = this%loss_SS%calcTau(Model, Grid, State, i, j, k)
                        else
                            tauPS = HUGE
                        endif

                        if (this%wCHORUS(i,j) > TINY) then
                            !! Implement chorus tau calculation here
                            tauChorus = calcChorusTau(this, MLT, L, E, Kp)
                        else
                            tauChorus = HUGE
                        endif

                        this%tauTotal(i,j,k) = this%wHISS(i,j)*tauHiss + this%wPS(i,j)*tauPS  + this%wCHORUS(i,j)*tauCHORUS 
                    enddo
                enddo
            enddo

        end associate

    end subroutine eWM_BW_DoUpdate


    function eWM_BW_CalcTau(this, Model, Grid, State, i, j, k) result(tau)
        !! We are not doing any heavy calculations since we did it in DoUpdate
        !! Just give back thr right value after some checks
        class(raiLoss_eWM_BW_T), intent(in) :: this
        type(raijuModel_T ), intent(in) :: Model
        type(raijuGrid_T  ), intent(in) :: Grid
        type(raijuState_T ), intent(in) :: State
        integer, intent(in) :: i, j, k
        real(rp) :: tau

        associate(spc => Grid%spc(Grid%k2spc(k)))

        tau = HUGE
        if (.not. this%reqsGood) then
            return
        endif

        if (k < spc%kStart .or. k > spc%kEnd) then
            return
        endif

        ! If still here then the requester is right to be calling us, give back our tau
        tau = this%tauTotal(i,j,k)

        end associate

    end function eWM_BW_CalcTau


    function eWM_BW_LossValidSpc(this, spc) result(isValid)
        class(raiLoss_eWM_BW_T), intent(in) :: this
        type(raijuSpecies_T), intent(in) :: spc
        logical :: isValid
        
        isValid = .false.
        if (.not. this%reqsGood) return

        if ( (spc%spcType .eq. RAIJUELE) ) then
            isValid = .true.
        endif
    end function eWM_BW_LossValidSpc


    subroutine eWM_BW_DoOutput(this, Model, Grid, State, gStr, doGhostsO)
        class(raiLoss_eWM_BW_T), intent(in) :: this
        type(raijuModel_T), intent(in) :: Model
        type(raijuGrid_T) , intent(in) :: Grid
        type(raijuState_T), intent(in) :: State
        character(len=strLen), intent(in) :: gStr
            !! Group ("Step#X") to append our data to in a sub-group ("eWM")
        logical, intent(in), optional :: doGhostsO


        character(len=strLen) :: gStrWM
        integer :: is, ie, js, je, ks, ke
        logical :: doGhosts
        type(IOVAR_T), dimension(MAXIOVAR) :: IOVars

        if (present(doGhostsO)) then
            doGhosts = doGhostsO
        else
            doGhosts = .false.
        endif

        if (doGhosts) then
            is = Grid%shGrid%isg
            ie = Grid%shGrid%ieg
            js = Grid%shGrid%jsg
            je = Grid%shGrid%jeg
        else
            is = Grid%shGrid%is
            ie = Grid%shGrid%ie
            js = Grid%shGrid%js
            je = Grid%shGrid%je
        endif

        write(gStrWM, "(A, A)") trim(gStr), "/eWM"
        !Reset IO chain
        call ClearIO(IOVars)

        ! Fat output for precip info
        associate(spc=>Grid%spc(spcIdx(Grid, F_HOTE)))
        call AddOutVar(IOVars, "wPS"    , this%wPS    (is:ie,js:je), dStr="0-1 weighting for plasma sheet strong scattering losses")
        call AddOutVar(IOVars, "wHISS"  , this%wHISS  (is:ie,js:je), dStr="0-1 weighting for plasmasphere hiss losses")
        call AddOutVar(IOVars, "wCHORUS", this%wCHORUS(is:ie,js:je), dStr="0-1 weighting for inner mag chorus wave losses")
        call AddOutVar(IOVars, "tauTotal", this%tauTotal(is:ie,js:je,spc%kStart:spc%kEnd), dStr="[s] combined lifetimes of all contributing loss processes")
        call WriteVars(IOVars,.true.,Model%raijuH5, gStrWM)
        end associate
    end subroutine eWM_BW_DoOutput

    function calcChorusTau(this,MLTin,Lin,Ekin,Kpin) result(tau)
    ! linearly interpolate tau from EWMTauInput to current MLT,L,Kp,Ek value
        class(raiLoss_eWM_BW_T), intent(in) :: this        
        real(rp), intent(in) :: MLTin,Lin,Ekin,Kpin
        real(rp) :: tau
        real(rp) :: tauKMLE(2,2,2,2),tauMLE(2,2,2),tauLE(2,2),tauE(2)! tauKMLE(1,2,2,2) means tauKlMuLuEu, l:lower bound, u: upper bound in the NN method
        real(rp) :: dK,wK,dM,wM,dL,wL,dE,wE
        integer :: kL,kU,mL,mU,lL,lU,eL,eU

        associate(Nm=>this%Nmlt,Nl=>this%Nl,Nk=>this%Nkp,Ne=>this%Ne,&
                  Kpi=>this%Kp1D,MLTi=>this%MLT1D,Li=>this%L1D,Eki=>this%Energy1D,&
                  taui=>this%Tau4D)
        ! Find the nearest neighbors in Kp
        if (Kpin >= maxval(Kpi)) then
            kL = Nk !use Kp maximum 
            kU = Nk
        else if (Kpin <= minval(Kpi)) then
            kL = 1  !use Kp minimum
            kU = 1
        else
            kL = maxloc(Kpi,dim=1,mask=(Kpi<Kpin))
            kU = kL+1
        endif
        ! Find the nearest neighbours in MLT
        if ((MLTin >= maxval(MLTi)) .or. (MLTin <= minval(MLTi)))  then ! maxval of MLT is 24, minval of MLT is 0
            mL = 1 !use MLT = 0
            mU = 1
        else
            mL = maxloc(MLTi,dim=1,mask=(MLTi<MLTin))
            mU = mL+1
        endif
        ! Find the nearest neighbours in L
        if (Lin >= maxval(Li)) then
            lL = Nl !use L maximum
            lU = Nl
        else if (Lin <= minval(Li)) then
            lL = 1 ! use L minimum
            lU = 1
        else
            lL = maxloc(Li,dim=1,mask=(Li<Lin))
            lU = lL+1
        endif
         ! Find the nearest neighbours in Ek
        if (Ekin < minval(Eki)) then
            tau = HUGE ! For low energies, assign a huge lifetime.
            return
        else if (Ekin >= maxval(Eki)) then
            eL = Ne !use Ek maximum
            eU = Ne
        else
            eL = maxloc(Eki,dim=1,mask=(Eki<Ekin))
            eU = eL + 1
        endif
        !linear interpolation in Kp
        if (kL == kU) then
            tauMLE(1,1,1) = log10(taui(kL,mL,lL,eL))!Interpolation in log10(taui) space
            tauMLE(1,1,2) = log10(taui(kL,mL,lL,eU))
            tauMLE(1,2,1) = log10(taui(kL,mL,lU,eL))
            tauMLE(1,2,2) = log10(taui(kL,mL,lU,eU))
            tauMLE(2,1,1) = log10(taui(kL,mU,lL,eL))
            tauMLE(2,1,2) = log10(taui(kL,mU,lL,eU))
            tauMLE(2,2,1) = log10(taui(kL,mU,lU,eL))
            tauMLE(2,2,2) = log10(taui(kL,mU,lU,eU))
        else
            dK = Kpi(kU)-Kpi(kL)
            wK = (Kpin-Kpi(kL))/dK
            tauKMLE(1,1,1,1) = log10(taui(kL,mL,lL,eL))
            tauKMLE(2,1,1,1) = log10(taui(kU,mL,lL,eL))
            tauMLE(1,1,1) = tauKMLE(1,1,1,1) + wK*(tauKMLE(2,1,1,1)-tauKMLE(1,1,1,1))
            tauKMLE(1,1,1,2) = log10(taui(kL,mL,lL,eU))
            tauKMLE(2,1,1,2) = log10(taui(kU,mL,lL,eU))
            tauMLE(1,1,2) = tauKMLE(1,1,1,2) + wK*(tauKMLE(2,1,1,2)-tauKMLE(1,1,1,2))
            tauKMLE(1,1,2,1) = log10(taui(kL,mL,lU,eL))
            tauKMLE(2,1,2,1) = log10(taui(kU,mL,lU,eL))
            tauMLE(1,2,1) = tauKMLE(1,1,2,1) + wK*(tauKMLE(2,1,2,1)-tauKMLE(1,1,2,1))
            tauKMLE(1,1,2,2) = log10(taui(kL,mL,lU,eU))
            tauKMLE(2,1,2,2) = log10(taui(kU,mL,lU,eU))
            tauMLE(1,2,2) = tauKMLE(1,1,2,2) + wK*(tauKMLE(2,1,2,2)-tauKMLE(1,1,2,2))
            tauKMLE(1,2,1,1) = log10(taui(kL,mU,lL,eL))
            tauKMLE(2,2,1,1) = log10(taui(kU,mU,lL,eL))
            tauMLE(2,1,1) = tauKMLE(1,2,1,1) + wK*(tauKMLE(2,2,1,1)-tauKMLE(1,2,1,1))
            tauKMLE(1,2,1,2) = log10(taui(kL,mU,lL,eU))
            tauKMLE(2,2,1,2) = log10(taui(kU,mU,lL,eU))
            tauMLE(2,1,2) = tauKMLE(1,2,1,2) + wK*(tauKMLE(2,2,1,2)-tauKMLE(1,2,1,2))
            tauKMLE(1,2,2,1) = log10(taui(kL,mU,lU,eL))
            tauKMLE(2,2,2,1) = log10(taui(kU,mU,lU,eL))
            tauMLE(2,2,1) = tauKMLE(1,2,2,1) + wK*(tauKMLE(2,2,2,1)-tauKMLE(1,2,2,1))
            tauKMLE(1,2,2,2) = log10(taui(kL,mU,lU,eU))
            tauKMLE(2,2,2,2) = log10(taui(kU,mU,lU,eU))
            tauMLE(2,2,2) = tauKMLE(1,2,2,2) + wK*(tauKMLE(2,2,2,2)-tauKMLE(1,2,2,2))
        end if
        ! linear interpolation in mlt
        if (mL == mU) then
            tauLE(1,1) = tauMLE(2,1,1)
            tauLE(1,2) = tauMLE(2,1,2)
            tauLE(2,1) = tauMLE(2,2,1)
            tauLE(2,2) = tauMLE(2,2,2)
        else
            dM = MLTi(mU)-MLTi(mL)
            wM = (MLTin-MLTi(mL))/dM
            tauLE(1,1) = tauMLE(1,1,1) + wM*(tauMLE(2,1,1)-tauMLE(1,1,1))
            tauLE(1,2) = tauMLE(1,1,2) + wM*(tauMLE(2,1,2)-tauMLE(1,1,2))
            tauLE(2,1) = tauMLE(1,2,1) + wM*(tauMLE(2,2,1)-tauMLE(1,2,1))
            tauLE(2,2) = tauMLE(1,2,2) + wM*(tauMLE(2,2,2)-tauMLE(1,2,2))
        end if
        ! linear interpolation in L
        if (lL == lU) then
            tauE(1) = tauLE(2,1)
            tauE(2) = tauLE(2,2)
        else
            dL = Li(lU)-Li(lL)
            wL = (Lin-Li(lL))/dL
            tauE(1) = tauLE(1,1)+ wL*(tauLE(2,1)-tauLE(1,1))
            tauE(2) = tauLE(1,2)+ wL*(tauLE(2,2)-tauLE(1,2))
        end if
        ! linear interpolation in Ek
        if (eL == eU) then
            tau = tauE(1)
        else
            dE = Eki(eU)-Eki(eL)
            wE = (Ekin-Eki(eL))/dE
            tau = tauE(1) + wE*(tauE(2)-tauE(1))
        end if
        tau = 10.0**tau !convert back to tau in seconds
        end associate

    END FUNCTION calcChorusTau

end module raijuLoss_eWM_BW<|MERGE_RESOLUTION|>--- conflicted
+++ resolved
@@ -1,11 +1,6 @@
 module raijuLoss_eWM_BW
-<<<<<<< HEAD
-    ! Bao-Wang electron Wave Model - based loss and precipitation model
-    use, intrinsic :: ieee_arithmetic
-=======
     !! Bao-Wang electron Wave Model - based loss and precipitation model
 
->>>>>>> 57553599
     use kdefs, only : mec2, vc_cgs
     use raijudefs
     use raijutypes
