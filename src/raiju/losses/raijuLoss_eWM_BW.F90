module raijuLoss_eWM_BW
    !! Bao-Wang electron Wave Model - based loss and precipitation model

    use kdefs, only : mec2, vc_cgs
    use raijudefs
    use raijutypes
    use raijuSpeciesHelper
    use raijuLoss_SS

    use arrayutil

    implicit none

    integer, parameter, private :: MAXIOVAR = 50

    type, extends(baseRaijuLoss_T) :: raiLoss_eWM_BW_T
        logical :: reqsGood = .false.

        type(raiLoss_SS_T) :: loss_SS
            !! Our personal instance of the strong scattering implementation to apply where needed

        ! -- Model -- !
        real(rp) :: NpsphHigh  = 100.0  ! [#/cc]
        real(rp) :: NpsphLow   = 10.0   ! [#/cc]
        real(rp) :: ChorusLMax = 7.0  ! [Re]
        real(rp) :: PsheetLMin = 8.0  ! [Re]
        real(rp) :: ChorusEMin = 1.0  ! [keV]
        
        type(TimeSeries_T) :: KpTS
            !! Kp data from wind file

        ! -- Grid -- !
        ! Chorus info
        integer :: Nkp, Nmlt, Nl, Ne
            !! Number of bins for Kp, MLT, L shell, and Energy
        real(rp), allocatable, dimension(:) :: Kp1D
            !! 1D array of Kp dimension for Tau4D
        real(rp), allocatable, dimension(:) :: MLT1D
            !! 1D array of MLT dimension for Tau4D
        real(rp), allocatable, dimension(:) :: L1D
            !! 1D array of L shell dimension for Tau4D [Re]
        real(rp), allocatable, dimension(:) :: Energy1D
            !! 1D array of energy dimension for Tau4D [MeV]
        real(rp), allocatable, dimension(:,:,:,:) :: Tau4D
            !! Tau(Kp, MLT, L, E) table electron scattering table [seconds]

        ! -- State -- !
        real(rp), allocatable, dimension(:,:) :: wPS
        real(rp), allocatable, dimension(:,:) :: wHISS
        real(rp), allocatable, dimension(:,:) :: wCHORUS

        real(rp), allocatable, dimension(:,:,:) :: tauTotal
            !! (i,j,k) Final taus considering all processes and weights
        

        contains
        
        procedure :: doInit => eWM_BW_LossInit
        procedure :: doUpdate => eWM_BW_DoUpdate
        procedure :: isValidSpc => eWM_BW_LossValidSpc
        procedure :: calcTau    => eWM_BW_CalcTau
        procedure :: doOutput => eWM_BW_DoOutput

    end type raiLoss_eWM_BW_T

    contains

    subroutine eWM_BW_LossInit(this, Model, Grid, xmlInp)
        class(raiLoss_eWM_BW_T), intent(inout) :: this
        type(raijuModel_T), intent(in) :: Model
        type(raijuGrid_T) , intent(in) :: Grid
        type(XML_Input_T) , intent(in) :: xmlInp
        
        type(raijuSpecies_T) :: spc_ele
        type(IOVAR_T), dimension(MAXIOVAR) :: IOVars
        type(IOVar_T) :: tauVAR

        ! Only valid for Earth
        if (trim(toUpper(Model%planet%name)) .ne. "EARTH") then
            write(*,*)"WARNING in raijuLoss_eWM_BW: Not simulating Earth, idk what waves are like elswhere"
            write(*,*)"No electron wave model happening"
            return
        else
            this%reqsGood = .true.
        endif
        this%isPrecip = .true.

        ! If we are still here then we are gonna be used, set everything up

        spc_ele = Grid%spc(spcIdx(Grid, F_HOTE))

        ! Init our instance of RAIJU strong scattering model
        call this%loss_SS%doInit(Model, Grid, xmlInp)

        ! We need Kp from wind file, try to get that first
        call xmlInp%Set_Val(this%KpTS%wID,"/Kaiju/Gamera/wind/tsfile","NONE")
        call this%KpTS%initTS("Kp",doLoudO=.false.)

        call ClearIO(IOVars)

        if(.not. ioExist(Model%configFName, "Tau", "waveModel")) then
            write(*,*) "This config file not structured for RAIJU, use genRAIJU.py. Good day."
            stop
        endif

        !Chorus wave
        call AddInVar(IOVars,"Kp")  
        call AddInVar(IOVars,"MLT") 
        call AddInVar(IOVars,"L") 
        call AddInVar(IOVars,"Ek") 
        call AddInVar(IOVars,"Tau")
        call ReadVars(IOVars,.false.,Model%configFname, "waveModel")

        this%Nkp  = IOVars(FindIO(IOVars, "Kp" ))%N
        this%Nmlt = IOVars(FindIO(IOVars, "MLT"))%N
        this%Nl   = IOVars(FindIO(IOVars, "L"  ))%N
        this%Ne   = IOVars(FindIO(IOVars, "Ek" ))%N

        tauVAR = IOVars(FindIO(IOVars, "Tau"))

        ! Do some dimension checks
        if (tauVAR%Nr /= 4) then
            write(*,*) "tauDim:",tauVAR%Nr
            write(*,*) 'Currently only support tau model files in the form tau(Kp,MLT,L,Ek)'
            stop
        endif

        if (this%Nkp /=  tauVAR%dims(1) .or. this%Nmlt /=  tauVAR%dims(2) .or. this%Nl /=  tauVAR%dims(3) .or. this%Ne /=  tauVAR%dims(4)) then
            write(*,*) "tauDims:",tauVAR%dims,"Nk:",this%Nkp,"Nm:",this%Nmlt,"Nl:",this%Nl,"Ne:",this%Ne
            write(*,*) 'Dimensions of tau arrays are not compatible'
            stop
        endif

        ! If still here we're good to allocate and store data

        allocate(this%Kp1D    (this%Nkp ))
        allocate(this%MLT1D   (this%Nmlt))
        allocate(this%L1D     (this%Nl  ))
        allocate(this%Energy1D(this%Ne  ))
        allocate(this%Tau4D(this%Nkp,this%Nmlt,this%Nl,this%Ne))

        call IOArray1DFill(IOVars,"Kp" , this%Kp1D    )
        call IOArray1DFill(IOVars,"MLT", this%MLT1D   )
        call IOArray1DFill(IOVars,"L"  , this%L1D     )
        call IOArray1DFill(IOVars,"Ek" , this%Energy1D)
        call IOArray4DFill(IOVars,"Tau", this%Tau4D   )

        call ClearIO(IOVars)
        !Array order check: array is in acsending order
           !Chorus
        if(this%Kp1D(1) > this%Kp1D(this%Nkp)) then
            write(*,*) "Kp: ",this%Kp1D
            write(*,*) "reorder wave model so Kp is in ascending order"
            stop
        end if

        if(this%MLT1D(1) > this%MLT1D(this%Nmlt)) then
            write(*,*) "MLT: ",this%MLT1D
            write(*,*) "reorder wave model so MLT is in ascending order"
            stop
        end if

        if(this%L1D(1) > this%L1D(this%Nl)) then
            write(*,*) "L: ",this%L1D
            write(*,*) "reorder wave model so L shell is in ascending order"
            stop
        end if

        if(this%Energy1D(1) > this%Energy1D(this%Ne)) then
            write(*,*) "Ek: ",this%Energy1D
            write(*,*) "reorder wave model so Ek is in ascending order"
            stop
        end if

        
        allocate(this%wPS    (Grid%shGrid%isg:Grid%shGrid%ieg, Grid%shGrid%jsg:Grid%shGrid%jeg))
        allocate(this%wHISS  (Grid%shGrid%isg:Grid%shGrid%ieg, Grid%shGrid%jsg:Grid%shGrid%jeg))
        allocate(this%wCHORUS(Grid%shGrid%isg:Grid%shGrid%ieg, Grid%shGrid%jsg:Grid%shGrid%jeg))

        allocate(this%tauTotal(Grid%shGrid%isg:Grid%shGrid%ieg, Grid%shGrid%jsg:Grid%shGrid%jeg, spc_ele%kStart:spc_ele%kEnd))

        
    end subroutine eWM_BW_LossInit


    subroutine eWM_BW_DoUpdate(this, Model, Grid, State)
        !! We are called at the start of every step, once coupling info, boundary conditions, etc. have beenr resolved
        !! We calculate all of the weighting, loss taus, for all electrons, and store it here
        !! When our calcTau gets called for an i,j,k, we'll just report the right value from our State
        class(raiLoss_eWM_BW_T), intent(inout) :: this
        type(raijuModel_T), intent(in) :: Model
        type(raijuGrid_T) , intent(in) :: Grid
        type(raijuState_T), intent(in) :: State

        integer :: psphIdx, eleIdx
        logical :: isGood
        integer :: i,j,k
        real(rp) :: NpsphPnt
            !! Density [#/cc] of plasmasphere at point i,j
        real(rp) :: L, MLT, E, Kp, Etemp
            !! L shell and MLT of given point, channel energy in MeV, current Kp, and temporary channel energy in keV
        real(rp) :: wLBlend, wNBlend, tScl
            !! L-weighting of blending between IMAG and PS. 0=PS
            !! Density-weighting between Chorus and Hiss
<<<<<<< HEAD
=======
            !! Scale factor in lifetime between sub-1keV and 1keV+ energy
>>>>>>> b912d50d
        real(rp) :: tauPS, tauHiss, tauChorus

        ! Zero everyone out in prep for new values
        call fillArray(this%wPS     , 0.0_rp)
        call fillArray(this%wHISS   , 0.0_rp)
        call fillArray(this%wCHORUS , 0.0_rp)
        call fillArray(this%tauTotal, HUGE  )

        call this%loss_SS%doUpdate(Model, Grid, State)  ! Just in case its doUpdate actually does something in the future

        ! Things that aren't i,j,k-dependent
        psphIdx = spcIdx(Grid, F_PSPH)
        eleIdx = spcIdx(Grid, F_HOTE)
        Kp = this%KpTS%evalAt(State%t)

        associate(sh=>Grid%shGrid, spc=>Grid%spc(eleIdx))

            !$OMP PARALLEL DO default(shared) &
<<<<<<< HEAD
            !$OMP private(i,j,k,isGood,L,MLT,E,NpsphPnt,wNBlend,wLBlend,tauPS,tauHiss,tauChorus)
=======
            !$OMP private(i,j,k,isGood,L,MLT,E,Etemp,tScl,NpsphPnt,wNBlend,wLBlend,tauPS,tauHiss,tauChorus)
>>>>>>> b912d50d
            do j=sh%jsg,sh%jeg
                do i=sh%isg,sh%ieg
                    isGood = State%active(i,j) == RAIJUACTIVE
                    if (.not. isGood) then
                        cycle
                    endif

                    L = sqrt(State%xyzMincc(i,j,1)**2 + State%xyzMincc(i,j,2)**2)  ! [Re]
                    MLT = atan2(State%xyzMincc(i,j,2),State%xyzMincc(i,j,1))/pi*12.D0+12.D0

                    NpsphPnt = State%Den(psphIdx)%data(i,j)  ! [#/cc]
                    
                    ! Calculate blending  
                    wNBlend = dlog(NpsphPnt/this%NpsphLow) / dlog(this%NpsphHigh/this%NpsphLow)
                    call ClampValue(wNBlend, 0.0_rp, 1.0_rp)
                        !! 1 => Psphere Hiss, 0 => Other
                    wLBlend = RampDown(L, this%ChorusLMax, this%PsheetLMin - this%ChorusLMax)
                        !! 1 => Chorus, 0 => PS
                    
                    ! If psphere density is high enough, we always apply Hiss regardless of L
                        ! This means Hiss model needs to appropriately handle any L value its given
                    ! If psphere density is low, we choose between Chorus and plasma sheet strong-scattering based on L
                    ! Also note: the weighting is not k-dependent, but if its not too costly to do for each k then ¯\_(ツ)_/¯
                    
                    ! Calculate weights
                    this%wHISS(i,j) = wNBlend
                    this%wCHORUS(i,j) = (1 - wNBlend)*wLBlend
                    this%wPS(i,j) = (1 - wNBlend)*(1-wLBlend)

                    ! Now calculate loss taus and accumulate
                
                    do k=spc%kStart,spc%kEnd        
                        
<<<<<<< HEAD
                        E = abs(Grid%alamc(k) * State%bvol_cc(i,j)**(-2./3.)) * 1.0E-6  ! [MeV]
                        
=======
                        Etemp = abs(Grid%alamc(k) * State%bvol_cc(i,j)**(-2.0/3.0)) * 1.0E-3  ! [KeV]
                         !Scale up lifetime for sub-1keV energy in Chorus
                         !Calculate E [MeV] to evaluate wave model
                        if (Etemp >= this%ChorusEMin) then  ! [KeV]
                            E = Etemp*1.0E-3_rp !Energy [MeV] 
                            tScl = 1.0_rp !No change needed 
                        else
                            !Define a scaling factor to multiply tau (lifetime)
                            !Lower energy particles are slower which increases lifetime
                            E = this%ChorusEmin*1.0E-3_rp !Energy [MeV]
                            tScl = sqrt(this%ChorusEmin/Etemp)
                        endif

>>>>>>> b912d50d
                        if (this%wHISS(i,j) > TINY) then
                            tauHiss = CalcTau_Hiss(MLT, L, E, Kp) * tScl
                        else
                            tauHiss = HUGE
                        endif

                        if (this%wPS(i,j) > TINY) then
                            tauPS = this%loss_SS%calcTau(Model, Grid, State, i, j, k)
                        else
                            tauPS = HUGE
                        endif

                        if (this%wCHORUS(i,j) > TINY) then
                            !! Implement chorus tau calculation here
<<<<<<< HEAD
                            tauChorus = CalcTau_Chorus(this, MLT, L, E, Kp)
=======
                            tauChorus = CalcTau_Chorus(this, MLT, L, E, Kp) * tScl
>>>>>>> b912d50d
                        else
                            tauChorus = HUGE
                        endif

                        this%tauTotal(i,j,k) = this%wHISS(i,j)*tauHiss + this%wPS(i,j)*tauPS  + this%wCHORUS(i,j)*tauCHORUS 
                    enddo
                enddo
            enddo

        end associate

    end subroutine eWM_BW_DoUpdate


    function eWM_BW_CalcTau(this, Model, Grid, State, i, j, k) result(tau)
        !! We are not doing any heavy calculations since we did it in DoUpdate
        !! Just give back thr right value after some checks
        class(raiLoss_eWM_BW_T), intent(in) :: this
        type(raijuModel_T ), intent(in) :: Model
        type(raijuGrid_T  ), intent(in) :: Grid
        type(raijuState_T ), intent(in) :: State
        integer, intent(in) :: i, j, k
        real(rp) :: tau

        associate(spc => Grid%spc(Grid%k2spc(k)))

        tau = HUGE
        if (.not. this%reqsGood) then
            return
        endif

        if (k < spc%kStart .or. k > spc%kEnd) then
            return
        endif

        ! If still here then the requester is right to be calling us, give back our tau
        tau = this%tauTotal(i,j,k)

        end associate

    end function eWM_BW_CalcTau


    function eWM_BW_LossValidSpc(this, spc) result(isValid)
        class(raiLoss_eWM_BW_T), intent(in) :: this
        type(raijuSpecies_T), intent(in) :: spc
        logical :: isValid
        
        isValid = .false.
        if (.not. this%reqsGood) return

        if ( (spc%spcType .eq. RAIJUELE) ) then
            isValid = .true.
        endif
    end function eWM_BW_LossValidSpc


    subroutine eWM_BW_DoOutput(this, Model, Grid, State, gStr, doGhostsO)
        class(raiLoss_eWM_BW_T), intent(in) :: this
        type(raijuModel_T), intent(in) :: Model
        type(raijuGrid_T) , intent(in) :: Grid
        type(raijuState_T), intent(in) :: State
        character(len=strLen), intent(in) :: gStr
            !! Group ("Step#X") to append our data to in a sub-group ("eWM")
        logical, intent(in), optional :: doGhostsO


        character(len=strLen) :: gStrWM
        integer :: is, ie, js, je, ks, ke
        logical :: doGhosts
        type(IOVAR_T), dimension(MAXIOVAR) :: IOVars

        if (present(doGhostsO)) then
            doGhosts = doGhostsO
        else
            doGhosts = .false.
        endif

        if (doGhosts) then
            is = Grid%shGrid%isg
            ie = Grid%shGrid%ieg
            js = Grid%shGrid%jsg
            je = Grid%shGrid%jeg
        else
            is = Grid%shGrid%is
            ie = Grid%shGrid%ie
            js = Grid%shGrid%js
            je = Grid%shGrid%je
        endif

        write(gStrWM, "(A, A)") trim(gStr), "/eWM"
        !Reset IO chain
        call ClearIO(IOVars)

        ! Fat output for precip info
        associate(spc=>Grid%spc(spcIdx(Grid, F_HOTE)))
        call AddOutVar(IOVars, "wPS"    , this%wPS    (is:ie,js:je), dStr="0-1 weighting for plasma sheet strong scattering losses")
        call AddOutVar(IOVars, "wHISS"  , this%wHISS  (is:ie,js:je), dStr="0-1 weighting for plasmasphere hiss losses")
        call AddOutVar(IOVars, "wCHORUS", this%wCHORUS(is:ie,js:je), dStr="0-1 weighting for inner mag chorus wave losses")
        call AddOutVar(IOVars, "tauTotal", this%tauTotal(is:ie,js:je,spc%kStart:spc%kEnd), dStr="[s] combined lifetimes of all contributing loss processes")
        call WriteVars(IOVars,.true.,Model%raijuH5, gStrWM)
        end associate
    end subroutine eWM_BW_DoOutput

    function CalcTau_Chorus(this,MLTin,Lin,Ekin,Kpin) result(tau)
    ! linearly interpolate tau from EWMTauInput to current MLT,L,Kp,Ek value
        class(raiLoss_eWM_BW_T), intent(in) :: this        
        real(rp), intent(in) :: MLTin,Lin,Ekin,Kpin
        real(rp) :: tau
        real(rp) :: tauKMLE(2,2,2,2),tauMLE(2,2,2),tauLE(2,2),tauE(2)! tauKMLE(1,2,2,2) means tauKlMuLuEu, l:lower bound, u: upper bound in the NN method
        real(rp) :: dK,wK,dM,wM,dL,wL,dE,wE
        integer :: kL,kU,mL,mU,lL,lU,eL,eU

        associate(Nm=>this%Nmlt,Nl=>this%Nl,Nk=>this%Nkp,Ne=>this%Ne,&
                  Kpi=>this%Kp1D,MLTi=>this%MLT1D,Li=>this%L1D,Eki=>this%Energy1D,&
                  taui=>this%Tau4D)
        ! Find the nearest neighbors in Kp
        if (Kpin >= maxval(Kpi)) then
            kL = Nk !use Kp maximum 
            kU = Nk
        else if (Kpin <= minval(Kpi)) then
            kL = 1  !use Kp minimum
            kU = 1
        else
            kL = maxloc(Kpi,dim=1,mask=(Kpi<Kpin))
            kU = kL+1
        endif
        ! Find the nearest neighbours in MLT
        if ((MLTin >= maxval(MLTi)) .or. (MLTin <= minval(MLTi)))  then ! maxval of MLT is 24, minval of MLT is 0
            mL = 1 !use MLT = 0
            mU = 1
        else
            mL = maxloc(MLTi,dim=1,mask=(MLTi<MLTin))
            mU = mL+1
        endif
        ! Find the nearest neighbours in L
        if (Lin >= maxval(Li)) then
            lL = Nl !use L maximum
            lU = Nl
        else if (Lin <= minval(Li)) then
            lL = 1 ! use L minimum
            lU = 1
        else
            lL = maxloc(Li,dim=1,mask=(Li<Lin))
            lU = lL+1
        endif
         ! Find the nearest neighbours in Ek
        if (Ekin < minval(Eki)) then
            tau = HUGE ! For low energies, assign a huge lifetime.
            return
        else if (Ekin >= maxval(Eki)) then
            eL = Ne !use Ek maximum
            eU = Ne
        else
            eL = maxloc(Eki,dim=1,mask=(Eki<Ekin))
            eU = eL + 1
        endif
        !linear interpolation in Kp
        if (kL == kU) then
            tauMLE(1,1,1) = log10(taui(kL,mL,lL,eL))!Interpolation in log10(taui) space
            tauMLE(1,1,2) = log10(taui(kL,mL,lL,eU))
            tauMLE(1,2,1) = log10(taui(kL,mL,lU,eL))
            tauMLE(1,2,2) = log10(taui(kL,mL,lU,eU))
            tauMLE(2,1,1) = log10(taui(kL,mU,lL,eL))
            tauMLE(2,1,2) = log10(taui(kL,mU,lL,eU))
            tauMLE(2,2,1) = log10(taui(kL,mU,lU,eL))
            tauMLE(2,2,2) = log10(taui(kL,mU,lU,eU))
        else
            dK = Kpi(kU)-Kpi(kL)
            wK = (Kpin-Kpi(kL))/dK
            tauKMLE(1,1,1,1) = log10(taui(kL,mL,lL,eL))
            tauKMLE(2,1,1,1) = log10(taui(kU,mL,lL,eL))
            tauMLE(1,1,1) = tauKMLE(1,1,1,1) + wK*(tauKMLE(2,1,1,1)-tauKMLE(1,1,1,1))
            tauKMLE(1,1,1,2) = log10(taui(kL,mL,lL,eU))
            tauKMLE(2,1,1,2) = log10(taui(kU,mL,lL,eU))
            tauMLE(1,1,2) = tauKMLE(1,1,1,2) + wK*(tauKMLE(2,1,1,2)-tauKMLE(1,1,1,2))
            tauKMLE(1,1,2,1) = log10(taui(kL,mL,lU,eL))
            tauKMLE(2,1,2,1) = log10(taui(kU,mL,lU,eL))
            tauMLE(1,2,1) = tauKMLE(1,1,2,1) + wK*(tauKMLE(2,1,2,1)-tauKMLE(1,1,2,1))
            tauKMLE(1,1,2,2) = log10(taui(kL,mL,lU,eU))
            tauKMLE(2,1,2,2) = log10(taui(kU,mL,lU,eU))
            tauMLE(1,2,2) = tauKMLE(1,1,2,2) + wK*(tauKMLE(2,1,2,2)-tauKMLE(1,1,2,2))
            tauKMLE(1,2,1,1) = log10(taui(kL,mU,lL,eL))
            tauKMLE(2,2,1,1) = log10(taui(kU,mU,lL,eL))
            tauMLE(2,1,1) = tauKMLE(1,2,1,1) + wK*(tauKMLE(2,2,1,1)-tauKMLE(1,2,1,1))
            tauKMLE(1,2,1,2) = log10(taui(kL,mU,lL,eU))
            tauKMLE(2,2,1,2) = log10(taui(kU,mU,lL,eU))
            tauMLE(2,1,2) = tauKMLE(1,2,1,2) + wK*(tauKMLE(2,2,1,2)-tauKMLE(1,2,1,2))
            tauKMLE(1,2,2,1) = log10(taui(kL,mU,lU,eL))
            tauKMLE(2,2,2,1) = log10(taui(kU,mU,lU,eL))
            tauMLE(2,2,1) = tauKMLE(1,2,2,1) + wK*(tauKMLE(2,2,2,1)-tauKMLE(1,2,2,1))
            tauKMLE(1,2,2,2) = log10(taui(kL,mU,lU,eU))
            tauKMLE(2,2,2,2) = log10(taui(kU,mU,lU,eU))
            tauMLE(2,2,2) = tauKMLE(1,2,2,2) + wK*(tauKMLE(2,2,2,2)-tauKMLE(1,2,2,2))
        end if
        ! linear interpolation in mlt
        if (mL == mU) then
            tauLE(1,1) = tauMLE(2,1,1)
            tauLE(1,2) = tauMLE(2,1,2)
            tauLE(2,1) = tauMLE(2,2,1)
            tauLE(2,2) = tauMLE(2,2,2)
        else
            dM = MLTi(mU)-MLTi(mL)
            wM = (MLTin-MLTi(mL))/dM
            tauLE(1,1) = tauMLE(1,1,1) + wM*(tauMLE(2,1,1)-tauMLE(1,1,1))
            tauLE(1,2) = tauMLE(1,1,2) + wM*(tauMLE(2,1,2)-tauMLE(1,1,2))
            tauLE(2,1) = tauMLE(1,2,1) + wM*(tauMLE(2,2,1)-tauMLE(1,2,1))
            tauLE(2,2) = tauMLE(1,2,2) + wM*(tauMLE(2,2,2)-tauMLE(1,2,2))
        end if
        ! linear interpolation in L
        if (lL == lU) then
            tauE(1) = tauLE(2,1)
            tauE(2) = tauLE(2,2)
        else
            dL = Li(lU)-Li(lL)
            wL = (Lin-Li(lL))/dL
            tauE(1) = tauLE(1,1)+ wL*(tauLE(2,1)-tauLE(1,1))
            tauE(2) = tauLE(1,2)+ wL*(tauLE(2,2)-tauLE(1,2))
        end if
        ! linear interpolation in Ek
        if (eL == eU) then
            tau = tauE(1)
        else
            dE = Eki(eU)-Eki(eL)
            wE = (Ekin-Eki(eL))/dE
            tau = tauE(1) + wE*(tauE(2)-tauE(1))
        end if
        tau = 10.0**tau !convert back to tau in seconds
        end associate

    END FUNCTION CalcTau_Chorus

end module raijuLoss_eWM_BW<|MERGE_RESOLUTION|>--- conflicted
+++ resolved
@@ -202,10 +202,7 @@
         real(rp) :: wLBlend, wNBlend, tScl
             !! L-weighting of blending between IMAG and PS. 0=PS
             !! Density-weighting between Chorus and Hiss
-<<<<<<< HEAD
-=======
             !! Scale factor in lifetime between sub-1keV and 1keV+ energy
->>>>>>> b912d50d
         real(rp) :: tauPS, tauHiss, tauChorus
 
         ! Zero everyone out in prep for new values
@@ -224,11 +221,7 @@
         associate(sh=>Grid%shGrid, spc=>Grid%spc(eleIdx))
 
             !$OMP PARALLEL DO default(shared) &
-<<<<<<< HEAD
-            !$OMP private(i,j,k,isGood,L,MLT,E,NpsphPnt,wNBlend,wLBlend,tauPS,tauHiss,tauChorus)
-=======
             !$OMP private(i,j,k,isGood,L,MLT,E,Etemp,tScl,NpsphPnt,wNBlend,wLBlend,tauPS,tauHiss,tauChorus)
->>>>>>> b912d50d
             do j=sh%jsg,sh%jeg
                 do i=sh%isg,sh%ieg
                     isGood = State%active(i,j) == RAIJUACTIVE
@@ -262,10 +255,6 @@
                 
                     do k=spc%kStart,spc%kEnd        
                         
-<<<<<<< HEAD
-                        E = abs(Grid%alamc(k) * State%bvol_cc(i,j)**(-2./3.)) * 1.0E-6  ! [MeV]
-                        
-=======
                         Etemp = abs(Grid%alamc(k) * State%bvol_cc(i,j)**(-2.0/3.0)) * 1.0E-3  ! [KeV]
                          !Scale up lifetime for sub-1keV energy in Chorus
                          !Calculate E [MeV] to evaluate wave model
@@ -279,7 +268,6 @@
                             tScl = sqrt(this%ChorusEmin/Etemp)
                         endif
 
->>>>>>> b912d50d
                         if (this%wHISS(i,j) > TINY) then
                             tauHiss = CalcTau_Hiss(MLT, L, E, Kp) * tScl
                         else
@@ -294,11 +282,7 @@
 
                         if (this%wCHORUS(i,j) > TINY) then
                             !! Implement chorus tau calculation here
-<<<<<<< HEAD
-                            tauChorus = CalcTau_Chorus(this, MLT, L, E, Kp)
-=======
                             tauChorus = CalcTau_Chorus(this, MLT, L, E, Kp) * tScl
->>>>>>> b912d50d
                         else
                             tauChorus = HUGE
                         endif
