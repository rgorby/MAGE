!Routines to deal with grid localization
module gridloc
    use chmpdefs
    use chmpunits
    use ebtypes
    use math
    use xml_input
    use strings

    implicit none

    !Globals for in/out domain
    !Simple spherical bounds for now
    real(rp) :: DomR(2) !Rin/Rout
    real(rp) :: DomE(3) !xSun,xTail,yMax

    real(rp) :: buffR ! extent of Gap region, assume pure dipole field within this and rmin

    !Aux data for grid localization
    type LocAux_T
        real(rp) :: dPhi,dTh !Angular spacing
        real(rp), allocatable :: rrI(:,:) !R-Interface centered radius
        real(rp), allocatable :: xxC(:,:), yyC(:,:) !Cell-centered 2D cells (LFM grids)
        real(rp), allocatable, dimension(:) :: rMin,rMax,pMin,pMax
        logical :: isInit = .false. !Has been initialized
    end type LocAux_T

    !General function type for localiztion
    !Locate point (xyz) in grid cell (ijk)
    !Optionally return isIn with inDomain info
    !ijkO (Optional): Guess as to location of xyz in grid
    !NOTE: ijkO may not actually do anything
    abstract interface
        subroutine Loc_T(xyz,ijk,Model,ebGr,isInO,ijkO)
            Import :: rp,NDIM,chmpModel_T,ebGrid_T
            real(rp), intent(in) :: xyz(NDIM)
            integer, intent(out) :: ijk(NDIM)
            type(chmpModel_T), intent(in) :: Model
            type(ebGrid_T), intent(in) :: ebGr
            logical, intent(out), optional :: isInO
            integer, intent(in), optional :: ijkO(NDIM)
        end subroutine Loc_T
    end interface

    !General inDomain function
    abstract interface
        function inDom_T(xyz,Model,ebGr) result(inDom)
            import :: rp,NDIM,chmpModel_T,ebGrid_T
            real(rp), intent(in) :: xyz(NDIM)
            type(chmpModel_T), intent(in) :: Model
            type(ebGrid_T), intent(in) :: ebGr
            logical :: inDom        
        end function inDom_T
    end interface

    procedure(Loc_T)  , pointer :: locate=>NULL()
    procedure(inDom_T), pointer :: inDomain=>inDomain_Sph
<<<<<<< HEAD
    procedure(inDom_T), pointer :: inBuffer=>inBuffer_Default
    !AM: Add XML option to have different inBuffer, ie distinction between indomain and ingrid
    
=======
    procedure(inDom_T), pointer :: inGap=>inGap_Default

>>>>>>> 340f4cc2
    type(LocAux_T) :: locAux

    integer, parameter :: NSnake = 25
    !Snake search
    !GFEDC
    !H432B
    !I501A
    !J6789
    !KLMNO
    !                                                            1  2  3  4  5  6  7  8  9  A  B  C  D  E  F  G  H  I  J  K  L  M  N  O
    integer, dimension(NSnake), parameter, private :: dsI = [ 0,+1,+1, 0,-1,-1,-1, 0,+1,+2,+2,+2,+2,+1, 0,-1,-2,-2,-2,-2,-2,-1, 0,+1,+2]
    integer, dimension(NSnake), parameter, private :: dsJ = [ 0, 0,+1,+1,+1,-1,-1,-1,-1,-1, 0,+1,+2,+2,+2,+2,+2,+1, 0,-1,-2,-2,-2,-2,-2]
    
    contains

    !If necessary, deallocate arrays in locAux
    subroutine CleanupLoc()
        if(allocated(locAux%rMin)) deallocate(locAux%rMin)
        if(allocated(locAux%rMax)) deallocate(locAux%rMax)
        if(allocated(locAux%pMin)) deallocate(locAux%pMin)
        if(allocated(locAux%pMax)) deallocate(locAux%pMax)
        if(allocated(locAux%rrI))  deallocate(locAux%rrI)
        if(allocated(locAux%xxC))  deallocate(locAux%xxC)
        if(allocated(locAux%yyC))  deallocate(locAux%yyC)
    end subroutine CleanupLoc

    !Initialize various things for grid localization
    subroutine InitLoc(Model,ebGr,inpXML)
        type(chmpModel_T), intent(in) :: Model
        type(ebGrid_T), intent(in)   :: ebGr
        type(XML_Input_T), intent(in) :: inpXML

        integer :: i,j
        real(rp) :: xJ(NDIM),xJp(NDIM)
        character(len=strLen) :: domStr,gapStr

        call cleanupLoc()

        !Initialize aux grid variables for inDomain function
        select case(ebGr%GrID)
        case(LFMGRID,EGGGRID)
            !Take Rin/Rout from sunward line
            DomR(1) = ebGr%xyz(ebGr%is,ebGr%js,ebGr%ks,XDIR)
            !DomR(2) = ebGr%xyz(ebGr%ie+1,ebGr%js,ebGr%ks,XDIR)
            DomR(2) = ebGr%xyz(ebGr%ie,ebGr%js,ebGr%ks,XDIR)

            !set Gap radius from sunward line
            buffR = ebGr%xyz(ebGr%is+2,ebGr%js,ebGr%ks,XDIR)

            !Find min/max r and phi along each line of constant i or j
            allocate(locAux%rMin(ebGr%Nip+1))
            allocate(locAux%rMax(ebGr%Nip+1))
            allocate(locAux%pMin(ebGr%Njp+1))
            allocate(locAux%pMax(ebGr%Njp+1))
            do i=1,ebGr%Nip+1
                locAux%rMin(i) = minval(norm2(ebGr%xyz(i,ebGr%js:ebGr%je,ebGr%ks,:),DIM=2))
                locAux%rMax(i) = maxval(norm2(ebGr%xyz(i,ebGr%js:ebGr%je,ebGr%ks,:),DIM=2))
            enddo
            do j=1,ebGr%Njp+1
                locAux%pMin(j) = minval(atan2(ebGr%xyz(ebGr%is:ebGr%ie,j,ebGr%ks,YDIR),ebGr%xyz(ebGr%is:ebGr%ie,j,ebGr%ks,XDIR)))
                locAux%pMax(j) = maxval(atan2(ebGr%xyz(ebGr%is:ebGr%ie,j,ebGr%ks,YDIR),ebGr%xyz(ebGr%is:ebGr%ie,j,ebGr%ks,XDIR)))
            enddo

            if (ebGr%GrID == EGGGRID) then
                write(*,*) 'Initializing EGG locator'
                locate=>Loc_Egg
                locAux%dPhi = PI/ebGr%Njp !Constant j spacing
                locAux%dTh  = 2*PI/ebGr%Nkp !Angular spacing about x-axis
                !Calculate i-interface centered radii
                allocate(locAux%rrI(ebGr%Nip+1,ebGr%Njp))
                do j=1,ebGr%Njp
                    do i=1,ebGr%Nip
                        !Use average of two corner points for this face
                        !Know that ebGr%ks is first (z=0) slice
                        xJ  = ebGr%xyz(i,j  ,ebGr%ks,:)
                        xJp = ebGr%xyz(i,j+1,ebGr%ks,:)
                        locAux%rrI(i,j) = 0.5*(norm2(xJ)+norm2(xJp))
                    enddo
                enddo
                locAux%isInit = .true.
            else
                write(*,*) 'Initializing LFM locator'
                locate=>Loc_LFM
                locAux%dTh  = 2*PI/ebGr%Nkp !Angular spacing about x-axis
                !Get cell centers of 2D grid
                allocate(locAux%xxC(ebGr%Nip,ebGr%Njp))
                allocate(locAux%yyC(ebGr%Nip,ebGr%Njp))
                do j=1,ebGr%Njp
                    do i=1,ebGr%Nip
                        locAux%xxC(i,j) = 0.25*( sum(ebGr%xyz(i:i+1,j:j+1,ebGr%ks,XDIR)) )
                        locAux%yyC(i,j) = 0.25*( sum(ebGr%xyz(i:i+1,j:j+1,ebGr%ks,YDIR)) )
                    enddo
                enddo   
                locAux%isInit = .true.             
            endif

        case(CARTGRID)
            write(*,*) 'Cartesian not implemented'
            stop
        case(SPHGRID)
            write(*,*) 'Initializing SPH locator'
            locate=>Loc_SPH
            locAux%isInit = .true.
        end select

        !Set inDomain function here
        call inpXML%Set_Val(DomR(1),'domain/rmin',DomR(1))
        call inpXML%Set_Val(DomR(2),'domain/rmax',DomR(2))
        DomE = [DomR(2),-100.0_rp,40.0_rp]        
        call inpXML%Set_Val(domStr,'domain/dtype',"SPH")
        select case (trim(toUpper(domStr)))
            case("SPH")
                write(*,*) 'Using spherical inDomain'
                inDomain=>inDomain_Sph
            case("LFM","LFMCYL")
                write(*,*) 'Using LFM inDomain'
                inDomain=>inDomain_LFM
                !Set bounds for yz-cylinder grid
                call inpXML%Set_Val(DomE(1),'domain/xSun' ,30.0_rp)
                call inpXML%Set_Val(DomE(2),'domain/xTail',-100.0_rp)
                call inpXML%Set_Val(DomE(3),'domain/yzMax',40.0_rp)
            case("MAGE")
                write(*,*) 'Using MAGE inDomain'
                inDomain=>inDomain_LFM
                !Set bounds for yz-cylinder grid
                !Choose appropriate for RCM coupling
                call inpXML%Set_Val(DomE(1),'domain/xSun' ,  25.0_rp)
                call inpXML%Set_Val(DomE(2),'domain/xTail',-100.0_rp)
                call inpXML%Set_Val(DomE(3),'domain/yzMax',  40.0_rp)
            case("EGG")
                write(*,*) 'Using EGG inDomain'
                inDomain=>inDomain_Egg
            case("ELL")
                write(*,*) 'Using ellipse inDomain'
                !inDomain=>inDomain_Ell
                call inpXML%Set_Val(DomE(1),'domain/xSun' ,DomE(1))
                call inpXML%Set_Val(DomE(2),'domain/xTail',DomE(2))
                call inpXML%Set_Val(DomE(3),'domain/yzMax',DomE(3))
                write(*,*) 'Elliptical inDom not yet implemented ...'
                stop

        end select
        
        ! Gap region options
        call inpXML%Set_Val(gapStr,'domain/gtype',"NONE")
        select case (trim(toUpper(gapStr)))
            case("NONE")
                write(*,*) 'Not using inGap'
                inGap=>inGap_Default
            case("SPH","LFM")
                write(*,*) 'Using spherical inGap'
                inGap=>inGap_Sph
                call inpXML%Set_Val(buffR,'domain/rgap',buffR)

                ! Check to make sure gp region at leaset extends to MHD grid
                if (trim(toUpper(domStr)) == "LFM" .and. buffR < ebGr%xyz(ebGr%is,ebGr%js,ebGr%ks,XDIR)) then
                    write(*,*) 'Gap region must extend to inner boundary of MHD grid'
                    stop
                endif

        end select
    end subroutine InitLoc

!---------------------------------------
!Locator functions

    !3D localization routine for egg grid
    subroutine Loc_Egg(xyz,ijk,Model,ebGr,isInO,ijkO)
        real(rp), intent(in) :: xyz(NDIM)
        integer, intent(out) :: ijk(NDIM)
        type(chmpModel_T), intent(in) :: Model
        type(ebGrid_T), intent(in) :: ebGr
        logical, intent(out), optional :: isInO
        integer, intent(in), optional :: ijkO(NDIM)

        logical :: isIn
        real(rp) :: lfmC(NDIM)
        integer :: i0,j0,k0

        ijk = 0
        !Always check is in first
        isIn = inDomain(xyz,Model,ebGr)
        if (present(isInO)) isInO = isIn

        if (.not. isIn) then
            return
        endif

        !Calculate lfmCoords
        lfmC = lfmCoords(xyz)

        !Get k0/j0
        k0 = min(floor(lfmC(KDIR)/locAux%dTh) +1,ebGr%Nkp) !Evenly spaced k
        j0 = min(floor(lfmC(JDIR)/locAux%dPhi)+1,ebGr%Njp) !Evenly spaced j

        ijk(KDIR) = k0
        ijk(JDIR) = j0

        !Test optional guess if present for i0
        if (present(ijkO)) then
            if (norm2(1.0*ijkO)>0) then !Trap for unset ijk
                i0 = ijkO(IDIR)
                if ( lfmC(IDIR) >= locAux%rrI(i0,j0) .and. lfmC(IDIR) <= locAux%rrI(i0+1,j0) ) then
                    !Got it!
                    ijk(IDIR) = i0
                    return
                endif
            endif
        endif !present ijkO

        !If still here then guess failed
        ijk(IDIR) = maxloc( locAux%rrI(:,j0) ,dim=1,mask=lfmC(IDIR) >= locAux%rrI(:,j0))

        !write(*,*) 'Mapped xyz -> ijk ', xyz,ijk

    end subroutine Loc_Egg

    !3D localization routine for egg grid
    subroutine Loc_LFM(xyz,ijk,Model,ebGr,isInO,ijkO)
        real(rp), intent(in) :: xyz(NDIM)
        integer, intent(out) :: ijk(NDIM)
        type(chmpModel_T), intent(in) :: Model
        type(ebGrid_T), intent(in) :: ebGr
        logical, intent(out), optional :: isInO
        integer, intent(in), optional :: ijkO(NDIM)

        logical :: isIn,inCell
        real(rp) :: xs,ys,lfmC(NDIM)
        real(rp) :: xp(2)
        integer :: i,j,i0,j0,k0,n
        integer :: i1,i2,j1,j2

        ijk = 0
        !Always check is in first
        isIn = inDomain(xyz,Model,ebGr)
        if (present(isInO)) isInO = isIn


        if (.not. isIn) then
            return
        endif

        !Calculate lfmCoords
        lfmC = lfmCoords(xyz)

        xs = xyz(XDIR)
        ys = sqrt(xyz(YDIR)**2.0 + xyz(ZDIR)**2.0)

        !Get k0/j0
        k0 = min(floor(lfmC(KDIR)/locAux%dTh) +1,ebGr%Nkp) !Evenly spaced k
        ijk(KDIR) = k0

        xp = [xs,ys]
        !Use provided guess if present,
        if (present(ijkO)) then
            !Do snake search around guess
            do n=1,NSnake
                i = ijkO(IDIR) + dsI(n)
                j = ijkO(JDIR) + dsJ(n)
                !Check if point is valid
                isIn = (i>=ebGr%is) .and. (i<=ebGr%ie) .and. (j>=ebGr%js) .and. (j<=ebGr%je)

                if (.not. isIn) cycle
                !Otherwise check if this is the right cell
                inCell = CheckIJ(xp,[i,j],Model,ebGr)
                if (inCell) then !Found it, let's get the hell out of here
                    ijk(IDIR:JDIR) = [i,j]
                    return
                endif
            enddo

        endif !Using guess
        

        !If we're still here, do this the hard way
        !Cut out obviously incorrect 2D indices
        call lfmChop(Model,ebGr,[xs,ys],i1,i2,j1,j2)

        !If still here, just pick the closest one
        ijk(IDIR:JDIR) = minloc( (locAux%xxC(i1:i2,j1:j2)-xs)**2.0 + (locAux%yyC(i1:i2,j1:j2)-ys)**2.0 )
        ijk(IDIR:JDIR) = ijk(IDIR:JDIR) + [i1-1,j1-1] !Correct for offset
        if (ijk(KDIR)<0) then
            write(*,*) 'xyz/ijk = ',xyz,ijk
        endif

    end subroutine Loc_LFM

    !Check whether 2D point xy is in LFM cell ijG
    function CheckIJ(xy,ijG,Model,ebGr) result(isIn)
        real(rp), intent(in) :: xy (NDIM-1)
        integer, intent(in)  :: ijG(NDIM-1)
        type(chmpModel_T), intent(in) :: Model
        type(ebGrid_T), intent(in) :: ebGr

        logical :: isIn

        real(rp) :: xCs(4,2)

        xCs(1,:) = ebGr%xyz(ijG(IDIR)  ,ijG(JDIR)  ,ebGr%ks,XDIR:YDIR)
        xCs(2,:) = ebGr%xyz(ijG(IDIR)+1,ijG(JDIR)  ,ebGr%ks,XDIR:YDIR)
        xCs(3,:) = ebGr%xyz(ijG(IDIR)+1,ijG(JDIR)+1,ebGr%ks,XDIR:YDIR)
        xCs(4,:) = ebGr%xyz(ijG(IDIR),  ijG(JDIR)+1,ebGr%ks,XDIR:YDIR)

        !Test guess
        isIn = inCell2D(xy,xCs)
     
    end function CheckIJ

    !3D localization routine for spherical grid
    subroutine Loc_SPH(xyz,ijk,Model,ebGr,isInO,ijkO)
        real(rp), intent(in) :: xyz(NDIM)
        integer, intent(out) :: ijk(NDIM)
        type(chmpModel_T), intent(in) :: Model
        type(ebGrid_T), intent(in) :: ebGr
        logical, intent(out), optional :: isInO
        integer, intent(in), optional :: ijkO(NDIM)


        logical :: isIn
        real(rp) :: helioC(NDIM)
        !For evenly spaced grid in three dimensions
        real(rp) :: dphi,dtheta,dr, thetaMin, rMin
        integer :: i0,j0,k0

        !E: Add localization routine here
        ijk = 0
        isInO = .false.
  
        !Always check is in first
        isIn = inDomain(xyz,Model,ebGr)
        if (present(isInO)) isInO = isIn

        if (.not. isIn) then
            return
        endif

        !Calculate helioCoords
        helioC = helioCoords(xyz)

        !Even spacing in k
        dphi = 2*PI/ebGr%Nkp
        !dtheta = theta2 - theta1 for even spacing in j
        dtheta = acos(ebGr%xyz(ebGr%is,ebGr%js+1,ebGr%ks,ZDIR)/norm2(ebGr%xyz(ebGr%is,ebGr%js+1,ebGr%ks,:))) &
               - acos(ebGr%xyz(ebGr%is,ebGr%js,  ebGr%ks,ZDIR)/norm2(ebGr%xyz(ebGr%is,ebGr%js,  ebGr%ks,:)))
        !dr = r2-r1 for even spacing in r
        dr = norm2(ebGr%xyz(ebGr%is+1,ebGr%js,ebGr%ks,:)) - norm2(ebGr%xyz(ebGr%is,ebGr%js,ebGr%ks,:))
        
        thetaMin = acos(ebGr%xyz(ebGr%is,ebGr%js,ebGr%ks,ZDIR)/norm2(ebGr%xyz(ebGr%is,ebGr%js,ebGr%ks,:)))
        rMin = norm2(ebGr%xyz(ebGr%is,ebGr%js,ebGr%ks,:)) 

        !write(*,*) 'dr, dtheta, dphi', dr, dtheta, dphi
        !write(*,*) 'thetaMin, rMin', thetaMin, rMin
 
        ! pick the closest one
        i0 = min(floor((helioC(IDIR)-rMin)/dr) + 1,ebGr%Nip) !Evenly spaced i
        j0 = min(floor((helioC(JDIR)-thetaMin)/dtheta) + 1,ebGr%Njp) !Evenly spaced j
        k0 = min(floor(helioC(KDIR)/dphi) + 1,ebGr%Nkp) !Evenly spaced k

        ijk(IDIR) = i0
        ijk(JDIR) = j0
        ijk(KDIR) = k0
        
        !write(*,*) 'Mapped xyz -> HelioC ', xyz, helioC
        !write(*,*) 'Mapped xyz -> ijk ', xyz, ijk

    end subroutine Loc_SPH
!---------------------------------------
!inDomain functions

    !Simple spherical inDomain
    function inDomain_Sph(xyz,Model,ebGr) result(inDom)
        real(rp), intent(in) :: xyz(NDIM)
        type(chmpModel_T), intent(in) :: Model
        type(ebGrid_T), intent(in) :: ebGr

        real(rp) :: r
        logical :: inDom
        r = norm2(xyz)
        if (r <= DomR(1) .or. r >= DomR(2)) then
            inDom = .false.
            
        else
            inDom = .true.
        endif

    end function inDomain_Sph

    function inDomain_LFM(xyz,Model,ebGr) result(inDom)
        real(rp), intent(in) :: xyz(NDIM)
        type(chmpModel_T), intent(in) :: Model
        type(ebGrid_T), intent(in) :: ebGr

        real(rp) :: r,x,yzR
        logical :: inDom


        inDom = .true.
        r = norm2(xyz)

        !Inner boundary
        if (r <= DomR(1)) then
            inDom = .false.
            return
        endif

        !X-SM bounds
        x = xyz(XDIR)
        if ( (x>=DomE(1)) .or. (x<=DomE(2)) ) then
            inDom = .false.
            return
        endif

        !Y-Z cylinder bounds
        yzR = sqrt( xyz(YDIR)**2.0 + xyz(ZDIR)**2.0 )
        if (yzR >= DomE(3)) then
            inDom = .false.
            return
        endif

    end function inDomain_LFM

    function inDomain_Egg(xyz,Model,ebGr) result(inDom)
        real(rp), intent(in) :: xyz(NDIM)
        type(chmpModel_T), intent(in) :: Model
        type(ebGrid_T), intent(in) :: ebGr
        logical :: inDom

        real(rp) :: r,rOutJ,rOutJP
        real(rp) :: lfmC(NDIM)
        integer :: j0

        inDom = .true.
        r = norm2(xyz)
        !Start w/ short circuit on radius
        if ( (r>DomR(1)) .and. (r < DomR(2)) ) return
        if (r <= DomR(1)) then
            inDom = .false.
            return
        endif

        !If we're still here, then we have to do more work
        lfmC = lfmCoords(xyz)
        !For egg, phi doesn't depend on r
        !Find j cell
        j0 = maxloc( locAux%pMin,dim=1,mask=lfmC(JDIR)>=locAux%pMin )
        !For this j cell, check that 2d radius is inside
        !Get min of both interface radii
        rOutJ  = norm2(ebGr%xyz(ebGr%ie,j0+0,ebGr%ks,:))
        rOutJP = norm2(ebGr%xyz(ebGr%ie,j0+1,ebGr%ks,:))

        if (lfmC(IDIR) >= min(rOutJ,rOutJP)) then
            inDom = .false.
        else
            inDom = .true.
        endif

    end function inDomain_Egg

<<<<<<< HEAD
    !Default inBuffer is always F
    function inBuffer_Default(xyz,Model,ebGr) result(inDom)
        real(rp), intent(in) :: xyz(NDIM)
        type(chmpModel_T), intent(in) :: Model
        type(ebGrid_T), intent(in) :: ebGr
        logical :: inDom

        inDom = .false.

    end function inBuffer_Default
=======
    !Default inGap is always F
    function inGap_Default(xyz,Model,ebGr) result(inDom)
        real(rp), intent(in) :: xyz(NDIM)
        type(chmpModel_T), intent(in) :: Model
        type(ebGrid_T), intent(in) :: ebGr

        logical  :: inDom

        inDom = .false.

    end function inGap_Default

    function inGap_Sph(xyz,Model,ebGr) result(inDom)
        real(rp), intent(in) :: xyz(NDIM)
        type(chmpModel_T), intent(in) :: Model
        type(ebGrid_T), intent(in) :: ebGr
        real(rp) :: r
        logical  :: inDom

        r = norm2(xyz)
        if (r >= DomR(1) .and. r <= buffR) then
            inDom = .true.
        else
            inDom = .false.
        endif

    end function inGap_Sph
>>>>>>> 340f4cc2

    !Lazy hard-wired function to decide if foot-point is closed
    function isClosed(xyz,Model) result(inDom)
        real(rp), intent(in) :: xyz(NDIM)
        type(chmpModel_T), intent(in) :: Model

        real(rp) :: r
        logical :: inDom

        r = norm2(xyz)
        if (r <= rClosed) then
            inDom = .true.
        else
            inDom = .false.
        endif
    end function isClosed

    !Given xy (projected to upper half plane) return index bounds for 2D search space
    subroutine lfmChop(Model,ebGr,xy,i1,i2,j1,j2)
        type(chmpModel_T), intent(in) :: Model
        type(ebGrid_T), intent(in) :: ebGr
        real(rp), intent(in) :: xy(2)
        integer, intent(out) :: i1,i2,j1,j2

        real(rp) :: lfmC(NDIM)
        real(rp) :: r,phi
        lfmC = lfmCoords([xy(1),xy(2),0.0_rp])

        r = lfmC(IDIR)
        phi = lfmC(JDIR)

        i1 = ebGr%is
        i2 = ebGr%ie
        j1 = ebGr%js
        j2 = ebGr%je

        i1 = maxloc( locAux%rMax,dim=1,mask=locAux%rMax<r )
        i2 = maxloc( locAux%rMin,dim=1,mask=r>locAux%rMin )

        j1 = maxloc( locAux%pMax,dim=1,mask=locAux%pMax<phi)
        j2 = maxloc( locAux%pMin,dim=1,mask=phi>locAux%pMin)

        !Finish up, add extra cell for safety
        i1 = max(i1-1,ebGr%is)
        i2 = min(i2+1,ebGr%ie)
        j1 = max(j1-1,ebGr%js)
        j2 = min(j2+1,ebGr%je)

        !write(*,*) 'Chop down to i1,i2,j1,j2 = ', i1,i2,j1,j2
    end subroutine lfmChop


    !Convert xyz into LFM (xs,ys,ThX) coords
    !rs,ps are polar coords in upper half plane, ThX is angle about x axis
    function lfmCoords(xyz) result(lfmC)
        real(rp), intent(in) :: xyz(NDIM)
        real(rp) :: lfmC(NDIM)

        real(rp) :: xs,ys,ThX
        xs = xyz(XDIR)
        ys = sqrt(xyz(YDIR)**2.0 + xyz(ZDIR)**2.0)

        lfmC(IDIR) = sqrt(xs**2.0+ys**2.0)
        lfmC(JDIR) = atan2(ys,xs) !Has to be >=0 b/c y>=0

        !Calculate angle about x axis
        ThX = atan2(xyz(ZDIR),xyz(YDIR))
        !Force to 0,2pi
        if (ThX<0) ThX=ThX+2*PI
        lfmC(KDIR) = ThX

    end function lfmCoords

    !Convert xyz into Helio spherical (r, theta, phi) coords
    !theta is angle from z axis, phi is angle from x axis around z axis 
    function helioCoords(xyz) result(helioC)
        real(rp), intent(in) :: xyz(NDIM)
        real(rp) :: helioC(NDIM)

        real(rp) :: zs,rxy,phi

        zs = xyz(ZDIR)
        rxy = sqrt(xyz(XDIR)**2.0 + xyz(YDIR)**2.0)

        helioC(IDIR) = sqrt(zs**2.0 + rxy**2.0)
        !Calculate theta [0, pi]
        helioC(JDIR) = acos(zs/sqrt(zs**2.0 + rxy**2.0)) 

        !Calculate phi
        phi = atan2(xyz(YDIR),xyz(XDIR))
        !Force to 0,2pi
        if (phi<0) phi=phi+2*PI
        helioC(KDIR) = phi

    end function helioCoords
end module gridloc<|MERGE_RESOLUTION|>--- conflicted
+++ resolved
@@ -55,14 +55,8 @@
 
     procedure(Loc_T)  , pointer :: locate=>NULL()
     procedure(inDom_T), pointer :: inDomain=>inDomain_Sph
-<<<<<<< HEAD
-    procedure(inDom_T), pointer :: inBuffer=>inBuffer_Default
-    !AM: Add XML option to have different inBuffer, ie distinction between indomain and ingrid
-    
-=======
     procedure(inDom_T), pointer :: inGap=>inGap_Default
 
->>>>>>> 340f4cc2
     type(LocAux_T) :: locAux
 
     integer, parameter :: NSnake = 25
@@ -521,18 +515,6 @@
 
     end function inDomain_Egg
 
-<<<<<<< HEAD
-    !Default inBuffer is always F
-    function inBuffer_Default(xyz,Model,ebGr) result(inDom)
-        real(rp), intent(in) :: xyz(NDIM)
-        type(chmpModel_T), intent(in) :: Model
-        type(ebGrid_T), intent(in) :: ebGr
-        logical :: inDom
-
-        inDom = .false.
-
-    end function inBuffer_Default
-=======
     !Default inGap is always F
     function inGap_Default(xyz,Model,ebGr) result(inDom)
         real(rp), intent(in) :: xyz(NDIM)
@@ -560,7 +542,6 @@
         endif
 
     end function inGap_Sph
->>>>>>> 340f4cc2
 
     !Lazy hard-wired function to decide if foot-point is closed
     function isClosed(xyz,Model) result(inDom)
