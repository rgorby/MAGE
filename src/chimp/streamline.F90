--- conflicted
+++ resolved
@@ -9,11 +9,7 @@
 
     implicit none
 
-<<<<<<< HEAD
-    real(rp), private :: ShueScl = 1.5  !Safety factor for Shue MP
-=======
     real(rp), private :: ShueScl = 2.0  !Safety factor for Shue MP
->>>>>>> 3d614826
     real(rp), private :: rShue   = 6.0  !Radius to start checking Shue
     integer , private :: NpChk   = 10   !Cadence for Shue checking
 
@@ -53,17 +49,10 @@
 
         logical :: inDom,doShue,doNH
         integer :: N1,N2,i,MaxN
-<<<<<<< HEAD
 
         !Start by empting line
         call cleanLine(fL)
 
-=======
-
-        !Start by empting line
-        call cleanLine(fL)
-
->>>>>>> 3d614826
         !Do some pre-checking
         fL%x0 = x0
         inDom = inDomain(x0,Model,ebState%ebGr)
@@ -113,12 +102,8 @@
         endif
 
     !Now create field line and scrape values out of temp arrays
-<<<<<<< HEAD
-        fl%isGood = .true.
-=======
         fL%nMax = MaxN
         fL%isGood = .true.
->>>>>>> 3d614826
         fL%x0 = x0
         fL%Nm = N1
         fL%Np = N2
@@ -292,11 +277,9 @@
         integer , intent(in ), optional :: sOpt 
 
         integer :: k,s0
-<<<<<<< HEAD
+        real(rp) :: bMag,dl,eP,eD,ePb !Edge-centered values
+        integer :: k,s0
         real(rp) :: dvB_active,bMag,dl,eP,eD,ePb !Edge-centered values
-=======
-        real(rp) :: bMag,dl,eP,eD,ePb !Edge-centered values
->>>>>>> 3d614826
         real(rp) :: bPb,bBeta
 
         !Zero out accumulators
@@ -305,10 +288,7 @@
         dvB = 0.0
         bPb = 0.0
         bBeta = 0.0
-<<<<<<< HEAD
         dvB_active = 0.0
-=======
->>>>>>> 3d614826
         
         if (.not. bTrc%isGood) return
 
@@ -431,10 +411,7 @@
 
     end subroutine FLStdev
     
-<<<<<<< HEAD
-
-=======
->>>>>>> 3d614826
+
     !Flux tube entropy (from BLK)
     function FLEntropy(Model,ebGr,bTrc,GamO) result(S)
         type(chmpModel_T), intent(in) :: Model
@@ -817,17 +794,6 @@
         enddo
 
         ! check if exceeded tube bounds
-<<<<<<< HEAD
-        if(Np > MaxFL) then
-            Np = MaxFL
-            !$OMP CRITICAL
-            write(*,*) ANSIRED
-            write(*,*) "<WARNING! genTrace hit max tube size!>"
-            write(*,*) "Seed: ", x0
-            write(*,*) "End : ", xyzn(Np,:)
-            write(*,'(a)',advance="no") ANSIRESET, ''
-            !$OMP END CRITICAL
-=======
         if(Np > MaxSteps) then
             Np = MaxSteps
             !Removing warning that is triggered too often and probably not beneficial
@@ -838,7 +804,6 @@
             !write(*,*) "End : ", xyzn(Np,:)
             !write(*,'(a)',advance="no") ANSIRESET, ''
             !!$OMP END CRITICAL
->>>>>>> 3d614826
         endif                            
     end subroutine genTrace
 
