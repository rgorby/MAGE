module streamline
    use chmpdefs
    use ebtypes
    use math
    use ebinterp
    use planethelper
    use streamutils
    use imaghelper

    implicit none

    real(rp), private :: ShueScl = 2.0  !Safety factor for Shue MP
    real(rp), private :: rShue   = 6.0  !Radius to start checking Shue
    integer , private :: NpChk   = 10   !Cadence for Shue checking

    contains

    subroutine setShue(Model,inpXML)
        type(chmpModel_T), intent(inout) :: Model
        type(XML_Input_T), intent(inout) :: inpXML

        if (Model%isMAGE .and. (trim(toUpper(Model%uID)) == "EARTHCODE")) then
            !This is for Earth and we're running in tandem w/ mage
            !Setup shue for short-circuiting
            write(*,*) "Initializing SHUE-MP checking ..."
            call inpXML%Set_Val(ShueScl,'streamshue/ShueScl' ,ShueScl)
            call inpXML%Set_Val(rShue  ,'streamshue/rShue'   ,rShue  )
            call inpXML%Set_Val(NpChk  ,'streamshue/NpChk'   ,NpChk  )
        else
            !Otherwise don't care about Shue
            rShue = HUGE
        endif
    end subroutine setShue

    !Trace field line w/ seed point x0 (both directions)
    !doShueO = Use Shue MP model (w/ safety factor) for short circuiting

    !doNHO = T, assume doing RCM coupling
    subroutine genLine(Model,ebState,x0,t,fL,MaxStepsO,doShueO,doNHO)
        real(rp), intent(in) :: x0(NDIM),t
        type(chmpModel_T), intent(in)    :: Model
        type(ebState_T)  , intent(in)    :: ebState
        type(magLine_T)  , intent(inout) :: fL
        integer , intent(in), optional :: MaxStepsO
        logical , intent(in), optional :: doShueO,doNHO

        real(rp), allocatable :: xyzn(:,:,:), nBxyz(:,:,:), nGas(:,:,:,:)
        integer , allocatable :: ijkn(:,:,:)

        logical :: inDom,doShue,doNH
        integer :: N1,N2,i,MaxN
<<<<<<< HEAD

        !Start by empting line
        call cleanLine(fL)

=======

        !Start by empting line
        call cleanLine(fL)

>>>>>>> 65ed1703
        !Do some pre-checking
        fL%x0 = x0
        inDom = inDomain(x0,Model,ebState%ebGr)
        if (.not. inDom) then
            !Bad tube, seed point isn't in domain
            fL%isGood = .false.
            allocate(fL%xyz(0:0,NDIM))
            fL%xyz(0,:) = x0
            return

        endif

        !Okay, we're still here so let's do this thing
        !Start by dealing w/ optional and defaults
        if (present(MaxStepsO)) then
            MaxN = min(MaxStepsO, MaxFL)
        else
            MaxN = MaxFL
        endif
        if ((present(doNHO))) then
            doNH = doNHO
        else
            doNH = .false.
        endif

        if (present(doShueO)) then
            doShue = doShueO
        else
            doShue = .false.
        endif

        !Allocate temp arrays to hold information along each direction
        !Trailing dimension (1-2) represents -/+ directions
        allocate(xyzn (0:MaxFL,NDIM,2))
        allocate(ijkn (0:MaxFL,NDIM,2))
        allocate(nBxyz(0:MaxFL,NDIM,2))
        allocate(nGas (0:MaxFL,NVARMHD,0:Model%nSpc,2))

    !Get traces and store in temp arrays
        !Gen trace in negative direction
        call genTrace(Model,ebState,x0,t,xyzn(:,:,1),ijkn(:,:,1),nBxyz(:,:,1),nGas(:,:,:,1),N1,-1,MaxN,doShue)
        if (doNH) then
            !We're starting at northern hemisphere so don't need to go in positive direction
            N2 = 0
        else
            call genTrace(Model,ebState,x0,t,xyzn(:,:,2),ijkn(:,:,2),nBxyz(:,:,2),nGas(:,:,:,2),N2,+1,MaxN,doShue)
        endif

    !Now create field line and scrape values out of temp arrays
        fL%nMax = MaxN
        fL%isGood = .true.
        fL%x0 = x0
        fL%Nm = N1
        fL%Np = N2
    
        !Do allocations
        allocate(fL%xyz (-N1:+N2,NDIM))
        allocate(fL%ijk (-N1:+N2,NDIM))
        allocate(fL%Bxyz(-N1:+N2,NDIM))
        allocate(fL%magB(-N1:+N2))
        allocate(fL%Gas (-N1:+N2,NVARMHD,0:Model%nSpc) ) !0 = BULK

        !Load field lines
        fL%xyz (0,:)   = x0
        fL%ijk (0,:)   = ijkn (0,:,1)
        fL%Bxyz(0,:)   = nBxyz(0,:,1)
        fL%magB(0)     = norm2(fL%Bxyz(0,:))
        fL%Gas (0,:,:) = nGas (0,:,:,1)

        do i=1,N1 !Negative direction
            fL%xyz (-i,:)   = xyzn (i,:,1)
            fL%ijk (-i,:)   = ijkn (i,:,1)
            fL%Bxyz(-i,:)   = nBxyz(i,:,1)
            fL%magB(-i)     = norm2(fL%Bxyz(-i,:))
            fL%Gas (-i,:,:) = nGas(i,:,:,1)
        enddo

        do i=1,N2 !positive direction
            fL%xyz (+i,:)   = xyzn (i,:,2)
            fL%ijk (+i,:)   = ijkn (i,:,2)
            fL%Bxyz(+i,:)   = nBxyz(i,:,2)
            fL%magB(+i)     = norm2(fL%Bxyz(+i,:))
            fL%Gas (+i,:,:) = nGas(i,:,:,2)
        enddo

    end subroutine genLine

    !Gathers field line topology information
    subroutine SliceFL(Model,ebState,x0,t,ebTrc)
        real(rp), intent(in) :: x0(NDIM),t
        type(chmpModel_T), intent(in)    :: Model
        type(ebState_T)  , intent(in)    :: ebState
        type(ebTrc_T)    , intent(inout) :: ebTrc

        type(magLine_T) :: bTrc

        !Initialize the values
        ebTrc%OCb = 0.0
        ebTrc%dvB = 0.0
        ebTrc%bD  = 0.0
        ebTrc%bP  = 0.0
        ebTrc%bS  = 0.0
        ebTrc%bMin = 0.0
        ebTrc%stdP = 0.0
        ebTrc%stdD = 0.0

        ebTrc%MagEQ(:) = 0.0
        ebTrc%xEPm (:) = 0.0
        ebTrc%xEPp (:) = 0.0

        if (.not. inDomain(x0,Model,ebState%ebGr)) return
        !Trace field line
        call genLine(Model,ebState,x0,t,bTrc)

        !Get diagnostics
        ebTrc%OCb = 1.0*FLTop(Model,ebState%ebGr,bTrc)
        if (ebTrc%OCb > 0) then
            !Get flux-tube integrals
            call FLThermo(Model,ebState%ebGr,bTrc,ebTrc%bD,ebTrc%bP,ebTrc%dvB)
            call FLStdev(Model, ebState%ebGr,bTrc,ebTrc%bD,ebTrc%bP,ebTrc%stdD,ebTrc%stdP)
            !call FLStdev(Model, ebState%ebGr,bTrc,ebTrc%stdD,ebTrc%stdP)
            ebTrc%bS   = FLEntropy(Model,ebState%ebGr,bTrc)

            !Get magnetic equator info
            call FLEq(Model,bTrc,ebTrc%MagEQ,ebTrc%bMin)

            !Get endpoints info
            associate(Np=>bTrc%Np,Nm=>bTrc%Nm)
            ebTrc%xEPm = bTrc%xyz(-Nm,:)
            ebTrc%xEPp = bTrc%xyz(+Np,:)
            end associate

        endif

    end subroutine SliceFL

!---------------------------------
!Field line diagnostics
    !Flux tube volume
    function FLVol(Model,ebGr,bTrc) result(dvB)
        type(chmpModel_T)  , intent(in) :: Model
        type(ebGrid_T)     , intent(in) :: ebGr
        type(magLine_T)    , intent(in) :: bTrc
        real(rp) :: dvB

        integer :: OCb,k
        real(rp) :: Phi0,dl,bAvg,dA

        Phi0 = 1.0 !Fixed flux, could be B0*A0
        dvB = 0.0

        OCb = FLTop(Model,ebGr,bTrc)
        if (OCb<2) return
        
        associate(Np=>bTrc%Np,Nm=>bTrc%Nm)
        do k=-Nm,Np-1
            dl   = norm2(bTrc%xyz (k+1,:)-bTrc%xyz (k,:))
            bAvg = 0.5* (bTrc%magB(k+1) + bTrc%magB(k))

            dA = Phi0/bAvg
            dvB = dvB + dA*dl
        enddo

        end associate

    end function FLVol

    !Calculate arc length of field line
    function FLArc(Model,ebGr,bTrc) result(L)
        type(chmpModel_T), intent(in) :: Model
        type(ebGrid_T)   , intent(in) :: ebGr
        type(magLine_T  ), intent(in) :: bTrc
        real(rp) :: L
        real(rp) :: dL
        integer :: k

        L = 0.0
        if (.not. bTrc%isGood) return

        do k=-bTrc%Nm,bTrc%Np-1
            dL = norm2(bTrc%xyz(k+1,:)-bTrc%xyz(k,:))
            L = L + dL
        enddo

    end function FLArc

    !Calculate Alfven crossing time on line
    function FLAlfvenX(Model,ebGr,bTrc) result(dtX)
        type(chmpModel_T), intent(in) :: Model
        type(ebGrid_T)   , intent(in) :: ebGr
        type(magLine_T  ), intent(in) :: bTrc
        real(rp) :: dtX

        integer :: k
        real(rp) :: dL,eD,bMag,Va

        dtX = 0.0
        if (.not. bTrc%isGood) return

        do k=-bTrc%Nm,bTrc%Np-1
            dL = norm2(bTrc%xyz(k+1,:)-bTrc%xyz(k,:))
            dL = dL*L0*1.0e-5 !Corner units to km
            !Get egde-centered quantities, use BULK
            eD   = 0.5*( bTrc%Gas(k+1,DEN,BLK) + bTrc%Gas(k,DEN,BLK) )
            bMag = 0.5* (bTrc%magB(k+1) + bTrc%magB(k))

            !Convert B to nT, eD in #/cc
            bMag = oBScl*bMag
            Va = 22.0*bMag/sqrt(eD) !Alfven speed in km/s, NRL formulary
            dtX = dtX + dL/Va
        enddo

    end function FLAlfvenX

    !Averaged density/pressure (of species sOpt or BLK)
    subroutine FLThermo(Model,ebGr,bTrc,bD,bP,dvB,bBetaO,sOpt)
        type(chmpModel_T), intent(in) :: Model
        type(ebGrid_T)   , intent(in) :: ebGr
        type(magLine_T  ), intent(in) :: bTrc
        real(rp), intent(out) :: bD,bP,dvB
        real(rp), intent(out), optional :: bBetaO
        integer , intent(in ), optional :: sOpt 

        integer :: k,s0
<<<<<<< HEAD
        real(rp) :: bMag,dl,eP,eD,ePb !Edge-centered values
=======
        real(rp) :: dvB_active,bMag,dl,eP,eD,ePb !Edge-centered values
>>>>>>> 65ed1703
        real(rp) :: bPb,bBeta

        !Zero out accumulators
        bD = 0.0
        bP = 0.0
        dvB = 0.0
        bPb = 0.0
        bBeta = 0.0
<<<<<<< HEAD
=======
        dvB_active = 0.0
>>>>>>> 65ed1703
        
        if (.not. bTrc%isGood) return

        if (present(sOpt)) then
            s0 = min(sOpt,Model%nSpc)
        else
            s0 = BLK
        endif

        associate(Np=>bTrc%Np,Nm=>bTrc%Nm)

        !Loop over edges
        do k=-Nm,Np-1
            !Get edge-centered quantities
            dl = norm2(bTrc%xyz(k+1,:) - bTrc%xyz(k,:)) !Edge length

            eD   = 0.5*( bTrc%Gas(k+1,DEN     ,s0) + bTrc%Gas(k,DEN     ,s0) )
            eP   = 0.5*( bTrc%Gas(k+1,PRESSURE,s0) + bTrc%Gas(k,PRESSURE,s0) )

            bMag = 0.5* (bTrc%magB(k+1) + bTrc%magB(k))

            !Get edge mag pressure, bmag=>nT(oBScl)=>T
            !(NRL Plasma formulary):
            !3.98x10^6 * (B/B0)^2 = Pb [dynes/cm2] = 0.1 Pa, x10^8 0.1 Pa => nPa
            !ePb = (1.0e+8)*(3.98*1.0e+6)*(bMag*oBScl*1.0e-9)**2.0
            ePb = 1.0e+14*(bMag*oBScl*1.0e-9/0.501)**2.0 !Edge mag pressure in nPa

            !Now accumulate into flux-tube integrals
            ! Always accumulate total flux tube volume
            dvB = dvB + dl/bMag
            ! Only accumulate other quantities if in active domain, so we have more sensible flux tube averages
            !if (bTrc%ijk(k,XDIR) > ebGr%is+4 .and. bTrc%ijk(k+1,XDIR) > ebGr%is+4) then
            if (bTrc%ijk(k,XDIR) > ebGr%is+1 .and. bTrc%ijk(k+1,XDIR) > ebGr%is+1) then
                bD  = bD  +  eD*dl/bMag
                bP  = bP  +  eP*dl/bMag
                bPb = bPb + ePb*dl/bMag
                bBeta = bBeta + (eP/ePb)*dl/bMag
                dvB_active = dvB_active + dl/bMag
            endif
        enddo

        dvB_active = max(dvB_active, TINY)  ! Max just do prevent nans for lines that were completely under the gap+padding
        !Now turn flux-tube integrals of quantities into flux-tube averages
        bD  = bD /dvB_active  
        bP  = bP /dvB_active
        bPb = bPb/dvB_active

        !bBeta = bP/bPb
        bBeta = bBeta/dvB_active


        if (present(bBetaO)) then
            bBetaO = bBeta
        endif

        end associate
    end subroutine FLThermo


    subroutine FLStdev(Model, ebGr, bTrc, bD, bP, stdD, stdP, sOpt)
    !subroutine FLStdev(Model, ebGr, bTrc, stdD, stdP, sOpt)
        !! Computes volume-weighted standard deviation of thermo quantities
        type(chmpModel_T), intent(in) :: Model
        type(ebGrid_T)   , intent(in) :: ebGr
        type(magLine_T  ), intent(in) :: bTrc
        real(rp), intent(in)  :: bD, bP
        !    !! Field line averages calculated from FLThermo
        real(rp), intent(out) :: stdD, stdP
            !! Standard deviation of pressure and density we calculate and return
        integer , intent(in ), optional :: sOpt 
            !! Which fluid to use

        integer :: k,s0
        real(rp) :: bMag,dl,eP,eD !Edge-centered values
        real(rp) :: dvB
        real(rp), dimension(NDIM) :: xyzTmp

        !Zero out accumulators
        stdP = 0.0
        stdD = 0.0
        dvB = 0.0
        xyzTmp = 0.0
        
        if (.not. bTrc%isGood) return

        if (present(sOpt)) then
            s0 = min(sOpt,Model%nSpc)
        else
            s0 = BLK
        endif

        associate(Np=>bTrc%Np,Nm=>bTrc%Nm)


        ! Now to stdev
        !Loop over edges
        do k=-Nm,Np-1
            if ( (bTrc%ijk(k,XDIR) .le. ebGr%is+4) .or. (bTrc%ijk(k+1,XDIR) .le. ebGr%is+4) ) then
                cycle
            endif
            !Get edge-centered quantities
            dl = norm2(bTrc%xyz(k+1,:) - bTrc%xyz(k,:)) !Edge length

            eD = 0.5*( bTrc%Gas(k+1,DEN     ,s0) + bTrc%Gas(k,DEN     ,s0) )
            eP = 0.5*( bTrc%Gas(k+1,PRESSURE,s0) + bTrc%Gas(k,PRESSURE,s0) )
            bMag = 0.5* (bTrc%magB(k+1) + bTrc%magB(k))

            dvB = dvB + dl/bMag
            ! Perform volume-weighted summations
            stdP = stdP + (eP - bP)**2 * dl/bMag
            stdD = stdD + (eD - bD)**2 * dl/bMag
            ! Keep track of flux tube volume to normalize by later
        enddo

        dvB = max(dvB, TINY)
        ! Turn summations into standard deviations
        stdP = sqrt(stdP / dvB)
        stdD = sqrt(stdD / dvB)

        end associate

    end subroutine FLStdev
    
<<<<<<< HEAD
=======

>>>>>>> 65ed1703
    !Flux tube entropy (from BLK)
    function FLEntropy(Model,ebGr,bTrc,GamO) result(S)
        type(chmpModel_T), intent(in) :: Model
        type(ebGrid_T)   , intent(in) :: ebGr
        type(magLine_T  ), intent(in) :: bTrc
        real(rp), optional :: GamO

        real(rp) :: S

        integer :: OCb,k
        real(rp) :: Phi0,dl,bAvg,pAvg,dV,Gam

        if (present(GamO)) then
            Gam = GamO
        else
            Gam = 5.0/3.0
        endif

        Phi0 = 1.0
        S = 0.0

        OCb = FLTop(Model,ebGr,bTrc)
        if ( OCb<2 .or. (.not. Model%doMHD) ) return

        associate(Np=>bTrc%Np,Nm=>bTrc%Nm)
        do k=-Nm,Np-1
            dl = norm2(bTrc%xyz(k+1,:)-bTrc%xyz(k,:))
            bAvg = 0.5* (bTrc%magB(k+1) + bTrc%magB(k))
            dV = dl*Phi0/bAvg
            pAvg = 0.5*( bTrc%Gas(k+1,PRESSURE,BLK) + bTrc%Gas(k,PRESSURE,BLK) )
            S = S + dV*(pAvg**(1.0/Gam))
        enddo

        end associate

    end function FLEntropy

    function FLTop(Model,ebGr,bTrc) result(OCb)
        type(chmpModel_T), intent(in) :: Model
        type(ebGrid_T)   , intent(in) :: ebGr
        type(magLine_T  ), intent(in) :: bTrc
        integer :: OCb

        logical :: isCP,isCM,isFin,isStart
        associate(Np=>bTrc%Np,Nm=>bTrc%Nm)

        !Test topology
        !OCB =  0 (solar wind), 1 (half-closed), 2 (both ends closed)
        !OCB = -1 (plasmoid/timeout)

        if (.not. bTrc%isGood) then
            OCb = -1
            return
        endif

        isCP  = isClosed(bTrc%xyz(+Np,:),Model)
        isCM  = isClosed(bTrc%xyz(-Nm,:),Model)

        
        !isFin = (Np<MaxFL-1) .and. (Nm<MaxFL-1) !Check if finished
        isFin = (Np<bTrc%nMax-1) .and. (Nm<bTrc%nMax-1) !Check if finished
        isStart = (Np>0) .and. (Nm>0) !Check if both sides went somewhere

        OCb = 0

        if ( isFin ) then
        !Both sides ended normally
            if (isCP .or. isCM) then
                !At least one side is closed
                if (isCP .and. isCM) then
                    OCb = 2
                else
                    OCb = 1
                endif
            else
                !Neither side closed and both sides ended normally
                !IMF
                OCb = 0
            endif
        else
        !At least one side ended badly
            OCb = -1 !Just set timeout flag
            !if ( (Np<MaxFL-1) ) OCb = OCb-1
            !if ( (Nm<MaxFL-1) ) OCb = OCb-1
        endif
        end associate
    end function FLTop

    !Get conjugate point from field line, assuming looking for southern hemisphere
    subroutine FLConj(Model,ebGr,bTrc,xyzC)
        type(chmpModel_T), intent(in) :: Model
        type(ebGrid_T)   , intent(in) :: ebGr
        type(magLine_T  ), intent(in) :: bTrc
        real(rp), intent(out) :: xyzC(NDIM)

        real(rp), dimension(NDIM) :: xP,xM

        if (.not. bTrc%isGood) then
            xyzC = 0.0
            return
        endif
        associate(Np=>bTrc%Np,Nm=>bTrc%Nm)
            
        !Get endpoints of field line
        xP = bTrc%xyz(+Np,:)
        xM = bTrc%xyz(-Nm,:)

        if (xP(ZDIR)<0.0) then
            xyzC = xP
        else if (xM(ZDIR)<0.0) then
            xyzC = xM
        else
            xyzC = 0.0
        endif

        end associate

    end subroutine FLConj

    !Get minimum field strength and location
    subroutine FLEq(Model,bTrc,xeq,Beq)
        type(chmpModel_T), intent(in) :: Model
        type(magLine_T  ), intent(in) :: bTrc
        real(rp), intent(out) :: xeq(NDIM),Beq

        integer :: i0,iMin,OCb
        associate(Np=>bTrc%Np,Nm=>bTrc%Nm)

        if (.not. bTrc%isGood) then
            !Bad field line
            xeq = 0.0
            Beq = 0.0
            return
        endif

        !Find minimum field and where it occurs
        Beq = minval(bTrc%magB) !Min field strength
        i0  = minloc(bTrc%magB,dim=1) !Note this is between 1:N b/c fortran
        !Need to offset i0, iMin = i0-Nm-1
        iMin = i0-Nm-1
        xeq = bTrc%xyz(iMin,:)

        end associate
    end subroutine FLEq

    !Get curvature radius at equator and ExB velocity [km/s]
    subroutine FLCurvRadius(Model,ebGr,ebState,bTrc,rCurv,vEB)
        type(chmpModel_T), intent(in)  :: Model
        type(ebGrid_T)   , intent(in)  :: ebGr
        type(ebState_T)  , intent(in)  :: ebState
        type(magLine_T)  , intent(in)  :: bTrc
        real(rp)         , intent(out) :: rCurv
        real(rp)         , intent(out) :: vEB

        type(gcFields_T) :: gcFields
        real(rp), dimension(NDIM,NDIM) :: Jacbhat
        real(rp), dimension(NDIM) :: xeq,E,B,vExB
        real(rp) :: t,Beq

        rCurv = 0.0
        if (.not. bTrc%isGood) return

        !Get equator
        call FLEq(Model,bTrc,xeq,Beq)

        !Now get field information there
        t = ebState%eb1%time
        call ebFields(xeq,t,Model,ebState,E,B,vExB=vExB,gcFields=gcFields)

        rCurv = getRCurv(B,gcFields%JacB)
        vEB = norm2(vExB)*oVScl
    end subroutine FLCurvRadius
!---------------------------------
!Projection routines
    !Project to SM EQ (Z=0)
    subroutine getEquatorProjection(Model,ebState,x0,t,xe)
        real(rp), intent(in) :: x0(NDIM),t
        type(chmpModel_T), intent(in)   :: Model
        type(ebState_T)  , intent(in)   :: ebState
        real(rp), intent(out) :: xe(NDIM) ! end point
        logical :: failEquator

        if (.not. inDomain(x0,Model,ebState%ebGr)) then
           xe = HUGE
           return
        endif
        
        if (x0(ZDIR)>=TINY) then
           ! assume first that northern hemisphere is always traced in -B direction
           call project(Model,ebState,x0,t,xe,-1,.true.,failEquator)
        else if (x0(ZDIR)<=-TINY) then 
           call project(Model,ebState,x0,t,xe,+1,.true.,failEquator)
        else
           ! if we're for some reason at equator don't do anything.
           xe = x0
           return
        endif

        ! at this point, we have either gotten to equator
        ! or to the domain boundary
        ! because we trace along -B for z>0 and along B for z<0
        ! can get to weird places on non-closed field lines or 
        ! even on closed if strongly tilted
        ! trap for those points here 
        if (failEquator) xe = HUGE

      end subroutine getEquatorProjection

    !Project to magnetic equator (min along field line)
    subroutine getMagEQ(Model,ebState,x0,t,xeq,Beq,tOpt)
        real(rp), intent(in) :: x0(NDIM),t
        type(chmpModel_T), intent(in) :: Model
        type(ebState_T), intent(in)   :: ebState
        real(rp), intent(out) :: xeq(NDIM),Beq
        integer, intent(out), optional :: tOpt

        type(magLine_T) :: bTrc
        integer :: OCb
        
        !Initialize output
        xeq = 0.0
        Beq = 0.0
        if (present(tOpt)) tOpt = -1

        if (.not. inDomain(x0,Model,ebState%ebGr)) return

        !Trace field line
        call genLine(Model,ebState,x0,t,bTrc)

        !Get diagnostics
        call FLEq(Model,bTrc,xeq,Beq)
        OCb = FLTop(Model,ebState%ebGr,bTrc)

        if (present(tOpt)) then
            tOpt = OCb
        endif

    end subroutine getMagEQ

!---------------------------------
    !Project XYZ to lat-lon on ionosphere
    !TODO: Better merge this with voltron RCM code, too redundant now

    subroutine Map2NH(ebModel,ebState,xyz,t,x1,x2)
        type(chmpModel_T), intent(in) :: ebModel
        type(ebState_T)  , intent(in) :: ebState
        real(rp), dimension(NDIM), intent(in) :: xyz
        real(rp), intent(in) :: t
        real(rp), intent(out) :: x1,x2

        real(rp), dimension(NDIM) :: xE,xIon,xyz0
        real(rp) :: dX,rC,startEps,rEps
        logical :: isGood

        startEps = 0.05
        rEps = 0.125

        x1 = 0.0
        x2 = 0.0

        ! trap for when we're within epsilon of the inner boundary
        ! (really, it's probably only the first shell of nodes at R=Rinner_boundary that doesn't trace correctly)
        if ( (norm2(xyz)-rClosed)/rClosed < startEps ) then
           ! dipole-shift to startEps
           xyz0 = DipoleShift(xyz,norm2(xyz)+startEps)
        else
           xyz0 = xyz
        end if

        !Use one-sided projection routine from chimp
        !Trace along field line (i.e. to northern hemisphere)
        call project(ebModel,ebState,xyz0,t,xE,+1,toEquator=.false.)

        dX = norm2(xyz0-xE)
        rC = rClosed*(1.+rEps)
        isGood = (dX>TINY) .and. (norm2(xE) <= rC) .and. (xE(ZDIR) > 0)

        if (isGood) then
            !Get invariant lat/lon
            x1 = InvLatitude(xE)
            x2 = katan2(xE(YDIR),xE(XDIR))
            if (x2 < 0) x2 = x2 + 2*PI
        else
            !Set 0/0 for projection failure
            x1 = 0.0
            x2 = 0.0
        endif

    end subroutine Map2NH

!---------------------------------
!Tracing routines

    !Calculate one-sided trace (in sgn direction)
    subroutine genTrace(Model,ebState,x0,t,xyzn,ijkn,bxyzn,gasn,Np,sgn,MaxStepsO,doShueO)
        type(chmpModel_T), intent(in) :: Model
        type(ebState_T), intent(in)   :: ebState
        real(rp), intent(in) :: x0(NDIM),t
        real(rp), intent(inout) :: xyzn(0:MaxFL,NDIM),bxyzn(0:MaxFL,NDIM),gasn(0:MaxFL,NVARMHD,0:Model%nSpc)
        integer , intent(inout) :: ijkn(0:MaxFL,NDIM)
        integer , intent(out) :: Np
        integer , intent(in) :: sgn
        integer , intent(in), optional :: MaxStepsO
        logical , intent(in), optional :: doShueO

        integer :: MaxSteps
        type(GridPoint_T) :: gPt
        real(rp) :: h
        real(rp), dimension(NDIM) :: B,oB,dx
        real(rp), dimension(NVARMHD,0:Model%nSpc) :: Q
        logical :: inDom,doShue
        
        if (present(MaxStepsO)) then
            MaxSteps = min(MaxStepsO,MaxFL)
        else
            MaxSteps = MaxFL
        endif
        if (present(doShueO)) then
            doShue = doShueO
        else
            doShue = .false.
        endif

    !Initialize
        gPt%xyz = x0
        gPt%t   = t
        Np = 0

        xyzn  = 0.0
        gasn  = 0.0
        bxyzn = 0.0
        ijkn  = 0
        
        inDom = inDomain(gPt%xyz,Model,ebState%ebGr)

    !Start main loop
        do while (inDom .and. Np <= MaxSteps)
            if (Np == 0) then
                !First time don't have guess
                call locate(gPt%xyz,gPt%ijkG,Model,ebState%ebGr,inDom)
                gPt%dl = getDiag(ebState%ebGr,gPt%ijkG)
                !Pick first h
                h = sgn*Model%epsds*gPt%dl
                !Get first B field
                B = FastMag(gPt%xyz,gPt%t,Model,ebState,inDom,gPt%ijkG)
            else
                !Locate w/ guess (last known cell)
                !call locate(gPt%xyz,gPt%ijkG,Model,ebState%ebGr,inDom,gPt%ijkG)
                !NOTE: Don't need to re-locate b/c last ijkG is correct from FSAL
                gPt%dl = getDiag(ebState%ebGr,gPt%ijkG)
            endif

        !Get values at this point on the tube
            !Already have B field from FSAL (first same as last) of previous iteration
            !B = fldInterp(gPt%xyz,gPt%t,Model,ebState,BFLD,inDom,gPt%ijkG)
            xyzn (Np,:) = gPt%xyz
            ijkn (Np,:) = gPt%ijkG
            bxyzn(Np,:) = B

            if (Model%doMHD) then
                Q = mhdInterpMF(gPt%xyz,gPt%t,Model,ebState,gPt%ijkG)
                gasn(Np,1:NVARMHD,0:Model%nSpc) = Q
            endif

        !Now do step
            !Call streamstep providing first B and getting last B
            call StreamStep(gPt,Model,ebState,Model%epsds,h,dx,B,oB)
            B = oB !Setup B field for next iteration
            gPt%xyz = gPt%xyz + dx
            !Verify sign of h to be sure
            h = sign(h,sgn*1.0_rp)

        !Check if we're done
            inDom = inDomain(gPt%xyz,Model,ebState%ebGr) .and. (norm2(dx)>TINY)
            if ( doShue .and. (modulo(Np,NpChk) == 0) .and. (norm2(gPt%xyz)>=rShue) ) then
                inDom = inDom .and. inShueMP_SM(gPt%xyz,ShueScl)
            endif

            if (inDom) Np = Np + 1
        enddo

        ! check if exceeded tube bounds
        if(Np > MaxSteps) then
            Np = MaxSteps
            !Removing warning that is triggered too often and probably not beneficial
            !!$OMP CRITICAL
            !write(*,*) ANSIRED
            !write(*,*) "<WARNING! genTrace hit max tube size!>"
            !write(*,*) "Seed: ", x0
            !write(*,*) "End : ", xyzn(Np,:)
            !write(*,'(a)',advance="no") ANSIRESET, ''
            !!$OMP END CRITICAL
        endif                            
    end subroutine genTrace

    !Slimmed down projection to northern hemisphere for MAGE
    !RinO is optional cut-off inner radius when in northern hemisphere
    !epsO is optional epsilon (otherwise use Model default)
    subroutine mageproject(Model,ebState,x0,t,xyz,Np,isG,epsO,MaxStepsO)
        type(chmpModel_T), intent(in) :: Model
        type(ebState_T), intent(in)   :: ebState
        real(rp), intent(in)  :: x0(NDIM),t
        real(rp), intent(out) :: xyz(NDIM)
        integer , intent(out) :: Np
        logical,  intent(out) :: isG
        real(rp), intent(in), optional :: epsO
        integer , intent(in), optional :: MaxStepsO

        type(GridPoint_T) :: gPt
        integer :: sgn,MaxSteps
        real(rp) :: eps,h
        real(rp), dimension(NDIM) :: dx,B,oB
        logical :: inDom,isSC,isDone

        if (present(epsO)) then
            eps = epsO
        else
            eps = Model%epsds
        endif

        if (present(MaxStepsO)) then
            MaxSteps = MaxStepsO
        else
            MaxSteps = MaxFL
        endif

        sgn = +1 !Step towards NH
        isG = .false.
    !Initialize
        gPt%xyz = x0
        gPt%t   = t
        Np = 0
        call CheckDone(Model,ebState,gPt%xyz,inDom,isSC,isDone,Np)

        do while ( (.not. isDone) .and. (Np <= MaxSteps) )
        !Locate and get fields
            !Get location in ijk using old ijk as guess if possible
            if (Np == 0) then
                !First step, no guess yet
                call locate(gPt%xyz,gPt%ijkG,Model,ebState%ebGr,inDom)
                gPt%dl = getDiag(ebState%ebGr,gPt%ijkG)
                !Pick first h
                h = sgn*eps*gPt%dl
                !Get first B field
                B = FastMag(gPt%xyz,gPt%t,Model,ebState,inDom,gPt%ijkG)
            else
                !Otherwise don't need to locate b/c last ijkG is correct
                gPt%dl = getDiag(ebState%ebGr,gPt%ijkG)                
            endif

        !Now do step
            call StreamStep(gPt,Model,ebState,eps,h,dx,B,oB)
            B = oB !Setup B field for next iteration
            gPt%xyz = gPt%xyz + dx
            !Verify sign of h to be sure
            h = sign(h,sgn*1.0_rp)

        !Check if we're done
            if (norm2(dx)<TINY) then
                !Multistep integrator had one out value
                isDone = .true.
                inDom  = .false.
                isSC   = .false.
            else
                call CheckDone(Model,ebState,gPt%xyz,inDom,isSC,isDone,Np)
            endif
            Np = Np + 1

        enddo !Main stepping loop

        xyz = gPt%xyz
    !Finished loop somehow, decide if it was good
        
        if (isSC .or. (Np>=MaxSteps)) then
            !Got short circuited or timed out, not good
            isG = .false.
            return
        endif

        if (inDom) then
            !This shouldn't happen
            !$OMP CRITICAL
            write(*,*) 'How did you get here? Bad thing in mageproject'
            !$OMP END CRITICAL
            stop
        else
            !Left domain, but not sure if left from inner boundary
            if (isClosed(xyz,Model)) then
                isG = .true.
            else
                isG = .false.
            endif
            return
        endif

        contains
             
            subroutine CheckDone(Model,ebState,xyz,inDom,isSC,isDone,Np)
                type(chmpModel_T), intent(in) :: Model
                type(ebState_T), intent(in)   :: ebState
                real(rp), intent(inout) :: xyz(NDIM)
                logical, intent(out) :: inDom,isSC,isDone
                integer, intent(in) :: Np
                logical :: inMP

                inDom = inDomain(xyz,Model,ebState%ebGr)
                if ( (modulo(Np,NpChk) == 0) .and. (norm2(gPt%xyz)>=rShue) ) then
                    inMP  = inShueMP_SM(xyz,ShueScl)
                else
                    inMP = .true.
                endif
                
                if (inDom) then
                    !In domain, check if in Shue MP w/ safety factor
                    if (inMP) then
                        isSC   = .false.
                        isDone = .false.
                    else
                        !Not in shue mp
                        isSC = .true.
                        isDone = .true.
                    endif
                else
                    !Straight up out of domain
                    isSC = .false.
                    isDone = .true.
                endif

            end subroutine CheckDone

    end subroutine mageproject

!====      
    !Calculate one-sided projection (in sgn direction)
    subroutine project(Model,ebState,x0,t,xn,sgn,toEquator,failEquator)
        type(chmpModel_T), intent(in) :: Model
        type(ebState_T), intent(in)   :: ebState
        real(rp), intent(in) :: x0(NDIM),t
        integer :: Np
        integer, intent(in) :: sgn
        real(rp), intent(inout) :: xn(NDIM)
        logical, optional, intent(in) :: toEquator
        logical, optional, intent(out) :: failEquator

        logical :: inDom
        real(rp), dimension(NDIM) :: B,E,dx
        real(rp), dimension(NDIM) :: Jb,Jb2,Jb3,F1,F2,F3,F4
        real(rp), dimension(NDIM,NDIM) :: JacB
        real(rp) :: ds,dsmag,dl,MagB,MagJb,dzSgn
        real(rp), dimension(NVARMHD) :: Q
        integer, dimension(NDIM) :: ijk,ijkG
        type(gcFields_T) :: gcF

        !Prime pump
        call locate(x0,ijk,Model,ebState%ebGr,inDom)
        B = fldInterp(x0,t,Model,ebState,BFLD,inDom,ijk)
        
        !Prep for iteration
        Np = 0
        Xn = x0
        dl = getDiag(ebState%ebGr,ijk)
        ds = sgn*Model%epsds*dl

        ijkG = ijk

        if (present(toEquator)) then
           if ((toEquator).and.(.not.(present(failEquator)))) then
              write(*,*) 'Project operator called incorrectly.'
              stop
           endif
        end if

        if (present(failEquator)) failEquator = .true.

        !write(*,*) 'sgn/ds/X0 = ', sgn,ds,x0
        do while (inDom .and. Np <= MaxFL)
        !Locate and get fields
            !Get location in ijk using old ijk as guess
            call locate(Xn,ijk,Model,ebState%ebGr,inDom,ijkG)
            call ebFields(Xn,t,Model,ebState,E,B,ijk,gcFields=gcF)
            MagB = norm2(B)

            ! get the jacobian and new ds
            JacB = gcF%JacB
            MagJb = norm2(JacB)
            dl = getDiag(ebState%ebGr,ijk)

            if (MagJb <= TINY) then
                !Field is constant-ish, use local grid size
                dsmag = dl
            else
                dsmag = MagB/MagJb
            endif
            ds = sgn*Model%epsds*min(dl,dsmag)
        !Update position
            !Convert ds to streamline units
            ds = ds/max(MagB,TINY)
            
            !Get powers of jacobian
            Jb  = matmul(JacB,B  )
            Jb2 = matmul(JacB,Jb )
            Jb3 = matmul(JacB,Jb2)

            !Calculate steps
            F1 = ds*B
            F2 = F1 + (ds*ds/2)*Jb
            F3 = F2 + (ds*ds*ds/4)*Jb2
            F4 = ds*B + ds*ds*Jb + (ds**3.0/2.0)*Jb2 + (ds**4.0/4.0)*Jb3

            !Advance
            dx = (F1+2*F2+2*F3+F4)/6.0
            Xn = Xn + dx
        !Prep for next step, test exit criteria
            inDom = inDomain(xn,Model,ebState%ebGr)
            if (inDom) then
                Np = Np+1

                if (toEquator) then
                    !Check for x'ing

                   ! (trap for a rare weird case)
                   ! if we happened to be just at the equator before making the step, don't do anything
                   ! this can happen if we start tracing exactly from z=0
                   ! the calling getEquatorProjection function should capture this case
                   ! but still add this trap here, just in case
                    dzSgn = Xn(ZDIR)*( Xn(ZDIR)-dx(ZDIR) )
                    if ((dzSgn < 0).or.(Xn(ZDIR)-dx(ZDIR).eq.0.)) then
                        ! interpolate exactly to equator
                        Xn = Xn-dx*abs(Xn(ZDIR))/abs(dx(ZDIR))

                        failEquator = .false.
                        return
                    endif !dzSgn
                 end if
            endif !inDom
 
        enddo
        !write(*,*) 'Found sign/points/distance = ', sgn,Np,norm2(x0-Xn)

    end subroutine project
    

end module streamline<|MERGE_RESOLUTION|>--- conflicted
+++ resolved
@@ -49,17 +49,10 @@
 
         logical :: inDom,doShue,doNH
         integer :: N1,N2,i,MaxN
-<<<<<<< HEAD
 
         !Start by empting line
         call cleanLine(fL)
 
-=======
-
-        !Start by empting line
-        call cleanLine(fL)
-
->>>>>>> 65ed1703
         !Do some pre-checking
         fL%x0 = x0
         inDom = inDomain(x0,Model,ebState%ebGr)
@@ -284,11 +277,7 @@
         integer , intent(in ), optional :: sOpt 
 
         integer :: k,s0
-<<<<<<< HEAD
-        real(rp) :: bMag,dl,eP,eD,ePb !Edge-centered values
-=======
         real(rp) :: dvB_active,bMag,dl,eP,eD,ePb !Edge-centered values
->>>>>>> 65ed1703
         real(rp) :: bPb,bBeta
 
         !Zero out accumulators
@@ -297,10 +286,7 @@
         dvB = 0.0
         bPb = 0.0
         bBeta = 0.0
-<<<<<<< HEAD
-=======
         dvB_active = 0.0
->>>>>>> 65ed1703
         
         if (.not. bTrc%isGood) return
 
@@ -424,10 +410,7 @@
 
     end subroutine FLStdev
     
-<<<<<<< HEAD
-=======
-
->>>>>>> 65ed1703
+
     !Flux tube entropy (from BLK)
     function FLEntropy(Model,ebGr,bTrc,GamO) result(S)
         type(chmpModel_T), intent(in) :: Model
