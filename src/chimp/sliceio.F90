--- conflicted
+++ resolved
@@ -386,52 +386,6 @@
         end associate
     end subroutine writeEB
 
-<<<<<<< HEAD
-    subroutine SliceFL(Model,ebState,x0,t,ebTrc)
-        real(rp), intent(in) :: x0(NDIM),t
-        type(chmpModel_T), intent(in) :: Model
-        type(ebState_T), intent(in)   :: ebState
-        type(ebTrc_T), intent(inout) :: ebTrc
-
-        type(fLine_T) :: bTrc
-        !Initialize the values
-        ebTrc%OCb = 0.0
-        ebTrc%dvB = 0.0
-        ebTrc%bD  = 0.0
-        ebTrc%bP  = 0.0
-        ebTrc%bS  = 0.0
-        ebTrc%bMin = 0.0
-
-        ebTrc%MagEQ(:) = 0.0
-        ebTrc%xEPm (:) = 0.0
-        ebTrc%xEPp (:) = 0.0
-
-        if (.not. inDomain(x0,Model,ebState%ebGr)) return
-        !Trace field line
-        call genStream(Model,ebState,x0,t,bTrc)
-
-        !Get diagnostics
-        ebTrc%OCb = 1.0*FLTop(Model,ebState%ebGr,bTrc)
-        if (ebTrc%OCb > 0) then
-            !Get flux-tube integrals
-            call FLThermo(Model,ebState%ebGr,bTrc,ebTrc%bD,ebTrc%bP,ebTrc%dvB)
-            ebTrc%bS   = FLEntropy(Model,ebState%ebGr,bTrc)
-
-            !Get magnetic equator info
-            call FLEq(Model,bTrc,ebTrc%MagEQ,ebTrc%bMin)
-
-            !Get endpoints info
-            associate(Np=>bTrc%Np,Nm=>bTrc%Nm)
-            ebTrc%xEPm = bTrc%xyz(-Nm,:)
-            ebTrc%xEPp = bTrc%xyz(+Np,:)
-            end associate
-
-        endif
-
-    end subroutine SliceFL
-
-=======
->>>>>>> 0990b664
     !Double grid from corners
     subroutine Embiggen(xxi,yyi,Nx1,Nx2)
         real(rp), allocatable, intent(inout) :: xxi(:,:),yyi(:,:)
