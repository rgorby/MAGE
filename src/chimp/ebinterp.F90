--- conflicted
+++ resolved
@@ -584,10 +584,7 @@
 
         end associate
     end function jInterp
-<<<<<<< HEAD
-=======
-
->>>>>>> 3d614826
+
 
     !Get time weights for time t (assuming proper bracketing)
     subroutine GetTWgts(Model,ebState,t,w1,w2)
