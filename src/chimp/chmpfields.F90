--- conflicted
+++ resolved
@@ -109,12 +109,7 @@
                         call AddInVar(ebIOs,"Jx")
                         call AddInVar(ebIOs,"Jy")
                         call AddInVar(ebIOs,"Jz")
-<<<<<<< HEAD
-                    endif    
-                    !call AddInVar(ebIOs,"time",vTypeO=IOREAL)                        
-=======
                     endif                            
->>>>>>> 65ed1703
                     call ReadVars(ebIOs,.true.,ebFile,gStr)
 
                     !Push piece to grid
