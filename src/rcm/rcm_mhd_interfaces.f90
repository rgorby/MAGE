!!!!!!!!!!!!!!!!!!!!!!!!!!!!!!!!!!!!!!!!!!!!!!!!!!!!!!!!!!!!!!!!!!!!!!!!

!> RCM Ionosphere grid definition, coupled model variables and helper
!! functions.
module rcm_mhd_interfaces
<<<<<<< HEAD
  USE rcm_precision
  USE Rcm_mod_subs, ONLY : isize, jsize, jwrap, pi, colat, aloct
  implicit none
  integer(ip), parameter :: RCMINIT=0,RCMADVANCE=1,RCMRESTART=2,RCMWRITERESTART=-2,RCMWRITEOUTPUT=-3,RCMWRITETIMING=-1
  logical :: doRCMVerbose = .false.
  integer(ip), parameter :: RCMTOPCLOSED=-1,RCMTOPOPEN=+1

  type rcm_mhd_T
  integer(iprec) :: nLat_ion 
  integer(iprec) :: nLon_ion
  real(rprec) :: planet_radius ! m
  real(rprec) :: iono_radius ! m
  real(rprec),allocatable :: gcolat(:) !> RCM Latitude grid points
  real(rprec),allocatable :: glong(:)  !> RCM Longitude grid points

  real(rprec),allocatable :: pot(:,:)     !> Potential; received from MHD [Volts]
  real(rprec),allocatable :: eng_avg(:,:) !> Average Energy (sent to MIX Coupler/Solver)
  real(rprec),allocatable :: flux(:,:)    !> Energy Flux (sent to MIX Coupler/Solver)
  real(rprec),allocatable :: fac(:,:)     !> Total FAC density (sent to MIX Coupler/Solver)A
  real(rprec),allocatable :: Pave(:,:)    ! MHD supplied average pressure on Pa
  real(rprec),allocatable :: Nave(:,:)   ! MHD supplied average density in #/m^3
  real(rprec),allocatable :: Vol(:,:)     ! MHD supplied flux tube volume, -ve => open fieldline - [Re/T]
  real(rprec),allocatable :: X_bmin(:,:,:)! MHD supplied location of Bmin surface, x,y,z in meters
  real(rprec),allocatable :: Bmin(:,:)    ! MHD supplied  bmin strenght in T
  real(rprec),allocatable :: beta_average(:,:)    ! MHD field line averaged plasma beta (\int 2mu0P/B^3ds/B/\int ds/B)
  integer(iprec),allocatable :: iopen(:,:) ! MHD supplied mask open/closed field line (-1: closed; 1: open; 1: else)
  
  real(rprec),allocatable :: Prcm(:,:)    ! RCM supplied pressure in Pa
  real(rprec),allocatable :: Nrcm(:,:)    ! RCM supplied density in #/m^3
  real(rprec),allocatable :: Npsph(:,:)   ! RCM supplied plasmasphere density in #/m^3
  real(rprec),allocatable :: sigmap(:,:)
  real(rprec),allocatable :: sigmah(:,:)

  !Conjugate mapping, lat/lon of conjugate point mapped
  real(rprec),allocatable :: latc(:,:)
  real(rprec),allocatable :: lonc(:,:)

  !Field line arc length [Re]
  real(rprec),allocatable :: Lb(:,:)
  !Alfven Bounce timescale [s]
  real(rprec),allocatable :: Tb(:,:)

  !Information about MHD ingestion
  logical, allocatable :: toMHD(:,:)
  
  !Information to sync restarts w/ MHD
  integer(iprec) :: rcm_nOut,rcm_nRes !Indices for output/restart
  character(len=strLen) :: rcm_runid
=======
    USE rcm_precision
    USE Rcm_mod_subs, ONLY : isize, jsize, jwrap, pi, colat, aloct
    implicit none
    integer(ip), parameter :: RCMINIT=0,RCMADVANCE=1,RCMRESTART=2,RCMWRITERESTART=-2,RCMWRITEOUTPUT=-3,RCMWRITETIMING=-1
    logical :: doRCMVerbose = .FALSE.
    integer(ip), parameter :: RCMTOPCLOSED=-1,RCMTOPOPEN=+1

    !Scaling parameters
    real(rp), parameter :: rcmPScl = 1.0e+9 !Convert Pa->nPa
    real(rp), parameter :: rcmNScl = 1.0e-6 !Convert #/m3 => #/cc

    type rcm_mhd_T
        integer(iprec) :: nLat_ion 
        integer(iprec) :: nLon_ion 
        real(rprec),allocatable :: gcolat(:) !> RCM Latitude grid points
        real(rprec),allocatable :: glong(:)  !> RCM Longitude grid points
        real(rprec),allocatable :: pot(:,:)     !> Potential; received from MHD [Volts]
        real(rprec),allocatable :: eng_avg(:,:) !> Average Energy (sent to MIX Coupler/Solver)
        real(rprec),allocatable :: flux(:,:)    !> Energy Flux (sent to MIX Coupler/Solver)
        real(rprec),allocatable :: fac(:,:)     !> Total FAC density (sent to MIX Coupler/Solver)A
        real(rprec),allocatable :: Pave(:,:)    ! MHD supplied average pressure on Pa
        real(rprec),allocatable :: Nave(:,:)    ! MHD supplied average density in #/m^3
        real(rprec),allocatable :: Vol(:,:)     ! MHD supplied flux tube volume, -ve => open fieldline - [Re/T]
        real(rprec),allocatable :: X_bmin(:,:,:)! MHD supplied location of Bmin surface, x,y,z in meters
        real(rprec),allocatable :: Bmin(:,:)    ! MHD supplied  bmin strenght in T
        real(rprec),allocatable :: beta_average(:,:)    ! MHD field line averaged plasma beta (\int 2mu0P/B^3ds/B/\int ds/B)
        integer(iprec),allocatable :: iopen(:,:) ! MHD supplied mask open/closed field line (-1: closed; 1: open; 1: else)

        real(rprec),allocatable :: Prcm(:,:)    ! RCM supplied pressure in Pa
        real(rprec),allocatable :: Nrcm(:,:)    ! RCM supplied density in #/m^3
        real(rprec),allocatable :: Npsph(:,:)   ! RCM supplied plasmasphere density in #/m^3
        real(rprec),allocatable :: sigmap(:,:)
        real(rprec),allocatable :: sigmah(:,:)

        !Conjugate mapping, lat/lon of conjugate point mapped
        real(rprec),allocatable :: latc(:,:)
        real(rprec),allocatable :: lonc(:,:)

        !Field line arc length [Re]
        real(rprec),allocatable :: Lb(:,:)
        !Alfven Bounce timescale [s]
        real(rprec),allocatable :: Tb(:,:)

        !Information about MHD ingestion
        logical, allocatable :: toMHD(:,:)

        !Information to sync restarts w/ MHD
        integer(iprec) :: rcm_nOut,rcm_nRes !Indices for output/restart
        character(len=strLen) :: rcm_runid
>>>>>>> b03b4d8f
  
    end type rcm_mhd_T
end module rcm_mhd_interfaces<|MERGE_RESOLUTION|>--- conflicted
+++ resolved
@@ -3,13 +3,16 @@
 !> RCM Ionosphere grid definition, coupled model variables and helper
 !! functions.
 module rcm_mhd_interfaces
-<<<<<<< HEAD
   USE rcm_precision
   USE Rcm_mod_subs, ONLY : isize, jsize, jwrap, pi, colat, aloct
   implicit none
   integer(ip), parameter :: RCMINIT=0,RCMADVANCE=1,RCMRESTART=2,RCMWRITERESTART=-2,RCMWRITEOUTPUT=-3,RCMWRITETIMING=-1
-  logical :: doRCMVerbose = .false.
+  logical :: doRCMVerbose = .FALSE.
   integer(ip), parameter :: RCMTOPCLOSED=-1,RCMTOPOPEN=+1
+
+  !Scaling parameters
+  real(rp), parameter :: rcmPScl = 1.0e+9 !Convert Pa->nPa
+  real(rp), parameter :: rcmNScl = 1.0e-6 !Convert #/m3 => #/cc
 
   type rcm_mhd_T
   integer(iprec) :: nLat_ion 
@@ -18,13 +21,12 @@
   real(rprec) :: iono_radius ! m
   real(rprec),allocatable :: gcolat(:) !> RCM Latitude grid points
   real(rprec),allocatable :: glong(:)  !> RCM Longitude grid points
-
   real(rprec),allocatable :: pot(:,:)     !> Potential; received from MHD [Volts]
   real(rprec),allocatable :: eng_avg(:,:) !> Average Energy (sent to MIX Coupler/Solver)
   real(rprec),allocatable :: flux(:,:)    !> Energy Flux (sent to MIX Coupler/Solver)
   real(rprec),allocatable :: fac(:,:)     !> Total FAC density (sent to MIX Coupler/Solver)A
   real(rprec),allocatable :: Pave(:,:)    ! MHD supplied average pressure on Pa
-  real(rprec),allocatable :: Nave(:,:)   ! MHD supplied average density in #/m^3
+  real(rprec),allocatable :: Nave(:,:)    ! MHD supplied average density in #/m^3
   real(rprec),allocatable :: Vol(:,:)     ! MHD supplied flux tube volume, -ve => open fieldline - [Re/T]
   real(rprec),allocatable :: X_bmin(:,:,:)! MHD supplied location of Bmin surface, x,y,z in meters
   real(rprec),allocatable :: Bmin(:,:)    ! MHD supplied  bmin strenght in T
@@ -52,57 +54,6 @@
   !Information to sync restarts w/ MHD
   integer(iprec) :: rcm_nOut,rcm_nRes !Indices for output/restart
   character(len=strLen) :: rcm_runid
-=======
-    USE rcm_precision
-    USE Rcm_mod_subs, ONLY : isize, jsize, jwrap, pi, colat, aloct
-    implicit none
-    integer(ip), parameter :: RCMINIT=0,RCMADVANCE=1,RCMRESTART=2,RCMWRITERESTART=-2,RCMWRITEOUTPUT=-3,RCMWRITETIMING=-1
-    logical :: doRCMVerbose = .FALSE.
-    integer(ip), parameter :: RCMTOPCLOSED=-1,RCMTOPOPEN=+1
-
-    !Scaling parameters
-    real(rp), parameter :: rcmPScl = 1.0e+9 !Convert Pa->nPa
-    real(rp), parameter :: rcmNScl = 1.0e-6 !Convert #/m3 => #/cc
-
-    type rcm_mhd_T
-        integer(iprec) :: nLat_ion 
-        integer(iprec) :: nLon_ion 
-        real(rprec),allocatable :: gcolat(:) !> RCM Latitude grid points
-        real(rprec),allocatable :: glong(:)  !> RCM Longitude grid points
-        real(rprec),allocatable :: pot(:,:)     !> Potential; received from MHD [Volts]
-        real(rprec),allocatable :: eng_avg(:,:) !> Average Energy (sent to MIX Coupler/Solver)
-        real(rprec),allocatable :: flux(:,:)    !> Energy Flux (sent to MIX Coupler/Solver)
-        real(rprec),allocatable :: fac(:,:)     !> Total FAC density (sent to MIX Coupler/Solver)A
-        real(rprec),allocatable :: Pave(:,:)    ! MHD supplied average pressure on Pa
-        real(rprec),allocatable :: Nave(:,:)    ! MHD supplied average density in #/m^3
-        real(rprec),allocatable :: Vol(:,:)     ! MHD supplied flux tube volume, -ve => open fieldline - [Re/T]
-        real(rprec),allocatable :: X_bmin(:,:,:)! MHD supplied location of Bmin surface, x,y,z in meters
-        real(rprec),allocatable :: Bmin(:,:)    ! MHD supplied  bmin strenght in T
-        real(rprec),allocatable :: beta_average(:,:)    ! MHD field line averaged plasma beta (\int 2mu0P/B^3ds/B/\int ds/B)
-        integer(iprec),allocatable :: iopen(:,:) ! MHD supplied mask open/closed field line (-1: closed; 1: open; 1: else)
-
-        real(rprec),allocatable :: Prcm(:,:)    ! RCM supplied pressure in Pa
-        real(rprec),allocatable :: Nrcm(:,:)    ! RCM supplied density in #/m^3
-        real(rprec),allocatable :: Npsph(:,:)   ! RCM supplied plasmasphere density in #/m^3
-        real(rprec),allocatable :: sigmap(:,:)
-        real(rprec),allocatable :: sigmah(:,:)
-
-        !Conjugate mapping, lat/lon of conjugate point mapped
-        real(rprec),allocatable :: latc(:,:)
-        real(rprec),allocatable :: lonc(:,:)
-
-        !Field line arc length [Re]
-        real(rprec),allocatable :: Lb(:,:)
-        !Alfven Bounce timescale [s]
-        real(rprec),allocatable :: Tb(:,:)
-
-        !Information about MHD ingestion
-        logical, allocatable :: toMHD(:,:)
-
-        !Information to sync restarts w/ MHD
-        integer(iprec) :: rcm_nOut,rcm_nRes !Indices for output/restart
-        character(len=strLen) :: rcm_runid
->>>>>>> b03b4d8f
   
     end type rcm_mhd_T
 end module rcm_mhd_interfaces