!Utilities for loss calculations

MODULE lossutils
    USE kdefs, ONLY : TINY,PI,Mp_cgs,kev2J,Me_cgs,vc_cgs
    USE rcm_precision
    USE rcmdefs
    USE math, ONLY : SmoothOpTSC,SmoothOperator33,ClampValue,LinRampUp
    implicit none

    !Parameters for electron wave models
    real(rprec), parameter :: Lo = 8.0 !Outer L, L > 8Re, strong scattering in charge
    real(rprec), parameter :: Li = 7.0 !Middle L, L < 7Re, wave models in charge
    real(rprec), parameter, private :: kev0 = 1.1 !Min value to allow [keV]
    real(rprec), parameter, private :: nhigh = 100.D0 ! [/cc] ne>nhigh indicates inside plasmasphere.
    real(rprec), parameter, private :: nlow  = 10.D0  ! [/cc] ne<nlow indicates outside plasmasphere.
    !Wave type: Hiss: 1.0; Chorus: 2.0 (Inner Mag,L<7); strong scattering: 3.0 
    real(rprec), parameter :: HISS = 1.0, CHORUS = 2.0, SSCATTER = 3.0
    
    contains

    !Loss functions
    FUNCTION CXKaiju(isp,enrg,rloc) result(cxrate)
        IMPLICIT NONE

        integer(iprec), intent(in) :: isp
        real(rprec), intent(in) :: enrg,rloc

        real(rprec) :: cxrate
        real(rprec) :: K,Ngeo,Sig,M,Kj,V,Tau,tScl

        K = enrg*1.0e-3 !Energy in kev
    !Geocoronal density [#/cc]
        Ngeo = OstgaardGeocorona(rloc)
      
    !K in keV, Sig in cm2
        !Using Lindsay & Stebbings 2005
        if (isp == RCMPROTON) then
            Sig = CXSigma(K,isp)
            M = (Mp_cgs)*(1.0e-3) !Proton mass
        else
            write(*,*) 'Unknown charge exchange species, bailing!'
            stop
        endif

    !Get velocity [cm/s] from energy [keV]
        Kj = kev2J*K !Joules
        V = sqrt(2*Kj/M)*100.0 !m/s->cm/s

    !Timescale
        tScl = cos(45*PI/180.0)**3.5 !Using Smith & Bewtra 1976 scaling
        Tau = tScl*1.0/(Ngeo*V*Sig)

        cxrate = 1.0/Tau
    END FUNCTION CXKaiju

    !Charge exchange cross-section for K [keV] and species ispc
    !Sig in cm2
    !Using Lindsay & Stebbings 2005
    FUNCTION CXSigma(K,ispc) result(Sig)
        real(rprec), intent(in) :: K
        integer(iprec), intent(in) :: ispc
        real(rprec) :: Sig

        real(rprec) :: Sig0, KSig,a1,a2,a3,B1,B2

        Sig0 = 1.0e-16

        select case(ispc)
            case(RCMPROTON)
            !Charge exchange cross-section for H+/H
                !Cap for validity of CX cross-section
                KSig = K
                call ClampValue(KSig,0.005_rprec,250.0_rprec)

                a1 = 4.15
                a2 = 0.531
                a3 = 67.3

                B1 = (a1-a2*log(KSig))**2.0
                B2 = 1.0-exp(-a3/KSig) 
                Sig =  Sig0*B1*(B2**(4.5))
            case(RCMOXYGEN)
            !Charge exchange cross-section for O+/H
                !Cap for validity of CX cross-section
                KSig = K
                call ClampValue(KSig,0.025_rprec,600.0_rprec)
                a1 = 3.13
                a2 = 0.170
                a3 = 87.5

                B1 = (a1-a2*log(KSig))**2.0
                B2 = 1.0-exp(-a3/KSig) 
                Sig =  Sig0*B1*(B2**(0.8))
            case default
                Sig = 0.0
        end select

    END FUNCTION CXSigma

    !Geocoronal density afa L [#/cc], Taken from Ostgaard 2003 
    FUNCTION OstgaardGeocorona(L) result(Ngeo)
        real(rprec), intent(in) :: L
        real(rprec) :: Ngeo

        Ngeo = 10000.0*exp(-L/1.02) + 70.0*exp(-L/8.2)

    END FUNCTION OstgaardGeocorona

    !Simple mock-up for FLC losses
    FUNCTION FLCRat(ie,alam,vm,beq,rcurv,lossc) result(lossFLC)
        use constants, only : radius_earth_m
        use kdefs, only : TINY
        use math, only : RampUp
        IMPLICIT NONE
        integer(iprec), intent(in) :: ie
        real(rprec), intent(in) :: alam,vm,beq,rcurv,lossc
        real(rprec) :: lossFLC
        real(rprec) :: Np,bfp,ftv,K,V,TauSS,Rgyro,eps,xSS,earg

        bfp = beq/(sin(lossc)**2.0) !Foot point field strength, nT
        ftv = (1.0/vm)**(3.0/2.0) !flux-tube volume Re/nT
        K = alam*vm*1.0e-3 !Energy [keV]

        if (ie == RCMPROTON) then
            Np = 1 !Number of nucleons
        else
            lossFLC = 0.0
            return
        endif

        V = sqrt(2*K/Np)*sqrt(kev2J/(Mp_cgs*1.0e-3)) !V in m/s

        !Convert V from m/s to Re/s
        V = V/radius_earth_m

        TauSS = 3*2*ftv*bfp/V !Strong scattering lifetime [s], assuming ion w/ gamma=1

        Rgyro = (4.6e+3)*sqrt(K)/beq !Gyroradius of proton [km], assuming K in keV and beq in nT
        Rgyro = Rgyro/(radius_earth_m*1.0e-3) !In terms of Re
        eps = Rgyro/rcurv

        !Chen+ 2019, w/ correction
        if (eps>TINY) then
            !1/TauSS = Strong scattering loss rate
            earg = eps**5.0
            lossFLC = min(1.0,100.0*earg)*(1/TauSS) !Rate, 1/s
        else
            lossFLC = 0.0
        endif

    END FUNCTION FLCRat

    FUNCTION RatefnC_tau_s(alam,vm,beq,lossc) result(TauSS)
    ! Strong diffusion lifetime based on Schulz, 1974, 1998.
    ! tau_s ~ [2*Psi*Bh/(1-eta)](gamma*m/p), where Psi is flux tube volume, Bh is |B| at field line foot point.
    ! eta is backscatter rate at alitude h, here eta=2/3.
    ! gamma = m/m0 is relativisitc factor, p is particle momentum.
    !       = mc2/m0c2 = (m0c2+K)/m0c2 = 1+K/mec2 ! mec2=0.511 is me*c^2 in MeV
    ! m = m0/sqrt(1-v^2/c^2)
    ! V = c*1/sqrt(1-1/gammar2)
        use kdefs, only : TINY,vc_cgs,Re_cgs,mec2
        use math, only : RampUp
        IMPLICIT NONE
        real(rprec), intent(in) :: alam,vm,beq,lossc
        real(rprec) :: TauSS
        real(rprec) :: bfp,ftv,K,V,gammar
        bfp = beq/(sin(lossc)**2.0)               ! Foot point field strength, nT
        ftv = (1.0/vm)**(3.0/2.0)                 ! flux-tube volume Re/nT
        K = abs(alam)*vm*1.0e-6                   ! Energy [MeV]
        gammar = 1.0+K/mec2
        V = vc_cgs*sqrt(1.0-1.0/gammar**2)/Re_cgs ! Re/s
        TauSS = 3.D0*2.D0*ftv*bfp/V*gammar        ! Strong scattering lifetime [s], assuming eta=2/3.

    END FUNCTION RatefnC_tau_s

    FUNCTION RatefnDW_tau_c(Kpx,mltx,Lx,Ekx) result(tau)
    ! linearly interpolate tau from EWMTauInput to current MLT,L,Kp,Ek value
        USE rice_housekeeping_module, ONLY: EWMTauInput
        USE kdefs, ONLY: HUGE
        IMPLICIT NONE
        REAL (rprec), INTENT (IN) :: Kpx, mltx,Lx,Ekx
        REAL(rprec) :: tau
<<<<<<< HEAD
        REAL(rprec) :: tauKMLE(2,2,2,2),tauMLE(2,2,2),tauLE(2,2),tauE(2)! tauKMLE(1,2,2,2) means tauKlMuLuEu, l:lower bound, u: upper bound in the NN methond
=======
        REAL(rprec) :: tauKMLE(2,2,2,2),tauMLE(2,2,2),tauLE(2,2),tauE(2)! tauKMLE(1,2,2,2) means tauKlMuLuEu, l:lower bound, u: upper bound in the NN method
>>>>>>> 86081629
        REAL(rprec) :: dK,wK,dM,wM,dL,wL,dE,wE
        INTEGER :: iK,kL,kU,mL,mU,lL,lU,eL,eU


        associate(Nm=>EWMTauInput%ChorusTauInput%Nm,Nl=>EWMTauInput%ChorusTauInput%Nl,Nk=>EWMTauInput%ChorusTauInput%Nk,Ne=>EWMTauInput%ChorusTauInput%Ne,&
                  Kpi=>EWMTauInput%ChorusTauInput%Kpi,MLTi=>EWMTauInput%ChorusTauInput%MLTi,Li=>EWMTauInput%ChorusTauInput%Li,Eki=>EWMTauInput%ChorusTauInput%Eki,&
                  taui=>EWMTauInput%ChorusTauInput%taui)

        ! Find the nearest neighbors in Kp
        if (Kpx >= maxval(Kpi)) then
            kL = Nk !use Kp maximum 
            kU = Nk
        else if (Kpx <= minval(Kpi)) then
            kL = 1  !use Kp minimum
            kU = 1
        else
            kL = maxloc(Kpi,dim=1,mask=(Kpi<Kpx))
            kU = kL+1
        endif
        
        ! Find the nearest neighbours in MLT
        if ((mltx >= maxval(MLTi)) .or. (mltx <= minval(MLTi)))  then ! maxval of MLT is 24, minval of MLT is 0
            mL = 1 !use MLT = 0
            mU = 1
        else
            mL = maxloc(MLTi,dim=1,mask=(MLTi<mltx))
            mU = mL+1
        endif

        ! Find the nearest neighbours in L
        if (Lx >= maxval(Li)) then
            lL = Nl !use L maximum
            lU = Nl
        else if (Lx <= minval(Li)) then
            lL = 1 ! use L minimum
            lU = 1
        else
            lL = maxloc(Li,dim=1,mask=(Li<Lx))
            lU = lL+1
        endif

         ! Find the nearest neighbours in Ek
        if (Ekx < minval(Eki)) then
<<<<<<< HEAD
            tau = 1.D10 ! For low energies, assign a huge lifetime is 10^10s ~ 10^3 years.
=======
            tau = HUGE ! For low energies, assign a huge lifetime.
>>>>>>> 86081629
        else if (Ekx >= maxval(Eki)) then
            eL = Ne !use Ek maximum
            eU = Ne
        else
            eL = maxloc(Eki,dim=1,mask=(Eki<Ekx))
            eU = eL + 1
        endif

        !linear interpolation in Kp
        if (kL == kU) then
            tauMLE(1,1,1) = log10(taui(kL,mL,lL,eL))!Interpolation in log10(taui) space
            tauMLE(1,1,2) = log10(taui(kL,mL,lL,eU))
            tauMLE(1,2,1) = log10(taui(kL,mL,lU,eL))
            tauMLE(1,2,2) = log10(taui(kL,mL,lU,eU))
            tauMLE(2,1,1) = log10(taui(kL,mU,lL,eL))
            tauMLE(2,1,2) = log10(taui(kL,mU,lL,eU))
            tauMLE(2,2,1) = log10(taui(kL,mU,lU,eL))
            tauMLE(2,2,2) = log10(taui(kL,mU,lU,eU))
        else
            dK = Kpi(kU)-Kpi(kL)
            wK = (Kpx-Kpi(kL))/dK
            tauKMLE(1,1,1,1) = log10(taui(kL,mL,lL,eL))
            tauKMLE(2,1,1,1) = log10(taui(kU,mL,lL,eL))
            tauMLE(1,1,1) = tauKMLE(1,1,1,1) + wK*(tauKMLE(2,1,1,1)-tauKMLE(1,1,1,1))
            tauKMLE(1,1,1,2) = log10(taui(kL,mL,lL,eU))
            tauKMLE(2,1,1,2) = log10(taui(kU,mL,lL,eU))
            tauMLE(1,1,2) = tauKMLE(1,1,1,2) + wK*(tauKMLE(2,1,1,2)-tauKMLE(1,1,1,2))
            tauKMLE(1,1,2,1) = log10(taui(kL,mL,lU,eL))
            tauKMLE(2,1,2,1) = log10(taui(kU,mL,lU,eL))
            tauMLE(1,2,1) = tauKMLE(1,1,2,1) + wK*(tauKMLE(2,1,2,1)-tauKMLE(1,1,2,1))
            tauKMLE(1,1,2,2) = log10(taui(kL,mL,lU,eU))
            tauKMLE(2,1,2,2) = log10(taui(kU,mL,lU,eU))
            tauMLE(1,2,2) = tauKMLE(1,1,2,2) + wK*(tauKMLE(2,1,2,2)-tauKMLE(1,1,2,2))
            tauKMLE(1,2,1,1) = log10(taui(kL,mU,lL,eL))
            tauKMLE(2,2,1,1) = log10(taui(kU,mU,lL,eL))
            tauMLE(2,1,1) = tauKMLE(1,2,1,1) + wK*(tauKMLE(2,2,1,1)-tauKMLE(1,2,1,1))
            tauKMLE(1,2,1,2) = log10(taui(kL,mU,lL,eU))
            tauKMLE(2,2,1,2) = log10(taui(kU,mU,lL,eU))
            tauMLE(2,1,2) = tauKMLE(1,2,1,2) + wK*(tauKMLE(2,2,1,2)-tauKMLE(1,2,1,2))
            tauKMLE(1,2,2,1) = log10(taui(kL,mU,lU,eL))
            tauKMLE(2,2,2,1) = log10(taui(kU,mU,lU,eL))
            tauMLE(2,2,1) = tauKMLE(1,2,2,1) + wK*(tauKMLE(2,2,2,1)-tauKMLE(1,2,2,1))
            tauKMLE(1,2,2,2) = log10(taui(kL,mU,lU,eU))
            tauKMLE(2,2,2,2) = log10(taui(kU,mU,lU,eU))
            tauMLE(2,2,2) = tauKMLE(1,2,2,2) + wK*(tauKMLE(2,2,2,2)-tauKMLE(1,2,2,2))
        end if

        ! linear interpolation in mlt
        if (mL == mU) then
            tauLE(1,1) = tauMLE(2,1,1)
            tauLE(1,2) = tauMLE(2,1,2)
            tauLE(2,1) = tauMLE(2,2,1)
            tauLE(2,2) = tauMLE(2,2,2)
        else
            dM = MLTi(mU)-MLTi(mL)
            wM = (mltx-MLTi(mL))/dM
            tauLE(1,1) = tauMLE(1,1,1) + wM*(tauMLE(2,1,1)-tauMLE(1,1,1))
            tauLE(1,2) = tauMLE(1,1,2) + wM*(tauMLE(2,1,2)-tauMLE(1,1,2))
            tauLE(2,1) = tauMLE(1,2,1) + wM*(tauMLE(2,2,1)-tauMLE(1,2,1))
            tauLE(2,2) = tauMLE(1,2,2) + wM*(tauMLE(2,2,2)-tauMLE(1,2,2))
        end if

        ! linear interpolation in L
        if (lL == lU) then
            tauE(1) = tauLE(2,1)
            tauE(2) = tauLE(2,2)
<<<<<<< HEAD
            if (Lflag) then ! use gaussian decay for L > maxval(Li) (7Re)
               tauE(1)=tauE(1)/exp(-(Lx-maxval(Li))**2)
               tauE(2)=tauE(2)/exp(-(Lx-maxval(Li))**2)
            endif
=======
>>>>>>> 86081629
        else
            dL = Li(lU)-Li(lL)
            wL = (Lx-Li(lL))/dL
            tauE(1) = tauLE(1,1)+ wL*(tauLE(2,1)-tauLE(1,1))
            tauE(2) = tauLE(1,2)+ wL*(tauLE(2,2)-tauLE(1,2))
        end if

        ! linear interpolation in Ek
        if (eL == eU) then
            tau = tauE(1)
        else
            dE = Eki(eU)-Eki(eL)
            wE = (Ekx-Eki(eL))/dE
            tau = tauE(1) + wE*(tauE(2)-tauE(1))
        end if
<<<<<<< HEAD

        tau = 10.0**tau !convert back to tau in seconds

=======

        tau = 10.0**tau !convert back to tau in seconds

>>>>>>> 86081629
        end associate

    END FUNCTION RatefnDW_tau_c


    FUNCTION RatefnC_tau_h16(mltx,engx,Lshx,kpx) result(tau)
    ! Empirical lifetime against plasmaspheric hiss pitch angle diffusion, based on Orlova et al. 2015JA021878.
    ! Improvements relative to 2014GL060100: 1. Hiss wave intensity distribution model is based on new data 
    ! (O14 was based on single-component E field in CRRES data. O16 used Spasojevic+2015 model based on EMFISIS B data on VAP); 
    ! 2. Wave spectrum is assumed differently (O14 assume Gaussian spectrum based on CRRES data).
    ! Electron lifetime tau(L,E,MLT,Kp) = tau_av(L,E)/g(MLT)/h(Kp), 
    ! where 1.5<L<5.5, E=log10(Ek[MeV]) for 1 KeV < Ek < 10 MeV.
    ! log10(tau_av(L,E)) = a1+a2*L+a3*E+...+a20*E^3, when E >= f(L).
    ! f(L) = 0.1328*L^2-2.1463*L+3.7857.
    ! g(MLT) = 10^g0(MLT)/G0
    ! h(Kp) = 10^h0(Kp)/H0
    !   G0 = int_0^24(10^g0(MLT))dMLT / 24 = 782.3.
    !   g0(MLT) = b2*MLT^2 + b1*MLT + b0
    !   H0 = 1315.
    !   h0(Kp) = c2*Kp^2 + c1*Kp + c0

        IMPLICIT NONE
        REAL (rprec), INTENT (IN) :: mltx,engx,kpx,Lshx ! engx in MeV.
        REAL (rprec) :: lambda, tau, tau_av
        REAL (rprec) :: MLT, L, E, K, L2, L3, L4, fL, E2, E3, E4, E5, LE
        REAL (rprec) :: b0, b1, b2, G0, g0_MLT, g_MLT, c0, c1, c2, H0, h0_Kp, h_Kp
        REAL (rprec), DIMENSION(20) :: le_pol
        REAL(rprec), dimension(20), parameter :: a1_20 = [77.323, -92.641, -55.754, 44.497, 48.981, 8.9067, -10.704, &
                                                         -15.711, -3.3326, 1.5189, 1.294, 2.2546, 0.31889, -0.85916, & 
                                                         -0.22182, 0.034318, 0.097248, -0.12192, -0.062765, 0.0063218]
     
        lambda = 0.D0
        tau = 1.D10
        MLT = mltx
        L = Lshx ! L=3-6
        E = log10(engx) ! engx is Ek in MeV
        L2 = L*L
        fL = 0.1328*L2 - 2.1463*L + 3.7857
        !if(L>5.5 .or. L<1.5 .or. E>1.0 .or. E<-3.0 .or. E<fL) then 
        !! Both sectors are only valid for log10(Ek)>=f(L), 1keV<Ek<10MeV, 1.5<=L<=5.5.
        !    return
        !endif

        call ClampValue(L,1.5_rprec,5.5_rprec)
      
        L2 = L*L !renew L2
        
        call ClampValue(E,max(-3.0_rprec,fL),1.0_rprec) 

        b0 = 2.080
        b1 = 0.1773
        b2 = -0.007338
        G0 = 782.3
        g0_MLT = b2*MLT*MLT + b1*MLT + b0
        g_MLT = 10**g0_MLT/G0
        c0 = 2.598
        c1 = 0.2321
        c2 = -0.01414
        H0 = 1315.0
        K = min(kpx,5.0) ! 0<Kp<5, 1.2% data in Kp bin of 4.3-7.6
        h0_Kp = c2*K*K + c1*K + c0
        h_Kp = 10**h0_Kp/H0

        E2 = E*E
        E3 = E2*E
        E4 = E3*E
        E5 = E4*E
        L3 = L2*L
        L4 = L3*L
        LE = L*E
        le_pol = (/1.D0,L,E,L2,LE,E2,L3,L2*E,L*E2,E3,L4,L3*E,L2*E2,L*E3,E4,L*E4,L2*E3,L4*E,L2*L3,E5/)
        tau_av = 10.0**(dot_product(a1_20,le_pol))*86400.D0 ! seconds
        tau = tau_av/g_MLT/h_KP
        lambda = 1.D0/tau ! 1/s
    END FUNCTION RatefnC_tau_h16

    FUNCTION LossR8_IMAG(xx,yy,alamx,vmx,nex,kpx)
            REAL (rprec), INTENT (IN) :: xx,yy,alamx,vmx,nex,kpx
            REAL (rprec), dimension(2) :: LossR8_IMAG

            REAL (rprec) :: MLT,K,L,E,tau_c,tau_h
            REAL (rprec) :: E0,tScl !Energy min

            K = abs(alamx*vmx*1.0e-3) !Energy [keV]
            L = sqrt(xx**2+yy**2)

            !Calculate E [MeV] to evaluate wave model
            if (K <= kev0) then
                E = kev0*(1.0e-3) !Energy [MeV]
                !Define a scaling factor to multiply tau (lifetime)
                !Lower energy particles are slower which increases lifetime
                tScl = kev2V(kev0)/kev2V(K)
            else
                E = K*(1.0e-3) !Energy [MeV]
                tScl = 1.0 !No change needed
            endif

            MLT = atan2(yy,xx)/pi*12.D0+12.D0
            if (nex<nlow) then
                ! Region outside the plasmasphere or the plume, wave candidates:
                ! Chorus
                tau_c = tScl*RatefnDW_tau_c(kpx,MLT,L,E)
                LossR8_IMAG(1) = 1.0/tau_c
                LossR8_IMAG(2) = CHORUS !wave type number for chorus
            elseif (nex>nhigh) then
                ! Region inside the plasmasphere, wave candidates: Hiss
                tau_h = tScl*RatefnC_tau_h16(MLT,E,L,kpx)
                LossR8_IMAG(1) = 1.0/tau_h
                LossR8_IMAG(2) = HISS !wave type number for hiss
            else
                ! nlow <= nex <= nhigh, at the plume region, wave candidates:
                ! Chorus and Hiss
                tau_c = tScl*RatefnDW_tau_c(kpx,MLT,L,E)
                tau_h = tScl*RatefnC_tau_h16(MLT,E,L,kpx)

                LossR8_IMAG(1) = (dlog(nhigh/nex)/tau_c + dlog(nex/nlow)/tau_h)/dlog(nhigh/nlow) ! use density-weighted loss rate 
                LossR8_IMAG(2) = (dlog(nhigh/nex)*CHORUS + dlog(nex/nlow)*HISS)/dlog(nhigh/nlow)
            endif

        END FUNCTION LossR8_IMAG

        FUNCTION LossR8_PSHEET(alamx,vmx,beqx,losscx)
            REAL (rprec), INTENT (IN) :: alamx,vmx,beqx,losscx
            REAL (rprec) :: LossR8_PSHEET
            REAL (rprec) :: TauSS

            TauSS = RatefnC_tau_s(alamx,vmx,beqx,losscx)
            LossR8_PSHEET = 1.0/TauSS
            LossR8_PSHEET = LossR8_PSHEET !SS rate 
        END FUNCTION LossR8_PSHEET

        !Calculate speed (Re/s) from energy [keV] for ELECTRONS
        FUNCTION kev2V(keV) result(V)
            use kdefs, only : Re_cgs,mec2
            REAL (rprec), INTENT (IN) :: keV
            REAL (rprec) :: V

            REAL (rprec) :: E,gammar

            E = keV*1.0e-3 !Energy [MeV]
            gammar = 1.0 + E/mec2

            V = vc_cgs*sqrt(1.0-1.0/gammar**2)/Re_cgs ! Re/s

        END FUNCTION kev2V

END MODULE lossutils<|MERGE_RESOLUTION|>--- conflicted
+++ resolved
@@ -180,11 +180,7 @@
         IMPLICIT NONE
         REAL (rprec), INTENT (IN) :: Kpx, mltx,Lx,Ekx
         REAL(rprec) :: tau
-<<<<<<< HEAD
-        REAL(rprec) :: tauKMLE(2,2,2,2),tauMLE(2,2,2),tauLE(2,2),tauE(2)! tauKMLE(1,2,2,2) means tauKlMuLuEu, l:lower bound, u: upper bound in the NN methond
-=======
         REAL(rprec) :: tauKMLE(2,2,2,2),tauMLE(2,2,2),tauLE(2,2),tauE(2)! tauKMLE(1,2,2,2) means tauKlMuLuEu, l:lower bound, u: upper bound in the NN method
->>>>>>> 86081629
         REAL(rprec) :: dK,wK,dM,wM,dL,wL,dE,wE
         INTEGER :: iK,kL,kU,mL,mU,lL,lU,eL,eU
 
@@ -228,11 +224,7 @@
 
          ! Find the nearest neighbours in Ek
         if (Ekx < minval(Eki)) then
-<<<<<<< HEAD
-            tau = 1.D10 ! For low energies, assign a huge lifetime is 10^10s ~ 10^3 years.
-=======
             tau = HUGE ! For low energies, assign a huge lifetime.
->>>>>>> 86081629
         else if (Ekx >= maxval(Eki)) then
             eL = Ne !use Ek maximum
             eU = Ne
@@ -299,13 +291,6 @@
         if (lL == lU) then
             tauE(1) = tauLE(2,1)
             tauE(2) = tauLE(2,2)
-<<<<<<< HEAD
-            if (Lflag) then ! use gaussian decay for L > maxval(Li) (7Re)
-               tauE(1)=tauE(1)/exp(-(Lx-maxval(Li))**2)
-               tauE(2)=tauE(2)/exp(-(Lx-maxval(Li))**2)
-            endif
-=======
->>>>>>> 86081629
         else
             dL = Li(lU)-Li(lL)
             wL = (Lx-Li(lL))/dL
@@ -321,15 +306,9 @@
             wE = (Ekx-Eki(eL))/dE
             tau = tauE(1) + wE*(tauE(2)-tauE(1))
         end if
-<<<<<<< HEAD
 
         tau = 10.0**tau !convert back to tau in seconds
 
-=======
-
-        tau = 10.0**tau !convert back to tau in seconds
-
->>>>>>> 86081629
         end associate
 
     END FUNCTION RatefnDW_tau_c
