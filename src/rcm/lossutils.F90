!Utilities for loss calculations

MODULE lossutils
    USE kdefs, ONLY : TINY,PI,Mp_cgs,kev2J,Me_cgs,vc_cgs
    USE rcm_precision
    USE rcmdefs
    use math, ONLY : SmoothOpTSC,SmoothOperator33,ClampValue,LinRampUp

    implicit none

    contains

    !Loss functions
    FUNCTION CXKaiju(isp,enrg,rloc) result(cxrate)
        IMPLICIT NONE

        integer(iprec), intent(in) :: isp
        real(rprec), intent(in) :: enrg,rloc

        real(rprec) :: cxrate
        real(rprec) :: K,Ngeo,Sig,M,Kj,V,Tau,tScl

        K = enrg*1.0e-3 !Energy in kev
    !Geocoronal density [#/cc]
        Ngeo = OstgaardGeocorona(rloc)
      
    !K in keV, Sig in cm2
        !Using Lindsay & Stebbings 2005
        if (isp == RCMPROTON) then
            Sig = CXSigma(K,isp)
            M = (Mp_cgs)*(1.0e-3) !Proton mass
        else
            write(*,*) 'Unknown charge exchange species, bailing!'
            stop
        endif

    !Get velocity [cm/s] from energy [keV]
        Kj = kev2J*K !Joules
        V = sqrt(2*Kj/M)*100.0 !m/s->cm/s

    !Timescale
        tScl = cos(45*PI/180.0)**3.5 !Using Smith & Bewtra 1976 scaling
        Tau = tScl*1.0/(Ngeo*V*Sig)

        cxrate = 1.0/Tau
    END FUNCTION CXKaiju

    !Charge exchange cross-section for K [keV] and species ispc
    !Sig in cm2
    !Using Lindsay & Stebbings 2005
    FUNCTION CXSigma(K,ispc) result(Sig)
        real(rprec), intent(in) :: K
        integer(iprec), intent(in) :: ispc
        real(rprec) :: Sig

        real(rprec) :: Sig0, KSig,a1,a2,a3,B1,B2

        Sig0 = 1.0e-16

        select case(ispc)
            case(RCMPROTON)
            !Charge exchange cross-section for H+/H
                !Cap for validity of CX cross-section
                KSig = K
                call ClampValue(KSig,0.005_rprec,250.0_rprec)

                a1 = 4.15
                a2 = 0.531
                a3 = 67.3

                B1 = (a1-a2*log(KSig))**2.0
                B2 = 1.0-exp(-a3/KSig) 
                Sig =  Sig0*B1*(B2**(4.5))
            case(RCMOXYGEN)
            !Charge exchange cross-section for O+/H
                !Cap for validity of CX cross-section
                KSig = K
                call ClampValue(KSig,0.025_rprec,600.0_rprec)
                a1 = 3.13
                a2 = 0.170
                a3 = 87.5

                B1 = (a1-a2*log(KSig))**2.0
                B2 = 1.0-exp(-a3/KSig) 
                Sig =  Sig0*B1*(B2**(0.8))
            case default
                Sig = 0.0
        end select

    END FUNCTION CXSigma

    !Geocoronal density afa L [#/cc], Taken from Ostgaard 2003 
    FUNCTION OstgaardGeocorona(L) result(Ngeo)
        real(rprec), intent(in) :: L
        real(rprec) :: Ngeo

        Ngeo = 10000.0*exp(-L/1.02) + 70.0*exp(-L/8.2)

    END FUNCTION OstgaardGeocorona

    !Simple mock-up for FLC losses
    FUNCTION FLCRat(ie,alam,vm,beq,rcurv,lossc) result(lossFLC)
        use constants, only : radius_earth_m
        use kdefs, only : TINY
        use math, only : RampUp
        IMPLICIT NONE
        integer(iprec), intent(in) :: ie
        real(rprec), intent(in) :: alam,vm,beq,rcurv,lossc
        real(rprec) :: lossFLC
<<<<<<< HEAD
        real(rprec) :: Np,bfp,ftv,K,V,TauSS,Rgyro,eps,xSS,earg
=======
        real(rprec) :: Np,bfp,ftv,K,V,TauSS,Rgyro,eps,xSS,xC
>>>>>>> 63df6250

        bfp = beq/(sin(lossc)**2.0) !Foot point field strength, nT
        ftv = (1.0/vm)**(3.0/2.0) !flux-tube volume Re/nT
        K = alam*vm*1.0e-3 !Energy [keV]

        if (ie == RCMPROTON) then
            Np = 1 !Number of nucleons
        else
            lossFLC = 0.0
            return
        endif

        V = sqrt(2*K/Np)*sqrt(kev2J/(Mp_cgs*1.0e-3)) !V in m/s

        !Convert V from m/s to Re/s
        V = V/radius_earth_m

        TauSS = 3*2*ftv*bfp/V !Strong scattering lifetime [s], assuming ion w/ gamma=1

        Rgyro = (4.6e+3)*sqrt(K)/beq !Gyroradius of proton [km], assuming K in keV and beq in nT
        Rgyro = Rgyro/(radius_earth_m*1.0e-3) !In terms of Re
        eps = Rgyro/rcurv

<<<<<<< HEAD
        !Chen+ 2019, w/ correction
        if (eps>TINY) then
            !1/TauSS = Strong scattering loss rate
            earg = eps**5.0
            lossFLC = min(1.0,100.0*earg)*(1/TauSS) !Rate, 1/s
        else
            lossFLC = 0.0
        endif

        ! !Gilson criteria, use Chen Tau_SS
        ! !Ramp up to LossSS between kappa <= sqrt(8) and 1
        ! xC = 1.0/8.0
        ! if (eps >= xC) then
        !     xSS = LinRampUp(eps,xC,1.0-xC)
        !     lossFLC = xSS*(1.0/TauSS) !Rate, 1/s
        ! else
        !     lossFLC = 0.0 !None
        ! endif
=======
        !Gilson criteria, use Chen Tau_SS
        !Ramp up to LossSS between kappa <= sqrt(8) and 1
        xC = 1.0/8.0
        if (eps >= xC) then
            xSS = LinRampUp(eps,xC,1.0-xC)
            lossFLC = xSS*(1.0/TauSS) !Rate, 1/s
        else
            lossFLC = 0.0 !None
        endif
>>>>>>> 63df6250
        ! eps = Rgyro/rcurv

        ! !Chen+ 2019

        ! !K: Mockup between Chen/Gilson, transition between eps^-5 dep. and strong scattering at kappa = sqrt(8)
        ! !xSS = max( (8.0*eps)**(-5.0), 1.0 )
        ! earg = eps**(-5.0)
        ! xSS = max(100.0*earg,1.0)

        ! TauFLC = xSS*TauSS
        ! lossFLC = 1.0/TauFLC !Rate, 1/s

    END FUNCTION FLCRat

    FUNCTION RatefnC_tau_s(alam,vm,beq,lossc) result(TauSS)
    ! Strong diffusion lifetime based on Schulz, 1974, 1998.
    ! tau_s ~ [2*Psi*Bh/(1-eta)](gamma*m/p), where Psi is flux tube volume, Bh is |B| at field line foot point.
    ! eta is backscatter rate at alitude h, here eta=2/3.
    ! gamma = m/m0 is relativisitc factor, p is particle momentum.
<<<<<<< HEAD
    ! Derivation: gamma=E/(m0*c^2), E^2=(pc)^2+(m0*c^2)^2, p=sqrt(gamma^2-1)*m0*c
    ! or gamma = 1/sqrt(1-v^2/c^2) -> v=c*sqrt(1-1/gamma^2)
    ! gamma*m/p = gamma^2/sqrt(gamma^2-1)/c
    ! gammar2 = (K/mec2)**2 ! mec2=0.511 is me*c^2 in MeV
    ! V = gammar2/sqrt(gammar2-1)
        use constants, only : radius_earth_m
        use kdefs, only : TINY
=======
    !       = mc2/m0c2 = (m0c2+K)/m0c2 = 1+K/mec2 ! mec2=0.511 is me*c^2 in MeV
    ! m = m0/sqrt(1-v^2/c^2)
    ! V = c*1/sqrt(1-1/gammar2)
        use kdefs, only : TINY,vc_cgs,Re_cgs,mec2
>>>>>>> 63df6250
        use math, only : RampUp
        IMPLICIT NONE
        real(rprec), intent(in) :: alam,vm,beq,lossc
        real(rprec) :: TauSS
        real(rprec) :: bfp,ftv,K,V,gammar
<<<<<<< HEAD
        bfp = beq/(sin(lossc)**2.0) !Foot point field strength, nT
        ftv = (1.0/vm)**(3.0/2.0) !flux-tube volume Re/nT
        K = abs(alam)*vm*1.0e-3 !Energy [keV]
        V = sqrt(2*K)*sqrt(kev2J/(Me_cgs*1.0e-3)) !V in m/s
        gammar = 1.0/sqrt(1-(V*1e2/vc_cgs)**2)
        !Convert V from m/s to Re/s
        V = V/radius_earth_m
        TauSS = 3.D0*2.D0*ftv*bfp/V*gammar !Strong scattering lifetime [s], assuming gamma=1 and eta=2/3. Need to include relativisitc factor.
!        write(*,"(a,1x,5e25.10)") "In RatefnC_tau_s",bfp,ftv,K,V,TauSS
=======
        bfp = beq/(sin(lossc)**2.0)               ! Foot point field strength, nT
        ftv = (1.0/vm)**(3.0/2.0)                 ! flux-tube volume Re/nT
        K = abs(alam)*vm*1.0e-6                   ! Energy [MeV]
        gammar = 1.0+K/mec2
        V = vc_cgs*sqrt(1.0-1.0/gammar**2)/Re_cgs ! Re/s
        TauSS = 3.D0*2.D0*ftv*bfp/V*gammar        ! Strong scattering lifetime [s], assuming eta=2/3.
>>>>>>> 63df6250
    END FUNCTION RatefnC_tau_s

    FUNCTION RatefnC_tau_C05(mltx,engx,Lshx) result(tau)
    ! default scattering rate lambda based on Chen et al. 2005.
    ! lambda(E,L,phi) = (1+a1*sin(phi+phi0)+a2*cos(2*(phi+phi0)))*lambda0, 
    ! where lambda0 = min(0.08*E[MeV]^(-1.32), 0.4*10^(2L-6+0.4*log_2(E)))/day, a1=1.2, a2=-0.25*a1, phi0=pi/6.
    ! lambda max = 2.6*lambda0 at 04MLT, and min = 0.6 lambda0 at 22 MLT.
        IMPLICIT NONE
        REAL (rprec), INTENT (IN) :: mltx,engx,Lshx
        REAL (rprec) :: lambda, lambda0, a1, a2, phi0, phi, tau

        lambda0 = min(0.08*engx**(-1.32), 0.4*10**(2*Lshx-6.D0+0.4*dlog(engx)/dlog(2.D0)))/86400.D0 ! 1/s.
        a1 = 1.2D0
        a2 = -0.25D0*a1
        phi0 = pi/6.D0
        phi = (mltx-0.D0)/12.D0*pi+phi0
        lambda = (1.D0+a1*sin(phi)+a2*cos(2.D0*phi))*lambda0
        tau = 1.D0/lambda
    END FUNCTION RatefnC_tau_C05
    
    FUNCTION RatefnC_tau_w(mltx,engx,Lshx,kpx) result(tau)
    ! Empirical electron lifetime against whistler mode chorus inside the plasmasphere, based on Orlova and Shprits, 2013JA019596.
    ! log10(tau[days]) = a1+...+a33*E^4, R=R0, K=Kp+1, E=Ek[MeV], valid for 21<MLT<=15
        IMPLICIT NONE
        REAL (rprec), INTENT (IN) :: mltx,engx,kpx,Lshx ! engx in MeV.
        REAL (rprec) :: lambda, tau, R, K, E, RK, KE, RE, RKE, R2, K2, E2
        REAL (rprec), DIMENSION(33) :: a1_33, rke_pol

        lambda = 0.D0
        tau = 1.D10 ! default lifetime is 10^10s ~ 10^3 years.
        if(mltx<=21.0 .and. mltx>15.0) then
            return
        endif
        a1_33 = 0.D0
        if((mltx>21.0 .or. mltx<=3.0)) then ! Night side
            if(engx<=10e-3) then ! Night side Ek <= 10 keV
                a1_33 = [ & 
               -6.29800e+00,  2.47510e+00, -7.26390e-01,  8.69730e+01, -1.57180e+03, -1.53970e-02, -1.25300e+00,  1.16620e-03, -3.19940e+02, -5.98660e+00,  & 
                0.00000e+00, -3.27510e-01,  9.05410e-02, -4.77420e+00,  1.56930e-03,  1.18960e+01,  1.07320e+03,  1.50100e-02, -3.96060e-03,  0.00000e+00,  & 
                2.11370e+00, -4.24700e+02,  2.64410e+04, -9.88010e+05, -8.82250e-02,  8.66970e+00,  4.19100e+02,  4.70090e-03, -7.94090e-01,  2.02540e+03,  & 
               -1.47880e+05,  5.62920e+06,  0.00000e+00]
            else if(engx>10e-3 .and. engx<0.5) then ! Night side 10 keV < Ek < 0.5 MeV
                if(kpx<=3.0) then ! Night side 10 keV < Ek < 0.5 MeV and Kp<=3 
                    a1_33 = [ & 
                    9.24560e+00, -3.76850e+00,  1.25590e+00,  4.02960e-02,  1.18330e+00, -1.08430e-01,  0.00000e+00,  1.36980e-02,  1.60750e+01, -1.98660e+01,  & 
                    8.13400e+00,  5.44060e-01, -1.66160e-01, -9.18410e-02,  0.00000e+00, -1.69710e+00,  9.91020e-01, -2.81450e-02,  9.26060e-03,  5.88920e-02,  & 
                   -3.56740e+00, -9.05730e+00, -1.76860e+01,  1.00290e+01,  6.32200e-01,  7.36800e+00,  0.00000e+00, -8.55330e-02, -1.00050e+00, -3.13980e+01,  & 
                    8.88950e+01, -5.97370e+01,  0.00000e+00]
                else !% Night side 10 keV < Ek < 0.5 MeV and Kp>3 
                    a1_33 = [ & 
                   -3.80640e+00, -1.06160e+00, -5.02820e-01, -9.34780e-01,  0.00000e+00,  1.59690e-01, -8.14210e-02, -8.10140e-03,  2.72620e+01, -1.05540e+01,  & 
                    2.35650e+00,  4.42100e-01, -5.90540e-02,  1.55420e-01, -2.73460e-03, -4.05000e+00,  9.05600e-01, -2.84240e-02,  4.96020e-03,  1.48180e-01,  & 
                    4.10080e+00, -5.58120e+01,  1.03920e+01,  0.00000e+00, -8.51250e-01,  9.90870e+00, -8.34090e-01,  4.40160e-02, -5.34040e-01,  8.23600e+01,  & 
                   -7.64720e+01,  1.58860e+02, -1.48750e+02]
                endif
            else !% Night side Ek >= 0.5 MeV
                if(kpx<=3.0) then !% Night side Ek >= 0.5 MeV and Kp<=3 
                    a1_33 = [ & 
                    9.49410e+00, -4.60800e+00,  1.98140e+00, -3.54580e-01,  1.07230e-01,  1.54310e-01, -1.54080e-02, -1.13010e-02,  3.12460e+00, -6.73170e-02,  & 
                   -8.89080e-02,  9.11370e-01, -3.74740e-01,  6.32320e-03, -6.35990e-03, -3.68530e-01,  0.00000e+00, -6.11110e-02,  2.10430e-02,  1.80110e-02,  & 
                   -7.95890e+00, -2.00000e+00,  9.35410e-01, -4.25710e-01,  2.03700e+00,  1.06340e+00,  0.00000e+00, -3.05470e-01, -1.32250e-01,  9.44100e+00,  & 
                   -1.22310e+01,  5.00080e+00, -5.05700e-01]
                else !% Night side Ek >= 0.5 MeV and Kp>3 
                    a1_33 = [ & 
                   -2.26310e+01,  1.16930e+01, -4.69090e+00, -2.47010e-01,  3.34580e-02,  9.81050e-01,  0.00000e+00, -5.58680e-02,  3.83790e+00, -8.52390e-01,  & 
                    0.00000e+00, -9.06580e-02, -1.58690e-01,  9.00520e-03, -7.96750e-03, -3.59650e-01,  6.80280e-02, -3.44430e-02,  1.87950e-02,  5.11320e-03,  & 
                    1.06470e+01, -1.13320e+01,  1.39530e-01, -6.84300e-02, -2.16830e+00,  2.09080e+00,  0.00000e+00,  1.28550e-01, -1.21910e-01,  1.99560e+01,  & 
                    3.90780e-01, -2.71180e-01,  1.92860e-01]
                endif
            endif
        else if((mltx>3.0 .and. mltx<=9.0)) then !% Dawn side
            if(engx<7e-3) then !% Dawn side Ek < 7 keV 
                a1_33 = [ & 
                1.30230e+01, -5.13970e+00,  3.66290e-01, -1.14330e+02,  5.23120e+03, -4.32600e-03,  1.79870e+00,  0.00000e+00,  2.36470e+03, -2.37100e+05,  & 
                8.16800e+06,  6.61540e-01, -3.53860e-02,  4.47500e+00,  0.00000e+00, -2.23630e+02,  9.03540e+03, -2.98050e-02,  1.35540e-03,  8.04240e+00,  & 
               -1.78800e+00,  5.68060e+02, -6.35360e+04,  2.30770e+06,  7.67790e-02, -1.68380e+01,  1.33480e+03,  0.00000e+00,  0.00000e+00, -6.51880e+03,  & 
                9.23510e+05, -4.27880e+07,  0.00000e+00]
            else if(engx>=7e-3 .and. engx<90e-3) then !% Dawn side 7 keV <= Ek < 90 keV 
                a1_33 = [ & 
                3.08720e+00,  4.40920e-01, -3.48240e-01,  2.83500e+00, -1.08380e+01,  1.37250e-02, -6.88500e-02,  0.00000e+00,  2.32830e+01, -4.26740e+02,  & 
                1.21980e+03, -1.41190e-01,  3.97480e-02, -1.01110e-01, -7.46140e-04, -1.04010e+00,  2.47740e+01,  1.07430e-02, -1.61820e-03, -9.16570e-02,  & 
                1.56840e-02, -1.22210e+01,  2.26340e+01,  3.96600e+02,  3.73680e-03,  7.93640e-01, -3.80690e+00,  1.16140e-03,  0.00000e+00, -1.70600e+02,  & 
                4.94760e+03, -4.94390e+04,  1.81330e+05]
            else !% Dawn side Ek >= 90 keV 
                a1_33 = [ & 
                4.01120e+00, -3.90940e-01, -3.25600e-02, -3.79590e-02, -6.26790e-03,  5.22710e-03,  1.26300e-03, -1.76010e-04,  1.00320e-01,  7.42100e-02,  & 
                1.13470e-02,  4.03350e-02,  5.57050e-03,  3.34900e-03, -3.85910e-04, -2.60900e-02, -6.55570e-03, -2.42570e-03, -2.71600e-04,  1.59150e-03,  & 
               -9.36750e-01,  5.75970e-02,  5.61290e-02, -8.76050e-03,  5.90570e-02, -6.86030e-03,  1.47720e-03,  1.07560e-03, -3.19070e-04,  3.41930e+00,  & 
               -2.95490e+00,  1.25700e+00, -2.41230e-01]
            endif
        else if((mltx>9.0 .and. mltx<=12.0)) then !% Prenoon side
            if(engx<7e-3) then !% Prenoon side Ek < 7 keV 
                a1_33 = [ & 
                9.37910e+00, -3.38010e+00,  2.29500e-01, -2.10440e+01,  3.23730e+03, -1.49830e-02, -1.37450e+00,  0.00000e+00,  1.95630e+03, -2.60190e+05,  & 
                1.25510e+07,  4.05490e-01, -1.64040e-02,  0.00000e+00,  1.40030e-03, -1.80880e+02,  6.90820e+03, -1.82190e-02,  0.00000e+00,  7.95340e+00,  & 
               -1.44820e+00,  2.80490e+02, -3.29820e+04,  0.00000e+00,  1.09630e-01, -1.94360e+01,  2.54150e+03,  0.00000e+00,  0.00000e+00, -4.98720e+03,  & 
                8.43540e+05, -4.44550e+07,  0.00000e+00]
            else if(engx>=7e-3 .and. engx<0.1) then !% Prenoon side 7 keV <= Ek < 0.1 MeV 
                a1_33 = [ & 
                6.88650e+00, -1.66320e+00, -1.87690e-02, -4.04800e-01, -4.01940e+00, -4.79730e-03,  0.00000e+00,  4.97590e-04,  3.74930e+01, -1.84030e+02,  & 
                0.00000e+00,  1.48470e-01,  9.90130e-03,  8.86630e-02,  0.00000e+00, -3.66650e+00,  1.61190e+01, -2.52420e-03, -9.83090e-04,  4.54560e-02,  & 
               -3.00720e-01,  3.96140e+00, -4.95480e+01,  3.76000e+02,  1.89350e-02, -7.31370e-02,  0.00000e+00, -1.26880e-03,  0.00000e+00, -2.17920e+02,  & 
                3.72960e+03, -3.41250e+04,  1.27070e+05]
            else !% Prenoon side Ek >= 0.1 MeV 
                a1_33 = [ & 
                3.77720e-01,  3.19090e-01, -9.72410e-02,  5.28290e-02, -5.49410e-03,  1.25200e-02, -4.55740e-03, -1.44610e-04, -1.16590e-01,  9.03070e-02,  & 
                4.56800e-03, -5.65820e-02,  7.94530e-03, -1.95700e-03, -9.02940e-04, -1.63340e-02, -4.90140e-03,  1.45370e-03,  0.00000e+00,  3.07330e-03,  & 
                5.18830e-02, -2.32240e-01,  8.30020e-02, -1.89770e-02, -3.38290e-02,  1.88780e-02, -1.07900e-03,  4.20820e-04,  0.00000e+00,  4.70710e+00,  & 
               -4.06830e+00,  1.84240e+00, -3.35050e-01]
            endif
        else if((mltx>12.0 .and. mltx<=15.0)) then !% Postnoon side
            if(engx<6e-3) then !% Postnoon side Ek < 6 keV 
                a1_33 = [ & 
                5.49270e+00, -1.22390e+00,  1.67600e-01, -3.24120e+01,  4.52400e+03, -1.39930e-02, -1.13610e+00,  0.00000e+00,  1.18180e+03, -2.11750e+05,  & 
                1.39230e+07,  7.95320e-02, -7.59730e-03,  0.00000e+00,  9.95900e-04, -8.14630e+01,  1.78080e+03, -3.80660e-03,  0.00000e+00,  4.75400e+00,  & 
               -1.40150e+00,  4.78460e+02, -8.44970e+04,  3.56970e+06,  1.40880e-01, -2.63470e+01,  3.59790e+03, -2.24530e-03,  0.00000e+00, -3.68170e+03,  & 
                8.58490e+05, -6.09680e+07,  0.00000e+00]
            else if(engx>=6e-3 .and. engx<0.1) then !% Postnoon side 6 keV <= Ek < 0.1 MeV 
                a1_33 = [ & 
                5.25830e+00, -9.93980e-01, -1.03430e-01,  2.15500e-01, -5.89310e+00, -6.02980e-03,  1.83200e-02,  5.13720e-04,  3.45720e+01, -1.67450e+02,  & 
               -2.08860e+02,  6.29100e-02,  2.26720e-02,  4.07410e-02,  0.00000e+00, -3.92410e+00,  1.98090e+01,  1.48700e-03, -1.54070e-03,  5.62200e-02,  & 
               -5.01280e-02, -1.31250e-01, -1.27710e+01,  2.93380e+02,  2.57500e-02, -1.60430e-02, -1.25290e+00, -1.76190e-03,  0.00000e+00, -1.74200e+02,  & 
                3.26740e+03, -3.24120e+04,  1.30380e+05]
            else !% Postnoon side Ek >= 0.1 MeV 
                a1_33 = [ & 
                8.56720e-01,  4.13830e-01, -1.14870e-01,  5.24810e-02, -5.71760e-03,  1.33180e-02, -5.20970e-03, -1.26850e-04, -6.66380e-02,  1.57840e-01,  & 
               -4.22140e-03, -7.55980e-02,  1.08770e-02, -1.55610e-03, -9.77010e-04, -3.50350e-02, -8.20200e-03,  2.57510e-03, -1.58690e-04,  4.45860e-03,  & 
                1.40840e-01, -2.57110e-01,  9.20020e-02, -1.76770e-02, -3.68530e-02,  2.54710e-02, -3.38180e-03,  3.24390e-04,  0.00000e+00,  4.83550e+00,  & 
               -4.46000e+00,  1.98870e+00, -3.56050e-01]
            endif
        endif
        R  = Lshx
        K  = kpx+1.0
        E  = engx ! [MeV]
        RK = R*K
        KE = K*E
        RE = R*E
        RKE= RK*E
        R2 = R*R
        K2 = K*K
        E2 = E*E
        rke_pol = (/1.D0,R,RK,RKE,RKE*E,RK*K,RK*KE,RK*K2,RE,RE*E,RE*E2,R2,R*RK,R*RKE,RK*RK,R*RE,RE*RE,R*R2,R2*RK,R2*RE,K,KE,KE*E,KE*E2,K2,K*KE,KE*KE,K*K2,K2*KE,E,E2,E*E2,E2*E2/)
        ! log(tau) = a1+a2*R+..., note tau is in days.
        tau = 10.0**(dot_product(a1_33,rke_pol))*86400.D0 ! seconds.
        lambda = 1.D0/tau ! 1/s
    END FUNCTION RatefnC_tau_w

    FUNCTION RatefnC_tau_h(mltx,engx,Lshx,kpx) result(tau)
    ! Empirical lifetime against plasmaspheric hiss pitch angle diffusion, based on Orlova et al. 2014GL060100.
    ! 6-21 MLT, dayside: log10(tau) = g(E,L)+y(Kp), valid for L=3-6, Kp<=6, Ek=1keV-10MeV, log10(Ek[MeV])>f(L).
    ! 21-6 MLT, nightside: log10(tau) = a1+...+a59*L*E^7*Kp, valid for L=3-6, Kp<=6, Ek<=10MeV, log10(Ek[MeV])>f(L).
    ! For Kp>6, lifetimes are >100 days. Loss rate becomes negligible.
        IMPLICIT NONE
        REAL (rprec), INTENT (IN) :: mltx,engx,kpx,Lshx ! engx in MeV.
        REAL (rprec) :: lambda, tau, gEL, yKp, fL
        REAL (rprec) :: L, E, K, L2, L3, L4, E2, E3, E4, E5, K2, LE, LK, EK, LEK
        REAL (rprec), DIMENSION(28) :: a1_28, le_pol
        REAL (rprec), DIMENSION(59) :: a1_59, lek_pol

        lambda = 0.D0
        tau = 1.D10
        L = Lshx ! L=3-6
        E = log10(engx) ! engx is Ek in MeV
        K = min(kpx,6.0) ! use Kp6 results for Kp>6.
        L2 = L*L
        L3 = L2*L
        L4 = L3*L
        fL = -0.2573*L4 + 4.2781*L3 - 25.9348*L2 + 66.8113*L - 66.1182
        if(L>6.0 .or. L<3.0 .or. K>6.0 .or. E>1.0 .or. E<-3.0 .or. E<fL) then ! Both sectors are only valid for Kp<=6, log10(Ek)>=f(L), 1keV<Ek<10MeV, 3<=L<=6.
            return
        endif
        E2 = E*E
        E3 = E2*E
        E4 = E3*E
        E5 = E4*E
        K2 = K*K
        LE = L*E
        LK = L*K
        EK = E*K
        LEK= LE*K
        if(mltx<=21 .and. mltx>=6) then ! Dayside, 6<=MLT<=21
            a1_28 = [ &
            4.32340e+01, -3.70570e+01, -1.09340e+02,  1.16160e+01,  8.29830e+01,  3.57260e+01, -1.58030e+00, -2.26630e+01, -1.60060e+01,  3.51250e+01,  & 
            7.99240e-02,  2.67740e+00,  2.13960e+00, -2.41070e+01, -3.50920e+00, -1.15310e-01, -7.43760e-02,  5.16590e+00, -2.04880e+00, -4.52050e+00,  & 
           -3.52900e-01,  1.25340e+00,  2.32240e+00,  7.00390e-01, -1.36660e-01, -2.71340e-01, -1.41940e-01, -2.09270e-02 ]
            le_pol = (/1.D0,L,E,L2,LE,E2,L3,L2*E,L*E2,E3,L4,L3*E,L2*E2,L*E3,E4,L3*LE,L3*E2,L2*E3,L*E4,E5,L3*E3,L2*E4,L*E5,E3*E3,L3*E4,L2*E5,LE*E5,E2*E5/)
            gEL = dot_product(a1_28,le_pol)
            yKp = 0.015465*kpx*kpx - 0.26074*kpx + 1.0077
            tau = 10**(gEL+yKp)*86400.D0 ! seconds
        else ! Nightside, 21<MLT<6
            a1_59 = [ &
            5.35120e+01, -4.62820e+01, -1.30630e+02, -1.69970e+00,  1.51270e+01,  1.08050e+02,  5.42210e+01,  1.22940e+00, -1.66680e+00, -4.14470e-02,  & 
           -2.16170e+00, -3.27550e+01, -2.86350e+01,  3.67450e+00, -2.36980e-01,  1.75970e+00,  4.50400e+00,  1.14840e-01,  4.38180e+00,  4.99730e+00,  & 
           -4.06960e+00, -1.31850e+01,  1.49090e-02, -4.94890e-01, -3.07880e+00,  6.97390e-01, -2.18870e-01, -2.88410e-01,  9.19740e-01,  4.05090e+00,  & 
           -3.50100e+00,  4.15720e-02,  6.55190e-01, -1.16650e+00, -6.87900e-02, -5.47790e-02, -1.45610e-01,  1.89180e+00,  2.82220e+00, -4.41970e-02,  & 
            3.92090e-01,  1.03970e-01,  4.47600e-01, -2.25270e-02, -2.16760e-01, -5.81220e-01,  1.02370e+00, -3.64160e-02, -1.80690e-02, -1.86230e-01,  & 
            9.45330e-04, -2.49520e-01,  1.06160e-01,  1.82980e-02,  1.79470e-03,  1.89430e-02, -3.98110e-02, -1.36410e-02, -2.73280e-03 ]
            lek_pol = (/1.D0,L,E,K,L2,LE,E2,LK,EK,K2,L3,L2*E,L*E2,E3,L2*K,LE*K,E2*K,L4,L3*E,L2*E2,L*E3,E4,L3*K,L2*EK,LE*EK,E3*K,L4*E,L3*E2,L2*E3,L*E4,E5,L3*EK,L2*E2*K,LK*E3,E4*K &
                ,L3*E3,L2*E4,L*E5,E3*E3,L3*E2*K,L2*E3*K,LK*E4,E5*K,L3*E4,L2*E5,LE*E5,E3*E4,L3*E3*K,L2*E4*K,LEK*E4,E5*EK,L*E3*E4,E4*E4,L2*E5*K,LEK*E5,E3*E3*EK,LE*E3*E4,E4*E5,LEK*E3*E3/)
            tau = 10**(dot_product(a1_59,lek_pol))*86400.D0 ! seconds
        endif
        lambda = 1.D0/tau ! 1/s
    END FUNCTION RatefnC_tau_h
END MODULE lossutils<|MERGE_RESOLUTION|>--- conflicted
+++ resolved
@@ -107,11 +107,7 @@
         integer(iprec), intent(in) :: ie
         real(rprec), intent(in) :: alam,vm,beq,rcurv,lossc
         real(rprec) :: lossFLC
-<<<<<<< HEAD
         real(rprec) :: Np,bfp,ftv,K,V,TauSS,Rgyro,eps,xSS,earg
-=======
-        real(rprec) :: Np,bfp,ftv,K,V,TauSS,Rgyro,eps,xSS,xC
->>>>>>> 63df6250
 
         bfp = beq/(sin(lossc)**2.0) !Foot point field strength, nT
         ftv = (1.0/vm)**(3.0/2.0) !flux-tube volume Re/nT
@@ -135,7 +131,6 @@
         Rgyro = Rgyro/(radius_earth_m*1.0e-3) !In terms of Re
         eps = Rgyro/rcurv
 
-<<<<<<< HEAD
         !Chen+ 2019, w/ correction
         if (eps>TINY) then
             !1/TauSS = Strong scattering loss rate
@@ -154,17 +149,6 @@
         ! else
         !     lossFLC = 0.0 !None
         ! endif
-=======
-        !Gilson criteria, use Chen Tau_SS
-        !Ramp up to LossSS between kappa <= sqrt(8) and 1
-        xC = 1.0/8.0
-        if (eps >= xC) then
-            xSS = LinRampUp(eps,xC,1.0-xC)
-            lossFLC = xSS*(1.0/TauSS) !Rate, 1/s
-        else
-            lossFLC = 0.0 !None
-        endif
->>>>>>> 63df6250
         ! eps = Rgyro/rcurv
 
         ! !Chen+ 2019
@@ -184,43 +168,21 @@
     ! tau_s ~ [2*Psi*Bh/(1-eta)](gamma*m/p), where Psi is flux tube volume, Bh is |B| at field line foot point.
     ! eta is backscatter rate at alitude h, here eta=2/3.
     ! gamma = m/m0 is relativisitc factor, p is particle momentum.
-<<<<<<< HEAD
-    ! Derivation: gamma=E/(m0*c^2), E^2=(pc)^2+(m0*c^2)^2, p=sqrt(gamma^2-1)*m0*c
-    ! or gamma = 1/sqrt(1-v^2/c^2) -> v=c*sqrt(1-1/gamma^2)
-    ! gamma*m/p = gamma^2/sqrt(gamma^2-1)/c
-    ! gammar2 = (K/mec2)**2 ! mec2=0.511 is me*c^2 in MeV
-    ! V = gammar2/sqrt(gammar2-1)
-        use constants, only : radius_earth_m
-        use kdefs, only : TINY
-=======
     !       = mc2/m0c2 = (m0c2+K)/m0c2 = 1+K/mec2 ! mec2=0.511 is me*c^2 in MeV
     ! m = m0/sqrt(1-v^2/c^2)
     ! V = c*1/sqrt(1-1/gammar2)
         use kdefs, only : TINY,vc_cgs,Re_cgs,mec2
->>>>>>> 63df6250
         use math, only : RampUp
         IMPLICIT NONE
         real(rprec), intent(in) :: alam,vm,beq,lossc
         real(rprec) :: TauSS
         real(rprec) :: bfp,ftv,K,V,gammar
-<<<<<<< HEAD
-        bfp = beq/(sin(lossc)**2.0) !Foot point field strength, nT
-        ftv = (1.0/vm)**(3.0/2.0) !flux-tube volume Re/nT
-        K = abs(alam)*vm*1.0e-3 !Energy [keV]
-        V = sqrt(2*K)*sqrt(kev2J/(Me_cgs*1.0e-3)) !V in m/s
-        gammar = 1.0/sqrt(1-(V*1e2/vc_cgs)**2)
-        !Convert V from m/s to Re/s
-        V = V/radius_earth_m
-        TauSS = 3.D0*2.D0*ftv*bfp/V*gammar !Strong scattering lifetime [s], assuming gamma=1 and eta=2/3. Need to include relativisitc factor.
-!        write(*,"(a,1x,5e25.10)") "In RatefnC_tau_s",bfp,ftv,K,V,TauSS
-=======
         bfp = beq/(sin(lossc)**2.0)               ! Foot point field strength, nT
         ftv = (1.0/vm)**(3.0/2.0)                 ! flux-tube volume Re/nT
         K = abs(alam)*vm*1.0e-6                   ! Energy [MeV]
         gammar = 1.0+K/mec2
         V = vc_cgs*sqrt(1.0-1.0/gammar**2)/Re_cgs ! Re/s
         TauSS = 3.D0*2.D0*ftv*bfp/V*gammar        ! Strong scattering lifetime [s], assuming eta=2/3.
->>>>>>> 63df6250
     END FUNCTION RatefnC_tau_s
 
     FUNCTION RatefnC_tau_C05(mltx,engx,Lshx) result(tau)
