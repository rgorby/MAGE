--- conflicted
+++ resolved
@@ -54,12 +54,9 @@
   LOGICAL :: dp_on = .true.
   LOGICAL, PARAMETER :: use_plasmasphere = .true.
   LOGICAL :: doAvg2MHD = .true.
-<<<<<<< HEAD
-=======
   LOGICAL :: doPPRefill = .false.!Whether to refill plasmasphere
   LOGICAL :: doRelax    = .true. !Whether to relax energy distribution
   LOGICAL :: doSmoothIJ = .false. !Whether to smooth individual eta channels
->>>>>>> cbae1d29
 
   INTEGER(iprec) :: InitKp = 1
   LOGICAL :: doFLOut = .false. !Whether to output field lines (slow)
@@ -150,11 +147,6 @@
         call xmlInp%Set_Val(dp_on,"plasmasphere/isDynamic",dp_on)
         call xmlInp%Set_Val(InitKp ,"plasmasphere/initKp",InitKp) 
         call xmlInp%Set_Val(staticR ,'plasmasphere/staticR',staticR)
-<<<<<<< HEAD
-
-        !Tomhd parameters
-        call xmlInp%Set_Val(doAvg2MHD,"tomhd/doAvg2MHD",doAvg2MHD)
-=======
         call xmlInp%Set_Val(doPPRefill ,'plasmasphere/doRefill',doPPRefill)
         call xmlInp%Set_Val(DenPP0  ,'plasmasphere/DenPP0',DenPP0)
 
@@ -170,7 +162,6 @@
         call xmlInp%Set_Val(doAvg2MHD ,"tomhd/doAvg2MHD" ,doAvg2MHD )
         call xmlInp%Set_Val(doRelax   ,"tomhd/doRelax"   ,doRelax   )
         call xmlInp%Set_Val(doSmoothIJ,"tomhd/doSmoothIJ",doSmoothIJ)
->>>>>>> cbae1d29
 
         !Advance parameters
         call xmlInp%Set_Val(Idt_overwrite,"sim/idt",Idt_overwrite)
