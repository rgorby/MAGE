--- conflicted
+++ resolved
@@ -40,11 +40,7 @@
   INTEGER(iprec) :: rcm_record
   REAL(rprec) :: HighLatBD,LowLatBD
   LOGICAL :: doLatStretch = .false.
-<<<<<<< HEAD
-  LOGICAL :: doFLCLoss = .true. !Use FLC losses
-=======
   LOGICAL :: doFLCLoss = .false. !Use FLC losses
->>>>>>> 53b3ef26
   LOGICAL :: doNewCX = .true. !Use newer CX loss estimate
   LOGICAL :: doSmoothDDV = .true. !Whether to smooth ij deriv of residual FTV
   LOGICAL :: doSmoothBNDLOC = .true. !Whether to do bndloc smoothing
@@ -81,11 +77,7 @@
   end type RCMEllipse_T
 
   type ChorusTauIn_T !electron lifetime for Chorus wave
-<<<<<<< HEAD
-      integer(iprec) :: Nm=97, Nl=41, Nk=7 ,Ne=155
-=======
       integer(iprec) :: Nm=97, Nl=41, Nk=6 ,Ne=155
->>>>>>> 53b3ef26
       real(rprec), ALLOCATABLE :: MLTi(:), Li(:), Kpi(:), Eki(:)
       real(rprec), ALLOCATABLE :: taui(:,:,:,:)
   end type ChorusTauIn_T
