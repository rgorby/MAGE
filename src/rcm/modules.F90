--- conflicted
+++ resolved
@@ -40,11 +40,7 @@
   INTEGER(iprec) :: rcm_record
   REAL(rprec) :: HighLatBD,LowLatBD
   LOGICAL :: doLatStretch = .false.
-<<<<<<< HEAD
-  LOGICAL :: doFLCLoss = .true. !Use FLC losses
-=======
   LOGICAL :: doFLCLoss = .false. !Use FLC losses
->>>>>>> 86081629
   LOGICAL :: doNewCX = .true. !Use newer CX loss estimate
   LOGICAL :: doSmoothDDV = .true. !Whether to smooth ij deriv of residual FTV
   LOGICAL :: doSmoothBNDLOC = .true. !Whether to do bndloc smoothing
