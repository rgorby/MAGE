!==================================================================      
      SUBROUTINE Torcm (RM, itimei, ierr, icontrol) 
      USE rcm_precision
      USE Rcm_mod_subs, ONLY : isize,jsize, jwrap, kcsize, iesize, &
                               vm, bmin, xmin, ymin, pmin, rmin,v, & 
                               alamc, etac, ikflavc, fudgec, eeta, &
                               imin_j, bndloc, vbnd,               &
                               colat, aloct, bir, sini,            &
                               ibnd_type,rcmdir
      USE conversion_module
      USE rice_housekeeping_module
      USE constants, only: big_vm,tiote,density_factor
      Use rcm_mhd_interfaces
      USE earthhelper, ONLY : GallagherXY
      


! NOTE: This version fixes the rcm boundary condition at rec=1
!===================================================================
!
! purpose: to setup rcm for a run, converts mhd information to 
!          rcm information
!
! inputs:
!     rec_in   = record to be updated with new values
!               rec == 1: resets the rcm and initializes the files
!                rec > 1: only boundary conditions are updated
!    itimei = time to write to rcm records
!
! outputs:
!       ierr = error flag if there is a problem
!
!===================================================================
!
!  last update:  05.18.90
!                04.13.95
!                      96
!                20.01.00 frt mc version
!                    8.03 frt computes integral average pressure
!                06.01.04 frt cleaned up version
!                09.10.12 frt added code to handle tilt
!                19.05.20 frt removed use of records in rcm 
!                         frt remove use of idim,jdim,kdim
!
!===================================================================

      IMPLICIT NONE
      type(rcm_mhd_T),intent(inout) :: RM
      INTEGER(iprec), INTENT (IN) :: itimei,icontrol
      INTEGER(iprec), INTENT (IN OUT) :: ierr

      REAL(rprec) :: xp,yp,red      
      INTEGER(iprec) :: kin,jmid,ibnd, inew, iold
      INTEGER(iprec) :: jm,jp,ii,itmax
      INTEGER(iprec) :: min0,i,j,k,n,ns
      INTEGER(iprec), PARAMETER :: n_smooth = 5
      INTEGER(iprec), PARAMETER :: LUN =100
      LOGICAL,PARAMETER :: use_ellipse = .true.
      LOGICAL,PARAMETER :: set_boundary_with_beta = .false.
      REAL(rprec), PARAMETER :: max_beta = 1.0 ! max averaged beta to set the boundary
      REAL(rprec) :: den_gal
      LOGICAL, SAVE :: doReadALAM = .true.

      x0_sm = x0; y0_sm = y0; z0_sm = z0;
      ierr = 0

      !Start by reading alam channels if they're not yet set
      !Rewriting this bit to not read_alam every call, K: 8/20
      if (doReadALAM) then
        CALL Read_alam (kcsize, alamc, ikflavc, fudgec, almdel, almmax, almmin, iesize, ierr)
        doReadALAM = .false.
        IF (ierr < 0) RETURN
      endif


!      if(rcm_tilted)then
! temporarily assign  geo grid as x0 and convert to sm
! this preserves the default behaviour when tilt is off
!       call geo2sm(isize,jsize,x0,y0,z0,x0_sm,y0_sm,z0_sm,1)
!      end if

!      write(6,*)' x0 y0 z0',x0(1,1),y0(1,1),z0(1,1)
!      write(6,*)' x0_sm y0_sm z0_sm',x0_sm(1,1),y0_sm(1,1),z0_sm(1,1)

      ! Save current RCM arrays before modifying them.
      ! T=0 or restart is a special case:

      ! If T>0, we already have old array values
      ! T=0 case means we have to defer this to after
      ! magnetic field arrays are processed.

      IF (icontrol==RCMADVANCE.or.icontrol==RCMRESTART) then  
        bndloc_old = bndloc
        imin_j_old = imin_j
        if(minval(bndloc) <= 0)then
          write(6,*) ' TORCM: boundary problem'
          write(6,*)' bndloc:',bndloc
          stop
        end if
      END IF  

      ! get B-field lines starting from RCM ionospheric grid
      ! points, compute flux-tube volume of field lines that are
      ! closed, and mark open ones with a mask array OPEN
      ! (1=open, 0-closed). For open field lines, FTV is set to big_vm:

      CALL Calc_ftv (RM,big_vm,ierr)
      IF (ierr < 0) RETURN

      ! Now, set RCM high-latitude grid boundary. Initially,
      ! for each MLT, we find the grid point with highest
      ! latitude and still on closed field lines; the point
      ! next to it (down in latitude) is set to be boundary.
      ! Result of this subsection is to populate arrays BNDLOC
      ! and IMIN_J with values:

      do j=1,jsize
        bndloc(j) = 2  ! if everything else fails, can use this...
        do i=isize,2,-1
          if(iopen(i,j) >= 0)then
            bndloc(j) = i + 1
            exit
          endif
        end do
        ! reset imin_j
        imin_j = ceiling(bndloc)
          IF (L_write_vars_debug) then
            write(*,*)' bndy ',bndloc(j),j,vm(imin_j(j),j)
          END IF
      end do

      ! fits an ellipse to the boundary
      !K: 8/20, changing ellipse so that it doesn't reset iopen/vm outside domain
      if (use_ellipse)then
        CALL Set_ellipse(isize,jsize,rmin,pmin,vm,big_vm,bndloc,iopen)
        imin_j = ceiling(bndloc)
      end if

      !Smooth boundary location
      !K: 8/20, not resetting outside domain
      do ns=1,n_smooth
        call smooth_boundary_location(isize,jsize,jwrap,bndloc)
      enddo
      imin_j = CEILING(bndloc)

!---->Set new EETA from lfm code pressure. 
!     On open field lines, values of ETA will be zero:

      CALL Gettemp (RM%planet_radius,ierr)

      IF (ierr < 0) RETURN
      
<<<<<<< HEAD
=======
      CALL Read_alam (kcsize, alamc, ikflavc, fudgec, almdel, almmax, almmin, iesize, ierr)
      IF (ierr < 0) RETURN

>>>>>>> a4fe6703
      CALL Press2eta(RM%planet_radius)       ! this populates EETA_NEW array

      if(maxval(eeta_new) <=0)then
        write(6,*)' something is wrong in the new eeta arrays'
        Stop
      end if

      ! It must come after calls to calc_ftv and press2eta.
      ! this is where we must set initial conditions:

      IF (icontrol==RCMCOLDSTART) THEN
        write(6,*)' TORCM: initializing the RCM arrays at t=',itimei
        bndloc_old = bndloc
        imin_j_old = imin_j
        eeta       = eeta_new  ! this is initial conditions on plasma
      END IF

      ! initialize the dynamic plasmasphere   sbao 03282020
      call set_plasmasphere(icontrol,isize,jsize,kcsize,xmin,ymin,rmin,vm,eeta,imin_j)
      
      ! just in case:
      imin_j     = CEILING(bndloc)
      imin_j_old = CEILING(bndloc_old)


      DO k=1,kcsize
        DO j=1,jsize
          inew = imin_j(j)
          iold = imin_j_old(j)
          ! values on the (new) boundary and outside are from MHD:
          IF (inew < iold) then
            ! There are newly-acquired points inside the modeling region,
            ! assign MHD-produced values to them:
            !eeta (inew+1:iold,j,k) = eeta_new(inew+1:iold,j,k)
            eeta (inew:iold,j,k) = eeta_new(inew:iold,j,k)
          END IF
        END DO
      END DO

! smooth eeta at the boundary
      CALL Smooth_eta_at_boundary(isize,jsize,kcsize,jwrap,eeta,imin_j)

! now reset eeta outside the rcm to be eeta at the boundary
      !Set BCs on eeta
      !Use MHD info when available, zero's for open cells
      !K: 8/20, tweaking setting of eeta bc's
      do j=1,jsize
        do i=1,imin_j(j)-1
          if (iopen(i,j) == RCMTOPCLOSED) then
            !This is closed flux tube, MHD info here is ostensibly good
            if (use_plasmasphere) then
              eeta(i,j,1 ) = 0.0

              eeta(i,j,2:) = eeta_new(i,j,2:)
            else
              eeta(i,j,:)  = eeta_new(i,j,: )
            endif

          else !Open/Undefined topology
            !Just zap everything
            eeta(i,j,:) = 0.0
            vm  (i,j)   = big_vm
            !Reset mapping on open lines
            rmin(i,j) = 0.0
            pmin(i,j) = 0.0
            xmin(i,j) = 0.0
            ymin(i,j) = 0.0
          endif

          if (use_plasmasphere) then
            !K: 8/20 - use 0 BC for plasmasphere channel
            eeta(i,j,1 ) = 0.0
            eeta(i,j,2:) = eeta(imin_j(j),j,2:)
          else   
            eeta(i,j,:) = eeta(imin_j(j),j,:)
          endif
        end do
      end do


! ensure open lines have zero content, K: 8/20
      do j=1,jsize
        do i=1,isize
          if (iopen(i,j) == RCMTOPOPEN) then
            eeta(i,j,:) = 0.0
          endif
        enddo !i loop
        do i=1,imin_j(j)-1
          if (iopen(i,j) == RCMTOPCLOSED) then
            !Closed field but outside RCM domain, ie buffer, set to null
            iopen(i,j) = RCMTOPNULL
          endif
        enddo
      enddo

! import ionosphere
      call Ionosphere_toRCM(RM)

      !Do sanity check
      DO j = 1, jsize
        DO i = imin_j(j),isize
          IF (vm(i,j) <= 0.0) STOP 'vm problem in TORCM'
        END DO
      END DO

      !Return updates to topology, CLOSED=>NULL in buffer region to RM object
      RM%iopen   = iopen   (:,jwrap:jsize)

    !K: OLD STUFF
      ! IF(set_boundary_with_beta)then
      !   do j=1,jsize
      !     do i=ceiling(bndloc(j)),isize-1
      !       IF(beta_average(i,j) > max_beta)then
      !         bndloc(j) = i+1
      !         vm(1:i,j) = big_vm
      !         iopen(1:i,j) = 0
      !       END IF
      !     end do
      !   end do
      !   imin_j = ceiling(bndloc)
      ! END IF

      ! ! smooth boundary location 
      ! do ns=1,n_smooth
      !   if (doRCMVerbose) write(6,*)' smoothing rcm boundary, ns =', ns
      !   call smooth_boundary_location(isize,jsize,jwrap,bndloc)
      !   call reset_rcm_vm(isize,jsize,bndloc,big_vm,imin_j,vm,iopen) ! adjust Imin_j
      ! end do

      ! if (n_smooth < 1) call reset_rcm_vm(isize,jsize,bndloc,big_vm,imin_j,vm,iopen)

! ! reset mapping points on open field lines
!       do j=1,jsize
!         do i=1,imin_j(j)-1
!           rmin(i,j) = 0.0
!           pmin(i,j) = 0.0
!         end do
!       end do

! !---->Set new EETA from lfm code pressure. 
! !     On open field lines, values of ETA will be zero:

!       CALL Gettemp (RM%planet_radius,ierr)

!       IF (ierr < 0) RETURN
      
!       CALL Press2eta(RM%planet_radius)       ! this populates EETA_NEW array

!       if(maxval(eeta_new) <=0)then
!         write(6,*)' something is wrong in the new eeta arrays'
!         Stop
!       end if

!       ! It must come after calls to calc_ftv and press2eta.
!       ! this is where we must set initial conditions:

!       IF (icontrol==RCMCOLDSTART) THEN
!         write(6,*)' TORCM: initializing the RCM arrays at t=',itimei
!         bndloc_old = bndloc
!         imin_j_old = imin_j
!         eeta       = eeta_new  ! this is initial conditions on plasma
!       END IF

!       ! initialize the dynamic plasmasphere   sbao 03282020
!       call set_plasmasphere(icontrol,isize,jsize,kcsize,xmin,ymin,rmin,vm,eeta,imin_j)
      
!       ! just in case:
!       imin_j     = CEILING(bndloc)
!       imin_j_old = CEILING(bndloc_old)

!       if (doRCMVerbose) then
!         write(*,*)'imin_j',imin_j
!         write(*,*)'imin_j_old',imin_j_old
!       endif


!       DO k=1,kcsize
!         DO j=1,jsize

!           inew = imin_j(j)
!           iold = imin_j_old(j)

!           ! values on the (new) boundary and outside are from MHD:

!           IF (inew < iold) then

!             ! There are newly-acquired points inside the modeling region,
!             ! assign MHD-produced values to them:

!             eeta (inew+1:iold,j,k) = eeta_new(inew+1:iold,j,k)

!           END IF

!         END DO
!       END DO

 
      
! ! smooth eeta at the boundary
!       CALL Smooth_eta_at_boundary(isize,jsize,kcsize,jwrap,eeta,imin_j)

! ! now reset eeta outside the rcm to be eeta at the boundary
!       do j=1,jsize
!         do i=1,imin_j(j)-1
!           if (use_plasmasphere) then
!             !K: 8/20 - use 0 BC for plasmasphere channel
!             eeta(i,j,1 ) = 0.0
!             eeta(i,j,2:) = eeta(imin_j(j),j,2:)
!           else   
!             eeta(i,j,:) = eeta(imin_j(j),j,:)
!           endif
!         end do
!       end do

! ! ensure open lines have zero content, K: 8/20
!       do j=1,jsize
!         do i=1,isize
!           if (iopen(i,j) == RCMTOPOPEN) then
!             eeta(i,j,:) = 0.0
!           endif
!         enddo
!       enddo

! ! import ionosphere
!    call Ionosphere_toRCM(RM)

! !-----------------------Write to rcmu_torcm.dat-----------------
! ! this file is for plotting and/or debugging. RCM itselt does not need it.

!       IF (L_write_rcmu_torcm ) then
!           IF (itimei==0) THEN
!               OPEN (LUN, FILE=rcmdir//'rcmu_torcm.dat',form='unformatted', STATUS = 'replace')
!               WRITE (LUN) isize,jsize,kcsize
!           ELSE
!               OPEN (LUN,file=rcmdir//'rcmu_torcm.dat',form='unformatted', status='old',position='append')
!           END IF
!           WRITE (LUN) itimei, alamc, x0, y0, z0, rmin, pmin,&
!                       iopen, vm, press, den, bmin, ti, te, beta_average,v,eeta_new
!           CLOSE (LUN)
!       END IF
! !----------------- end write to rcmu_torcm.dat-------------------


!       ! Complete preparing B-field arrays for RCM. We already have
!       ! vm, bndloc, rmin, and pmin. Still need xmin and Ymin:
!       ! xmin,ymin comes from the MHD code

! !      xmin = rmin * COS (pmin)
! !      ymin = rmin * SIN (pmin)
!       DO j = 1, jsize
!         xmin(1:imin_j(j)-1,j) = xmin(imin_j(j),j) 
!         ymin(1:imin_j(j)-1,j) = ymin(imin_j(j),j) 
!       END DO

!       DO j = 1, jsize
!         DO i = imin_j(j),isize
!           IF (vm(i,j) <= 0.0) STOP 'vm problem in TORCM'
!         END DO
!       END DO

      RETURN
      END SUBROUTINE Torcm
!----------------------------------------------------------
      SUBROUTINE Calc_ftv (RM,big_vm,ierr) 
      USE conversion_module
      USE rcm_precision
      USE constants, ONLY : mass_proton,gamma,one_over_gamma,mu0,radius_earth_m,nt
      USE RCM_mod_subs,ONLY : isize,jsize,kcsize,bmin, vm, bir,sini,rmin,pmin,&
                              xmin,ymin,zmin,vbnd,pi,jwrap
      USE rice_housekeeping_module
      use rcm_mhd_interfaces

      IMPLICIT NONE
      type(rcm_mhd_T), intent(in) :: RM
      REAL(rprec), INTENT (IN) :: big_vm
      INTEGER(iprec), INTENT (OUT) :: ierr
!
!===================================================================
!
! calc_ftv: gets flux tube volumes, mapping parameters (r,p)
!            be, sini, open/closed flag, and pressure on each 2D
!
! inputs: 
!      isize = dimension in latitude
!      jsize = dimension in local time
!     kcsize = channel dimensions (not used here)
!  x0_sm,y0_sm,z0_sm = location of grid points in ionosphere in sm coordinates
!   big_vm  = value to set open field lines
!
!  outputs:
!        be = magnitude of b field in the equatorial plane in nT
!        vm = flux tube volume**(-2/3)
!             note: vm for open fieldlines is flagged with a
!             large value (big_vm) (input)
!      sini = dip angle in the ionosphere from ground
!      rmin = equatorial r location of mapping in Re
!      pmin = equatorial lt location of mapping in radians
!    iopen  = 2d array flagging open/undefined (0/1) or closed (-1) pnts
!             on rcm grid
!    press  = pressure on field line, data from the mhd code in Pa
!    den    = density on field line, data from the mhd code in ple/cc 
!
!===================================================================
!
!  this routine maps either to the magnetopause        
!  or to the conjugate hemisphere and generates        
!  a potential distribution on a grid in the polar cap 
!  it does this by tracing field lines                 
!  using the trac tracer.                             
!  uses gehavo for the field line tracing              
!  created 03/90 last mod 08/95                       
!  01/19 - frt -this version gets all the values from the MHD code
!
      INCLUDE 'rcmdir.h'
!
      character(LEN=20) grid
      character(LEN=80) header
      integer(iprec),parameter :: imax = 2000
      real(rprec):: xx(imax), yy(imax), zz(imax) ,bbb(imax)
      real(rprec):: ftv(imax)

      real(rprec):: xs,ys,zs,xf,yf,zf,xe,ye,ze
      real(rprec):: dir,gla,glo,pot,poten,ftv1
      real(rprec):: ds,pp1,pp2,pp3
      real(rprec):: press1,dens1,x1,y1,z1,beta1
      real(rprec):: bxe,bye,bze,bbe

      integer(iprec) :: jj,ival,i,j,iiit,ii,numm,k
      integer(iprec) :: i0,j0,i2
      
      real(rprec) :: rade
      REAL(rprec) :: rdist1,rdist2
      REAL(rprec) :: dx,dy,dz,bf,bx_ion_sm,by_ion_sm,bz_ion_sm
      REAL(rprec) :: bx_ion_geo,by_ion_geo,bz_ion_geo,radius_ion,bradial_ion

      press (:,jwrap:jsize) = RM%Pave (:,      :)
      den (:,jwrap:jsize) = RM%Nave (:,      :)

      xmin (:,jwrap:jsize) = RM%x_bmin (:,      :,1)/RM%planet_radius
      ymin (:,jwrap:jsize) = RM%x_bmin (:,      :,2)/RM%planet_radius
      zmin (:,jwrap:jsize) = RM%x_bmin (:,      :,3)/RM%planet_radius

      bmin (:,jwrap:jsize) = RM%bmin (:,      :)/nt ! in nT
      beta_average (:,jwrap:jsize) = RM%beta_average (:,      :)
      iopen (:,jwrap:jsize) = RM%iopen (:,      :)
! wrap
      do j=1,jwrap-1
        press (:,         j)  = press (:,jsize-jwrap+j)
        den (:,           j)  = den (:,jsize-jwrap+j)
        xmin (:,          j)  = xmin (:,jsize-jwrap+j)
        ymin (:,          j)  = ymin (:,jsize-jwrap+j)
        zmin (:,          j)  = zmin (:,jsize-jwrap+j)
        bmin (:,          j)  = bmin (:,jsize-jwrap+j)
        beta_average (:,  j)  = beta_average (:,jsize-jwrap+j)
        iopen (:,         j)  = iopen (:,jsize-jwrap+j)
      end do

      ! now compute vm and find the boundary
      do j=jwrap,jsize
        vbnd(j) =1
        vm(:,j) = big_vm
        do i=isize,1,-1
          if( iopen(i,j).ge.0)then
            vbnd(j) = i
            exit
          else
            vm(i,j) = 1.0/(RM%vol(i,j-jwrap+1)*nt)**0.667 ! (nt/re)^0.667
          endif

        end do
      end do

      do j=1,jwrap-1
        vm (:, j) = vm (:,jsize-jwrap+j)
        vbnd(j)   = vbnd(jsize-jwrap+j)
      end do

      ! compute rmin,pmin
      rmin = sqrt(xmin**2 + ymin**2 + zmin**2)
      !rmin = sqrt(xmin**2 + ymin**2)

      pmin = atan2(ymin,xmin)

      ierr = 0

      RETURN 
      END SUBROUTINE Calc_ftv
!--------------------------------------------------
!
      SUBROUTINE Gettemp (planet_radius,ierr)
!
! routine to compute an estimate for temperature given
! the pressure assume that alam*vm = energy = kt
! 2/00 frt
! bug fix to fac 2/19 frt
! K: 8/20 - fix to temperature to remove plasmasphere contribution
! inputs:
! isize,jsize - rcm grid dimensions
!       r,p - equatorial mapping location of a grid point in Re and rad
!     press - press in Pa
!        vm - flux tube volume^(-2/3) in (nt/Re/^(-2/3)   
!      open - open/closed flag (-1 = closed)
!       den - ple density in ple/m^3
! outputs:
!      ti,te - temperaure if ions and electrons in kelvin
!      ierr  - error flag
!
!-------------------------------------------------
      USE Rcm_mod_subs, ONLY : isize,jsize,eeta,vm
      USE rcm_precision
      USE conversion_module
      USE rice_housekeeping_module, ONLY: use_plasmasphere
      USE CONSTANTS, ONLY: boltz,tiote,nt
      IMPLICIT NONE
!
      real(rprec), intent(in) :: planet_radius
      REAL(rprec), PARAMETER :: fac = tiote/(1.+tiote)
      REAL(rprec) :: dmhd,dpp,density_factor
!
      INTEGER(iprec) :: i,j,ierr
      density_factor = nt/planet_radius
!
!    set the temperature:

      DO j=1,jsize
        DO i=1,isize
          dmhd = den(i,j)
          dpp = 0.0

          !Calculate plasmasphere density contribution
          if ( use_plasmasphere .and. (iopen(i,j) == -1) ) then
            dpp = density_factor*1.0*eeta(i,j,1)*vm(i,j)**1.5
          endif
          if (dpp<dmhd) dmhd = dmhd-dpp
          
          IF (iopen(i,j) == -1 .and. dmhd>0) THEN
            ti(i,j) = fac*press(i,j)/dmhd/boltz
            te(i,j) = ti(i,j)/tiote
          ELSE
            ti(i,j) = 0.0
            te(i,j) = 0.0
          ENDIF
        ENDDO
      ENDDO

      ierr = 0

      if (maxval(press) <=0.) then
        write(6,*)' maxval pressure < 0 in gettemp'
        ierr = -1
      end if
!
      RETURN
      END SUBROUTINE Gettemp
!
      
      SUBROUTINE Press2eta(planet_radius) 
      USE conversion_module
      USE rcm_precision
      USE RCM_mod_subs, ONLY : ikflavc,vm,alamc,isize,jsize,kcsize,eeta
      USE CONSTANTS, ONLY : boltz,ev,nt
      USE rice_housekeeping_module, ONLY: use_plasmasphere
      IMPLICIT NONE

      real(rprec), intent(in) :: planet_radius
      real(rprec) :: dmhd,dpp,pcon,pcumsum,t
      real(rprec) :: density_factor,pressure_factor
      integer(iprec) :: i,j,k,kmin
      real(rprec) :: xp,xm,A0,delerf,delexp

      density_factor = nt/planet_radius
      pressure_factor = 2./3.*ev/planet_radius*nt

      !$OMP PARALLEL DO default(shared) &
      !$OMP schedule(dynamic) &
      !$OMP private(i,j,k,kmin,dmhd,dpp,pcon,pcumsum,t) &
      !$OMP private(xp,xm,A0,delerf,delexp)
      do j=1,jsize
        do i=1,isize
          !Get corrected density
          dmhd = den(i,j)
          dpp = 0.0
          if ( use_plasmasphere .and. (iopen(i,j) == -1) ) then
            !Calculate plasmasphere density contribution
            dpp = density_factor*1.0*eeta(i,j,1)*vm(i,j)**1.5
          endif
          if (dpp<dmhd) dmhd = dmhd-dpp

          if ( (iopen(i,j) == -1) .and. (dmhd>0) .and. (ti(i,j)>0) ) then
            !Good stuff, let's go
            if (use_plasmasphere) then
              eeta_new(i,j,1) = 0.0
              kmin = 2
            else
              kmin = 1
            endif

            A0 = (dmhd/density_factor)/(vm(i,j)**1.5)
            pcumsum = 0.0

            !Loop over non-zero channels
            do k=kmin,kcsize
              !Get right temperature
              IF (ikflavc(k) == 1) THEN  ! electrons
                t = te (i,j)
              ELSE  IF (ikflavc(k) == 2) THEN ! ions (protons)
                t = ti (i,j)
              ELSE
                STOP 'ILLEGAL IKFLAVC(K) IN PRESS2ETA'
              END IF

              xp = SQRT(ev*ABS(almmax(k))*vm(i,j)/boltz/t)
              xm = SQRT(ev*ABS(almmin(k))*vm(i,j)/boltz/t)
              
              delerf = erf(xp)-erf(xm)
              delexp = (2.0/sqrt(pi)) * ( xp*exp(-xp**2.0) - xm*exp(-xm**2.0) )
              eeta_new(i,j,k) = A0*( delerf - delexp )
              !Pressure contribution from this channel
              pcon = pressure_factor*ABS(alamc(k))*eeta_new(i,j,k)*vm(i,j)**2.5
              pcumsum = pcumsum + pcon
            enddo !k loop
            !write(*,*) 'ij / pmhd prcm = ', i,j,press(i,j),pcumsum
          else
            eeta_new(i,j,:) = 0.0
          endif

        enddo
      enddo

      END SUBROUTINE Press2eta
      


!===================================================================
    SUBROUTINE Set_ellipse(idim,jdim,rmin,pmin,vm,big_vm,bndloc,iopen)

! routine that fits an ellipse and resets the modeling
! boundary to be inside the ellipse
! 6/03 frt
! inputs:
!	idim,jdim - size of the 2d rcm arrays (lat, long)
!	xe,ye - equatorial mapping point of field line from rcm grid
!	vm - computed flux tube volume ^(-2/3) set to big_vm if open
!            or outside the ellipse boundary (output)
! 	bndloc/imin_j - boundary location (output)
!	a1 - dayside end of ellipse
!	a2 - nightside location of the ellipse
!	b - semi minor axis (y) of ellipse

!      USE Rcm_mod_subs, ONLY : iprec,rprec
      USE rcm_precision
      USE rice_housekeeping_module, ONLY : ellBdry
      implicit none
      integer(iprec) :: idim,jdim
      real(rprec) :: rmin(idim,jdim), pmin(idim,jdim)
      real(rprec) :: xe(idim,jdim), ye(idim,jdim)
      real(rprec) :: vm(idim,jdim)
      integer(iprec) :: iopen(idim,jdim)
      real(rprec) :: bndloc(jdim)
      real(rprec) :: big_vm,a1,a2,a,b,x0,ell
      real(rprec) :: xP,xM,yMax,dR
      integer(iprec) :: i,j
      logical :: isBad

!  x0 = (a1 + a2)/2
!   a = (a1 - a2)/2
!
!                   b
!           |       |
!           |       |
! x<a1------0-------x0-------------a2
!           |       |
!           |       |
!                   b
!

      xe = rmin * cos(pmin)
      ye = rmin * sin(pmin)

!K: Replacing these hard-coded values with ellipse type set by XML file
      a1 = ellBdry%xSun
      a2 = ellBdry%xTail
      b  = ellBdry%yDD

      if (ellBdry%isDynamic) then
        !Tune to current equatorial bounds
        xP   = maxval(xe     ,mask=iopen<0)
        xM   = minval(xe     ,mask=iopen<0)
        yMax = maxval(abs(ye),mask=iopen<0)

        !Enforce max's from XML ellipse
        a1 = min(a1,xP)
        a2 = max(a2,xM)
        b  = min(b ,yMax)        
      endif
      
      x0 = (a1 + a2)/2.
      a  = (a1 - a2)/2.
      do j=1,jdim
        do i=ceiling(bndloc(j)),idim-1
! now check to see if the point is outside the ellipse, if so
! reset open and bndloc        
          ell = ((xe(i,j)-x0)/a)**2+(ye(i,j)/b)**2
          dR = rmin(i,j) - rmin(i+1,j) !Check for bifurcated equator
          !isBad = (ell > 1.0) .or. (dR<0)
          isBad = (ell > 1.0) .or. (iopen(i,j) .ge. 0)
          if (isBad) then
            bndloc(j) = i+1
            !Reset vm is this is open/undef, otherwise leave alone
            if (iopen(i,j) .ge. 0) vm(i,j) = big_vm

            !iopen(i,j) = 0
            !vm(i,j) = big_vm
          end if
        end do
      end do 

    end subroutine Set_ellipse


!------------------------------------

      SUBROUTINE Smooth_eta_at_boundary(idim,jdim,kdim,jwrap,eeta,imin_j)
! this routine attempts to smooth out high frequency noise at the boundary
! of the rcm 
! written 2/06 frt
!      USE Rcm_mod_subs, ONLY : iprec,rprec
      USE rcm_precision
      IMPLICIT NONE
      INTEGER(iprec) :: idim,jdim,kdim,jwrap
      INTEGER(iprec) :: imin_j(jdim)
      INTEGER(iprec) :: i,j,k,jm,jmm,jp,jpp
      REAL(rprec) :: eeta(idim,jdim,kdim)
      REAL(rprec) :: eetas2d(jdim,kdim)
! these are the smoothing weights
      REAL(rprec), PARAMETER :: a1 = 1.0  
      REAL(rprec), PARAMETER :: a2 = 1.0  
      REAL(rprec), PARAMETER :: a3 = 2.0  
      REAL(rprec), PARAMETER :: a4 = 1.0  
      REAL(rprec), PARAMETER :: a5 = 1.0  
! now do the smoothing

      do k=1,kdim
       do j=1,jdim

! 1 <=> jdim -jwrap +1
! jdim <=> jwrap
       jmm = j - 2
       if(jmm < 1)jmm = jdim - jwrap - 1       
       jm  = j - 1
       if(jm < 1) jm = jdim - jwrap       
       jpp = j + 2
       if(jpp > jdim)jpp = jwrap + 2
       jp  = j + 1
       if(jp > jdim) jp = jwrap + 1
! now smooth
       eetas2d(j,k) = &
          ( a1*eeta(imin_j(jmm),jmm,k) + &
            a2*eeta(imin_j(jm ),jm ,k) + &
            a3*eeta(imin_j(j  ),j  ,k) + &
            a4*eeta(imin_j(jp ),jp ,k) + &
            a5*eeta(imin_j(jpp),jpp,k) )/(a1+a2+a3+a4+a5) 

           end do
          end do
! now reset the boundary values
        do k=1,kdim
         do j=1,jdim
          eeta(imin_j(j),j,k) = eetas2d(j,k)
         end do      
        end do      
       return
END SUBROUTINE Smooth_eta_at_boundary

      SUBROUTINE Smooth_boundary_location(idim,jdim,jwrap,bndloc)
!      USE Rcm_mod_subs, ONLY : iprec,rprec
      USE rice_housekeeping_module
      IMPLICIT NONE
      INTEGER(iprec), INTENT(IN) :: idim,jdim,jwrap
      REAL(rprec), INTENT(IN OUT) :: bndloc(jdim)

      INTEGER(iprec) :: i,j,jp,jm
      REAL(rprec) :: bndloc_new(jdim)
      REAL(rprec), PARAMETER :: am = 1, a0 =2, ap = 1

     
      if (L_write_vars_debug) then
       write(6,*)' smooth_boundary_location, old boundary'
       write(6,*)bndloc
      end if
! 1 <=> jdim -jwrap +1
! jdim <=> jwrap
      do j=1,jdim
       jm  = j - 1
       if(jm < 1) jm = jdim - jwrap 
       jp  = j + 1
       if(jp > jdim) jp = jwrap + 1

       bndloc_new(j) = (am*bndloc(jm) + a0*bndloc(j) + ap*bndloc(jp))/(am+a0+ap)

      end do

      bndloc(:) = max(bndloc_new(:),bndloc(:))

      if (L_write_vars_debug) then
       write(6,*)' smooth_boundary_location, new boundary'
       write(6,*)bndloc
      end if

      return
    
      END SUBROUTINE Smooth_boundary_location

!
      subroutine set_plasmasphere(icontrol,idim,jdim,kdim,xmin,ymin,rmin,vm,eeta,imin_j)
! subroutine set_plasmasphere(idim,jdim,kdim,rmin,pmin,vm,eeta,imin_j)
! crude routine to set a plasmasphere model in the rcm
! alam(1) should be set to a small value (0.01)
! 2/07 frt
! Use the gallagher model for initial condition, update plasmaspheric eeta in each RCM call
! alam(1) is set to be 0
! sbao 03/25

      USE rcm_precision
      USE earthhelper, ONLY : GallagherXY
      USE constants, ONLY: density_factor
      USE rice_housekeeping_module, ONLY: InitKp, staticR
      Use rcm_mhd_interfaces, ONLY: RCMCOLDSTART

      IMPLICIT NONE

      integer(iprec) :: idim,jdim,kdim,icontrol
      real(rprec) :: dens_gal = 0.0
      integer(iprec) :: imin_j(jdim)
      real(rprec) :: vm(idim,jdim),xmin(idim,jdim),ymin(idim,jdim),rmin(idim,jdim)
      real(rprec) :: eeta(idim,jdim,kdim)

      integer(iprec) :: i,j,k

      if (icontrol == RCMCOLDSTART) then
        do j=1,jdim
          do i=imin_j(j),idim
            if(vm(i,j) > 0.0)then
              dens_gal = GallagherXY(xmin(i,j),ymin(i,j),InitKp)*1.0e6
              eeta(i,j,1) = dens_gal/(density_factor*vm(i,j)**1.5)
            end if
          end do
        end do
      else
        ! reset the static part of the plasmasphere sbao 07292020
        !Tweak by K: 8/7/20
        if (staticR > 2.0) then
          !$OMP PARALLEL DO default(shared) &
          !$OMP schedule(dynamic) &
          !$OMP private(i,j,dens_gal)
          do j=1,jdim
            do i=imin_j(j),idim
              if(rmin(i,j) <= staticR .and. vm(i,j) > 0.0)then
                !eeta (i,j,1) = eeta_pls0 (i,j)
                dens_gal = GallagherXY(xmin(i,j),ymin(i,j),InitKp)*1.0e6
                eeta(i,j,1) = dens_gal/(density_factor*vm(i,j)**1.5)
              end if
            end do
          end do
        end if !staticR
      endif !RCMCOLDSTART

      return

      end subroutine set_plasmasphere

!------------------------------------------      
      subroutine reset_rcm_vm(idim,jdim,bndloc,big_vm,imin_j,vm,iopen)
! this routine resets imin_j, vm, and open based on a newly set bndloc      
!      USE Rcm_mod_subs, ONLY: rprec,iprec
      USE rcm_precision
      implicit none
      integer(iprec), intent(in) :: idim,jdim
      integer(iprec) :: i,j
      integer(iprec),intent(inout) :: imin_j(jdim),iopen(idim,jdim)
      real(rprec), intent(in) :: bndloc(jdim)
      real(rprec), intent(in) :: big_vm
      real(rprec), intent(inout) :: vm(idim,jdim)

       imin_j = CEILING(bndloc)

       do j=1,jdim
        do i=1,imin_j(j)-1
          vm(i,j) = big_vm
          iopen(i,j) = 0
          end do
       end do
      return

      end subroutine reset_rcm_vm


! !====================================================================
! !
!       SUBROUTINE Press2eta(planet_radius) 

! ! ====================================================================
! !
! !  purpose: 
! !     convert mhd/lfm pressure quantities to rcm quantities
! ! 
! !  input:  
! !     isize     number of grid points in latitudinal direction
! !     jsize      number of grid points in longitudinal direction
! !     vm(isize,jsize)       (flux tube vloume)^(-2/3) at each grid point
! !     den(i,j)             density in particles/m^3
! !     tempi(isize,jsize)     ion number temperature on that field line in K
! !     tempe(isize,jsize)     electron temperature on that field line in K
! !     iopen(isize,jsize)     label to define if fieldline is open (0/1)
! !                          or closed (-1)
! !     press(isize,jsize)     total pressure on that field line in Pa
! !     kcsize            number of energy channels
! !     alam(kcsize)      the energy invarant of each energy channel
! !     almdel(kcsize)    the width  of each energy channel
! !     almmax(kcsize)    the max alam of each energy channel
! !     almmin(kcsize)    the min alam of each energy channel
! !     iflav(kcsize)     the species of each energy channel
! !     numspe(3)        number of channels of each species, e-, H+, O+
! !
! !  output:
! !     eeta_new(isize,jsize,kcsize)       flux tube content at this time
! ! 
! !  other:    
! !     mass of proton      mass of ion (kg)
! !     mass of electron    mass of electron (kg)
! !     boltz    Boltzman constant
! !     eV       electron volts
! !     trans    conversion factor (re/nt )
! !
! ! ====================================================================
! ! notes:
! !    This subroutine makes use of the Erf (actually the double 
! !    precision version derf, erf returns erronous results), which is
! !    not part of the standard fortran functions, but is very common.
! !
! !    1/19/2000 - frt
! !    May 19, 2020 - removed idim,jdim,kdim - frt
! !
! ! --------------------------------------------------------------------
! !
!       USE conversion_module
!       USE rcm_precision
!       USE RCM_mod_subs, ONLY : ikflavc,vm,alamc,pi,isize,jsize,kcsize,rmin
!       USE CONSTANTS, ONLY : boltz,ev,nt!,pressure_factor,radius_earth_m
!       IMPLICIT NONE
!       real(rprec):: xmin,xmax
!       real(rprec):: ptemp,eta_correction
! !
! !      real(rprec):: Erf
! !      EXTERNAL Erf
! !
!       real(rprec),parameter :: eps=1.0e-30
!       real(rprec):: sqrtpi,factor,fac0,fac1,t
!       integer(iprec) :: i,j,k
      
!       real(rprec), intent(in) :: planet_radius
!       real(rprec) :: pressure_factor
!       integer(iprec) :: i0,j0
!       pressure_factor = 2./3.*ev/planet_radius*nt
      
!       sqrtpi = SQRT(pi)
    
!     i0=110
!     j0 =100
! ! factor is a modification to the temperature to get a reasonable
! ! population in the higher energy channels.  Usually 100 suffices,
! ! set it to 1 for production runs.

!       factor = 1.0
!       if(factor.gt.1.)then
!        write(*,*)' increasing temp in press2eta by a factor', factor
!        ti = factor * ti
!        te = factor * te
!       end if
! !
!       DO j = 1, jsize
!       DO i = 1, isize
! !        IF (iopen(i,j) /= -1 .AND. vm(i,j) > 0.0) THEN
! !        IF (iopen(i,j) /= -1 .OR. press(i,j) <= 0.0 ) THEN
!           if ( (i==i0) .and. (j==j0)) then
!             write(*,*) 'i/j r = ',i,j,rmin(i,j)
!             write(*,*) 'den/pressure/temp = ', den(i,j),press(i,j),te(i,j),ti(i,j)
!           endif
!           eta_correction = 0.0
!          IF (iopen(i,j) /= -1 ) THEN
!             eeta_new (i,j,:) = 0.0
!          ELSE
!             DO k = 1, kcsize
!                IF (ikflavc(k) == 1) THEN  ! electrons
!                   t = te (i,j)
!                ELSE  IF (ikflavc(k) == 2) THEN ! ions (protons)
!                   t = ti (i,j)
!                ELSE
!                   STOP 'ILLEGAL IKFLAVC(K) IN PRESS2ETA'
!                END IF
!                if (t > 0.)then
!                 fac0 = planet_radius/nt*den(i,j)/((vm(i,j))**1.5)
!                 xmax = SQRT(ev*ABS(almmax(k))*vm(i,j)/boltz/t)
!                 xmin = SQRT(ev*ABS(almmin(k))*vm(i,j)/boltz/t)
!                 fac1 = (Erf(xmax)-Erf(xmin)) -2.0/sqrtpi* &
!                        (xmax*EXP(-xmax**2)-xmin*EXP(-xmin**2))
!                 fac1 = MAX (fac1,eps)
!                 eeta_new(i,j,k)= fac0 * fac1
!                 if ( (i==i0) .and. (j==j0)) then
!                   ptemp = (1.0e+9)*pressure_factor*ABS(alamc(k))*eeta_new(i,j,k)*vm(i,j)**2.5 
!                   eta_correction = eta_correction + ptemp
!                   write(*,*) 'k/alam/ptemp/cum = ', k,alamc(k),ptemp,eta_correction
!                   write(*,*) '   eeta = ', eeta_new(i,j,k)
!                 endif
!                else
!                 eeta_new(i,j,k) = 0.0
!                endif

!             END DO
!          END IF
!       END DO
!       END DO

      
! ! now check to see if we get the original pressure back

!       DO j=1, jsize
!        DO i=1, isize
!         IF (iopen(i,j) < 0) then
!          ptemp = 0.0
!          DO k=1,kcsize
!           ptemp = ptemp + &
!            pressure_factor*ABS(alamc(k))*eeta_new(i,j,k)*vm(i,j)**2.5 
!          END DO
!          eta_correction = 0.0
!          IF (ptemp/= 0) then
!           eta_correction = press(i,j)/ptemp
!           !write(*,*) 'eta_correction = ', i,j,eta_correction
!          ENDIF
! !         write(100,*)i,j,eta_correction

        
!          ! DO k=1,kcsize
!          !  eeta_new(i,j,k) = eeta_new(i,j,k)*eta_correction
!          ! END DO

!          ptemp = 0.0
!          DO k=1,kcsize
!           ptemp = ptemp + &
!            pressure_factor*ABS(alamc(k))*eeta_new(i,j,k)*vm(i,j)**2.5 
!          END DO
!          !IF (ABS(ptemp-press(i,j)) > 0.10*press(i,j))then
!          if ( (i==i0) .and. (j==j0)) then
!           Write(6,*)' Warning, pressures do not match at i,j =',i,j
!           Write(6,*)' input pressure = ',press(i,j)
!           Write(6,*)' RCM pressure = ',ptemp
!           write(6,*)' vm =', vm(i,j)
! !         PAUSE
!          END IF
!         END IF

!        END DO
!       END DO
!       !stop
! !
!       RETURN
!       END SUBROUTINE Press2eta

!-------------------------------------
      subroutine print_max(nx,ny,nz,label,array,x,y,z)
! routine to find, and print the max value of a quantity on a 3D array
! and print its location and value
!      USE Rcm_mod_subs, ONLY : iprec,rprec
      USE rcm_precision
      IMPLICIT NONE
      INTEGER(iprec), INTENT(IN) :: nx,ny,nz
      REAL(rprec), INTENT(IN) :: x(nx),y(ny),z(nz)
      REAL(rprec), INTENT(IN) :: array(nx,ny,nz)
      CHARACTER(*), INTENT(IN) :: label

      INTEGER(iprec) :: location(3)
      REAL(rprec) :: max_array
!     INTEGER :: inlen

      max_array = maxval(array)
      location = maxloc(array)
!     inlen = 1 + int(log10(real(max(nx,ny,nz)))) ! length of the arrays

      write(6,'(a,a,a,g14.6,a,i4,a,f10.3,a,i4,a,f10.3,a,i4,a,f10.3)') &
                   '  max value of ',label,' is ',max_array,&
                   ' at: x(',location(1),')=',x(location(1)),&
                   ', y(',location(2),')=',y(location(2)),&
                   ', z(',location(3),')=',z(location(3))

      return
      end subroutine print_max
!-------------------------------------
      subroutine print_max_2d(nx,ny,label,array,x,y)
! routine to find, and print the max value of a quantity on a 3D array
! and print its location and value
!      USE Rcm_mod_subs, ONLY : iprec,rprec
      USE rcm_precision
      IMPLICIT NONE
      INTEGER(iprec), INTENT(IN) :: nx,ny
      REAL(rprec), INTENT(IN) :: x(nx),y(ny)
      REAL(rprec), INTENT(IN) :: array(nx,ny)
      CHARACTER(*), INTENT(IN) :: label

      INTEGER(iprec) :: location(2)
      REAL(rprec) :: max_array
!     INTEGER :: inlen

      max_array = maxval(array)
      location = maxloc(array)
!     inlen = 1 + int(log10(real(max(nx,ny,nz)))) ! length of the arrays

      write(6,'(a,a,a,g14.6,a,i4,a,f10.3,a,i4,a,f10.3,a,i4,a,f10.3)') &
                   '  max value of ',label,' is ',max_array,&
                   ' at: x(',location(1),')=',x(location(1)),&
                   ', y(',location(2),')=',y(location(2))

      return
      end subroutine print_max_2d
!-------------------------------------
      subroutine print_max_integer(nx,ny,nz,label,array,x,y,z)
! routine to find, and print the max value of a quantity on a integer 3D array
! and print its location and value
!      USE Rcm_mod_subs, ONLY : iprec,rprec
      USE rcm_precision
      IMPLICIT NONE
      INTEGER(iprec), INTENT(IN) :: nx,ny,nz
      REAL(rprec), INTENT(IN) :: x(nx),y(ny),z(nz)
      INTEGER(iprec), INTENT(IN) :: array(nx,ny,nz)
      CHARACTER(*), INTENT(IN) :: label

      INTEGER(iprec) :: location(3)
      INTEGER(iprec) :: max_array
!     INTEGER :: inlen

      max_array = maxval(array)
      location = maxloc(array)
!     inlen = 1 + int(log10(real(max(nx,ny,nz)))) ! length of the arrays

      write(6,'(a,a,a,i5,a,i4,a,f10.3,a,i4,a,f10.3,a,i4,a,f10.3)') &
                   '  max value of ',label,' is ',max_array,&
                   ' at: x(',location(1),')=',x(location(1)),&
                   ', y(',location(2),')=',y(location(2)),&
                   ', z(',location(3),')=',z(location(3))

      return
      end subroutine print_max_integer
!-------------------------------------
      subroutine print_min(nx,ny,nz,label,array,x,y,z)
! routine to find, and print the min value of a quantity on a 3D array
! and print its location and value
!      USE Rcm_mod_subs, ONLY : iprec,rprec
      USE rcm_precision
      IMPLICIT NONE
      INTEGER(iprec), INTENT(IN) :: nx,ny,nz
      REAL(rprec), INTENT(IN) :: x(nx),y(ny),z(nz)
      REAL(rprec), INTENT(IN) :: array(nx,ny,nz)
      CHARACTER(*), INTENT(IN) :: label

      INTEGER(iprec) :: location(3)
      REAL(rprec) :: min_array
!     INTEGER :: inlen

      min_array = minval(array)
      location = minloc(array)
!     inlen = 1 + int(log10(real(max(nx,ny,nz)))) ! length of the arrays

      write(6,'(a,a,a,g14.6,a,i4,a,f10.3,a,i4,a,f10.3,a,i4,a,f10.3)') &
                   '  min value of ',label,' is ',min_array,&
                   ' at: x(',location(1),')=',x(location(1)),&
                   ', y(',location(2),')=',y(location(2)),&
                   ', z(',location(3),')=',z(location(3))

      return     
      end subroutine print_min
!-------------------------------------
      subroutine print_min_2d(nx,ny,label,array,x,y)
! routine to find, and print the min value of a quantity on a 3D array
! and print its location and value
!      USE Rcm_mod_subs, ONLY : iprec,rprec
      USE rcm_precision
      IMPLICIT NONE
      INTEGER(iprec), INTENT(IN) :: nx,ny
      REAL(rprec), INTENT(IN) :: x(nx),y(ny)
      REAL(rprec), INTENT(IN) :: array(nx,ny)
      CHARACTER(*), INTENT(IN) :: label

      INTEGER(iprec) :: location(2)
      REAL(rprec) :: min_array
!     INTEGER :: inlen

      min_array = minval(array)
      location = minloc(array)
!     inlen = 1 + int(log10(real(max(nx,ny,nz)))) ! length of the arrays

      write(6,'(a,a,a,g14.6,a,i4,a,f10.3,a,i4,a,f10.3,a,i4,a,f10.3)') &
                   '  min value of ',label,' is ',min_array,&
                   ' at: x(',location(1),')=',x(location(1)),&
                   ', y(',location(2),')=',y(location(2))

      return     
      end subroutine print_min_2d
!-------------------------------------
      subroutine print_min_integer(nx,ny,nz,label,array,x,y,z)
! routine to find, and print the max value of a quantity on a 3D array
! and print its location and value
!      USE Rcm_mod_subs, ONLY : iprec,rprec
      USE rcm_precision
      IMPLICIT NONE
      INTEGER(iprec), INTENT(IN) :: nx,ny,nz
      REAL(rprec), INTENT(IN) :: x(nx),y(ny),z(nz)
      INTEGER(iprec), INTENT(IN) :: array(nx,ny,nz)
      CHARACTER(*), INTENT(IN) :: label

      INTEGER(iprec) :: location(3)
      INTEGER(iprec) :: min_array
!     INTEGER :: inlen

      min_array = minval(array)
      location = minloc(array)
!     inlen = 1 + int(log10(real(max(nx,ny,nz)))) ! length of the arrays

      write(6,'(a,a,a,i5,a,i4,a,f10.3,a,i4,a,f10.3,a,i4,a,f10.3)') &
                   '  min value of ',label,' is ',min_array,&
                   ' at: x(',location(1),')=',x(location(1)),&
                   ', y(',location(2),')=',y(location(2)),&
                   ', z(',location(3),')=',z(location(3))

      return
      end subroutine print_min_integer

! converts geo to sm for iflag = 1 or sm to geo for iflag =-1
! ! frt 7/12 
!       subroutine geo2sm(idim,jdim,xgeo,ygeo,zgeo,xsm,ysm,zsm,iflag)
!       USE Rcm_mod_subs, ONLY : iprec,rprec 
!       USE mhd_scalars, only: iaScalars, YEAR,MONTH,DAY,HOUR,MINUTE,SECOND
!       implicit none
!       INTEGER, INTENT(IN) :: iflag,idim,jdim
!       CHARACTER(LEN=3) :: months(12)=(/'JAN','FEB','MAR','APR','MAY','JUN','JUL','AUG','SEP','OCT', 'NOV','DEC'/)
!       INTEGER(iprec) :: iyear,imonth,iday,ihour,iminute,isecond,idoy,i,j
!       REAL(rprec) :: xgeo(idim,jdim),ygeo(idim,jdim),zgeo(idim,jdim)
!       REAL(rprec) ::xsm(idim,jdim),ysm(idim,jdim),zsm(idim,jdim)
!       REAL*8 :: dxgeo,dygeo,dzgeo,dxsm,dysm,dzsm,dxgsw,dygsw,dzgsw

!      iyear   = iaScalars(YEAR)
!      imonth  = iaScalars(MONTH)
!      iday    = iaScalars(DAY)
!      ihour   = iaScalars(HOUR)
!      iminute = iaScalars(MINUTE)
!      isecond = iaScalars(SECOND)

! !    write(*,*)'---time information---'
! !    write(*,*) '   year =',iyear
! !    write(*,*) '  month =',months(imonth)
! !    write(*,*) '    day =',iday
! !    write(*,*) '   hour =',ihour
! !    write(*,*) 'minutes =',iminute
! !    write(*,*) 'seconds =',isecond

!       call date_doy(0,iyear,months(imonth),imonth,iday,idoy)

! !    write(*,*) 'day of year =',idoy
!      call recalc(iyear,idoy,ihour,iminute,isecond)

!      if(iflag == 1)then
!      ! geopack requires double precision
!       do j=1,jdim
!        do i=1,idim
!           ! geo -> sm
!           dxgeo = dble(xgeo(i,j)); dygeo = dble(ygeo(i,j)); dzgeo = dble(zgeo(i,j))
!           call geogsw_08(dxgeo,dygeo,dzgeo,dxgsw,dygsw,dzgsw,1)
!           call smgsw_08(dxsm,dysm,dzsm,dxgsw,dygsw,dzgsw,-1)
!           xsm(i,j) = sngl(dxsm); ysm(i,j) = sngl(dysm); zsm(i,j) = sngl(dzsm)
!         end do
!        end do
!       elseif(iflag==-1)then
!       do j=1,jdim
!        do i=1,idim
!          ! sm -> geo
!          dxsm = dble(xsm(i,j)); dysm = dble(ysm(i,j)); dzsm = dble(zsm(i,j))
!          call smgsw_08(dxsm,dysm,dzsm,dxgsw,dygsw,dzgsw,1)
!          call geogsw_08(dxgeo,dygeo,dzgeo,dxgsw,dygsw,dzgsw,-1)
!           xgeo(i,j) = sngl(dxgeo); ygeo(i,j) = sngl(dygeo); zgeo(i,j) = sngl(dzgeo)
!         end do
!        end do
!       else
!          write(*,*)'Error in geo2sm, wrong iflag'
!          return
!       endif

!      end subroutine geo2sm
!
!======================================
      subroutine allocate_conversion_arrays(isize,jsize,kcsize)
! used to allocate memory for the exchange arrays      
! 7/09 frt
      use conversion_module
!      use rcm_mod_subs, only : iprec
      USE rcm_precision, only : iprec
      implicit none
      integer(iprec),intent(in) :: isize,jsize,kcsize
      integer(iprec) :: idim,jdim,kdim
! if the arrays are allocated, then return
      if(allocated(x0))return

      idim = isize
      jdim = jsize
      kdim = kcsize

      write(*,*)' Allocating conversion arrays'

      ! 1d arrays
      allocate(imin_j_old(jdim))
      allocate(bndloc_old(jdim))
      allocate(almmin(kdim))
      allocate(almmax(kdim))
      allocate(almdel(kdim))
      ! 2d arrays
      allocate(x0_sm(idim,jdim))
      allocate(y0_sm(idim,jdim))
      allocate(z0_sm(idim,jdim))
      allocate(x0(idim,jdim))
      allocate(y0(idim,jdim))
      allocate(z0(idim,jdim))
      allocate(den(idim,jdim))
      allocate(press(idim,jdim))
      allocate(deno(idim,jdim))
      allocate(presso(idim,jdim))
      allocate(te(idim,jdim))
      allocate(ti(idim,jdim))
      allocate(to(idim,jdim))
      allocate(beta_average(idim,jdim))
      allocate(iopen(idim,jdim))
      ! 3d arrays
      allocate(eeta_new(idim,jdim,kdim))
    
     return

     end subroutine allocate_conversion_arrays 

     <|MERGE_RESOLUTION|>--- conflicted
+++ resolved
@@ -147,15 +147,8 @@
 !     On open field lines, values of ETA will be zero:
 
       CALL Gettemp (RM%planet_radius,ierr)
-
       IF (ierr < 0) RETURN
       
-<<<<<<< HEAD
-=======
-      CALL Read_alam (kcsize, alamc, ikflavc, fudgec, almdel, almmax, almmin, iesize, ierr)
-      IF (ierr < 0) RETURN
-
->>>>>>> a4fe6703
       CALL Press2eta(RM%planet_radius)       ! this populates EETA_NEW array
 
       if(maxval(eeta_new) <=0)then
@@ -165,7 +158,6 @@
 
       ! It must come after calls to calc_ftv and press2eta.
       ! this is where we must set initial conditions:
-
       IF (icontrol==RCMCOLDSTART) THEN
         write(6,*)' TORCM: initializing the RCM arrays at t=',itimei
         bndloc_old = bndloc
@@ -213,7 +205,6 @@
             else
               eeta(i,j,:)  = eeta_new(i,j,: )
             endif
-
           else !Open/Undefined topology
             !Just zap everything
             eeta(i,j,:) = 0.0
@@ -223,15 +214,7 @@
             pmin(i,j) = 0.0
             xmin(i,j) = 0.0
             ymin(i,j) = 0.0
-          endif
-
-          if (use_plasmasphere) then
-            !K: 8/20 - use 0 BC for plasmasphere channel
-            eeta(i,j,1 ) = 0.0
-            eeta(i,j,2:) = eeta(imin_j(j),j,2:)
-          else   
-            eeta(i,j,:) = eeta(imin_j(j),j,:)
-          endif
+          endif !iopen
         end do
       end do
 
