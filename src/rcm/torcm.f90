--- conflicted
+++ resolved
@@ -220,30 +220,10 @@
          eeta       = eeta_new  ! this is initial conditions on plasma
       END IF
 
-<<<<<<< HEAD
-      ! reset the static part of the plasmasphere sbao 07292020
-      !Tweak by K: 8/7/20
-      if (staticR > 0.0) then
-        !$OMP PARALLEL DO default(shared) &
-        !$OMP schedule(dynamic) &
-        !$OMP private(i,j,den_gal)
-        do j=1,jsize
-          do i=imin_j(j),isize
-            if(rmin(i,j) <= staticR .and. vm(i,j) > 0.0)then
-              !eeta (i,j,1) = eeta_pls0 (i,j)
-              den_gal = GallagherXY(xmin(i,j),ymin(i,j),InitKp)*1.0e6
-              eeta(i,j,1) = den_gal/(density_factor*vm(i,j)**1.5)
-            end if
-          end do
-        end do
-      end if
- 
-=======
       ! initialize the dynamic plasmasphere   sbao 03282020
       call set_plasmasphere(icontrol,isize,jsize,kcsize,xmin,ymin,rmin,vm,eeta,imin_j)
       ! eeta_new(:,:,1) = 0.0  ! to see the refilling model alone
       
->>>>>>> 9d9ac6f4
       ! just in case:
       imin_j     = CEILING(bndloc)
       imin_j_old = CEILING(bndloc_old)
@@ -882,16 +862,7 @@
       real(rprec) :: eeta(idim,jdim,kdim)
 
       integer(iprec) :: i,j,k
-!      real(rprec), parameter :: radius_ps = 5.0
-!      real(rprec), parameter :: dens_ps = 10.0e6 ! ple/m^3
-
-!      do j=1,jdim
-!       do i=imin_j(j),idim
-!        if(rmin(i,j) < radius_ps .and. vm(i,j) > 0.0)then
-!        eeta(i,j,1) = dens_ps/(1.5695e-16*vm(i,j)**1.5)
-!        end if
-!       end do
-!      end do
+
       if (icontrol == RCMCOLDSTART) then
         do j=1,jdim
         do i=imin_j(j),idim
@@ -903,17 +874,22 @@
         end do
       else
         ! reset the static part of the plasmasphere sbao 07292020
+        !Tweak by K: 8/7/20
         if (staticR > 2.0) then
-          do j=1,jdim
-          do i=imin_j(j),idim
-             if(rmin(i,j) < staticR .and. vm(i,j) > 0.0)then
-                dens_gal = GallagherXY(xmin(i,j),ymin(i,j),InitKp)*1.0e6
-                eeta (i,j,1) = dens_gal/(density_factor*vm(i,j)**1.5)
-             end if
+          !$OMP PARALLEL DO default(shared) &
+          !$OMP schedule(dynamic) &
+          !$OMP private(i,j,den_gal)
+          do j=1,jsize
+            do i=imin_j(j),isize
+              if(rmin(i,j) <= staticR .and. vm(i,j) > 0.0)then
+                !eeta (i,j,1) = eeta_pls0 (i,j)
+                den_gal = GallagherXY(xmin(i,j),ymin(i,j),InitKp)*1.0e6
+                eeta(i,j,1) = den_gal/(density_factor*vm(i,j)**1.5)
+              end if
+            end do
           end do
-          end do
-        end if
-      end if
+        end if !staticR
+      endif !RCMCOLDSTART
 
       return
 
