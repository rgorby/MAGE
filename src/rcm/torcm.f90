--- conflicted
+++ resolved
@@ -403,27 +403,11 @@
 
       press (:,jwrap:jsize) = RM%Pave (:,      :)
       den (:,jwrap:jsize) = RM%Nave (:,      :)
-<<<<<<< HEAD
-      den (:,          1) = den (:,jsize-2)
-      den (:,          2) = den (:,jsize-1)
 
       xmin (:,jwrap:jsize) = RM%x_bmin (:,      :,1)/RM%planet_radius
-      xmin (:,          1) = xmin (:,jsize-2)
-      xmin (:,          2) = xmin (:,jsize-1)
-
       ymin (:,jwrap:jsize) = RM%x_bmin (:,      :,2)/RM%planet_radius
-      ymin (:,          1) = ymin (:,jsize-2)
-      ymin (:,          2) = ymin (:,jsize-1)
-
       zmin (:,jwrap:jsize) = RM%x_bmin (:,      :,3)/RM%planet_radius
-      zmin (:,          1) = zmin (:,jsize-2)
-      zmin (:,          2) = zmin (:,jsize-1)
-
-=======
-      xmin (:,jwrap:jsize) = RM%x_bmin (:,      :,1)/radius_earth_m
-      ymin (:,jwrap:jsize) = RM%x_bmin (:,      :,2)/radius_earth_m
-      zmin (:,jwrap:jsize) = RM%x_bmin (:,      :,3)/radius_earth_m
->>>>>>> 42161e77
+
       bmin (:,jwrap:jsize) = RM%bmin (:,      :)/nt ! in nT
       beta_average (:,jwrap:jsize) = RM%beta_average (:,      :)
       iopen (:,jwrap:jsize) = RM%iopen (:,      :)
@@ -576,13 +560,8 @@
 !
       USE conversion_module
       USE rcm_precision
-<<<<<<< HEAD
-      USE RCM_mod_subs, ONLY : ikflavc,vm,alamc,pi
+      USE RCM_mod_subs, ONLY : ikflavc,vm,alamc,pi,isize,jsize,kcsize
       USE CONSTANTS, ONLY : boltz,ev,nt!,pressure_factor,radius_earth_m
-=======
-      USE RCM_mod_subs, ONLY : ikflavc,vm,alamc,pi,isize,jsize,kcsize
-      USE CONSTANTS, ONLY : boltz,ev,pressure_factor,density_factor,radius_earth_m,nt
->>>>>>> 42161e77
       IMPLICIT NONE
       real(rprec):: xmin,xmax
       real(rprec):: ptemp,eta_correction
@@ -590,10 +569,6 @@
 !      real(rprec):: Erf
 !      EXTERNAL Erf
 !
-<<<<<<< HEAD
-      !real(rprec) ::trans = radius_earth_m/nt
-=======
->>>>>>> 42161e77
       real(rprec),parameter :: eps=1.0e-30
       real(rprec):: sqrtpi,factor,fac0,fac1,t
       integer(iprec) :: i,j,k
@@ -631,12 +606,7 @@
                   STOP 'ILLEGAL IKFLAVC(K) IN PRESS2ETA'
                END IF
                if (t > 0.)then
-<<<<<<< HEAD
-                !fac0 = trans*den(i,j)/((vm(i,j))**1.5)
                 fac0 = planet_radius/nt*den(i,j)/((vm(i,j))**1.5)
-=======
-                fac0 = density_factor*den(i,j)/((vm(i,j))**1.5)
->>>>>>> 42161e77
                 xmax = SQRT(ev*ABS(almmax(k))*vm(i,j)/boltz/t)
                 xmin = SQRT(ev*ABS(almmin(k))*vm(i,j)/boltz/t)
                 fac1 = (Erf(xmax)-Erf(xmin)) -2.0/sqrtpi* &
