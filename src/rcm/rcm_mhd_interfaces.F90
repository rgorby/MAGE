--- conflicted
+++ resolved
@@ -5,11 +5,7 @@
 module rcm_mhd_interfaces
     USE kdefs, ONLY : strLen
     USE rcm_precision
-<<<<<<< HEAD
-    USE Rcm_mod_subs, ONLY : isize, jsize, jwrap
-=======
     USE Rcm_mod_subs, ONLY : isize, jsize, jwrap, doRCMVerbose
->>>>>>> 9d2cbcf2
     USE rcmdefs, ONLY : RCMTOPCLOSED,RCMTOPNULL,RCMTOPOPEN
     implicit none
     integer(ip), parameter :: RCMINIT=0,RCMADVANCE=1,RCMRESTART=2,RCMWRITERESTART=-2,RCMWRITEOUTPUT=-3,RCMWRITETIMING=-1
