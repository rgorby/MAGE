--- conflicted
+++ resolved
@@ -2570,19 +2570,15 @@
     !floor eeta 12/06 frt
     max_eeta = maxval(eeta(:,:,kc))
     eeta(:,:,kc) = MAX(eps*max_eeta,eeta(:,:,kc))
-<<<<<<< HEAD
-
-    ! refill the plasmasphere  04012020 sbao    
-    !CODE BELOW IS BROKEN, calling refill K times   
-    CALL Plasmasphere_Refilling_Model(eeta(:,:,1), rmin, aloct, vm, dt)
-=======
->>>>>>> 9d37dd43
+
+    if (kc == 1) then
+      ! refill the plasmasphere  04012020 sbao
+      CALL Plasmasphere_Refilling_Model(eeta(:,:,1), rmin, aloct, vm, dt)
+    endif
+
     CALL Circle (eeta(:,:,kc))    
   
   ENDDO !kc loop
-    ! refill the plasmasphere  04012020 sbao       
-    CALL Plasmasphere_Refilling_Model(eeta(:,:,1), rmin, aloct, vm, dt) 
-    CALL Circle (eeta(:,:,1))
 
 END SUBROUTINE Move_plasma_grid_KAIJU
 
@@ -2692,11 +2688,11 @@
           loc_djdt(i,j-joff) = 0.0
         END IF
 !
-        IF (ie == 1) THEN
+        IF (ie == RCMELECTRON) THEN
 
           loc_rate(i,j-joff) = Ratefn (fudgec(kc), alamc(kc), sini(i,j),&
                                        bir (i,j), vm(i,j), mass_factor)
-        ELSE IF (ie == 2) THEN
+        ELSE IF (ie == RCMPROTON) THEN
 
           IF (L_dktime .AND. i >= imin_j(j)) THEN
             r_dist = SQRT(xmin(i,j)**2+ymin(i,j)**2)
@@ -2714,7 +2710,6 @@
 
       END DO !i loop
 
-!       eeta (1:imin_j(j)-1,j,kc) = etac (kc)
       loc_didt(isize,j-joff) = loc_didt(isize-1,j-joff)
       loc_djdt(isize,j-joff) = loc_djdt(isize-1,j-joff)
       loc_rate(isize,j-joff) = loc_rate(isize-1,j-joff)
@@ -2789,60 +2784,7 @@
 !    loc_Eta (-1:isize+1,jsize-joff:jsize-joff+1) = loc_Eta (-1:isize+1,1:2)
 !    loc_didt(-1:isize+1,jsize-joff:jsize-joff+1) = loc_didt(-1:isize+1,1:2)
 !    loc_djdt(-1:isize+1,jsize-joff:jsize-joff+1) = loc_djdt(-1:isize+1,1:2)
-<<<<<<< HEAD
-!  
-=======
-!    
-     !Call clawpack
-     FirstTime=.true.
-!    print*,'calling clawpack with k=',kc
-!    write(6,*)FirstTime,T1,T2,xlower,xupper,ylower,yupper,CLAWiter
-!    write(6,*)isize,jsize
-!    istop=-1
-!    if(istop.eq.-1)stop
-     CALL Claw2ez (FirstTime, T1,T2, xlower,xupper, ylower,yupper, &
-                   CLAWiter, 2,isize-1+1,jsize-3, &
-                   loc_Eta, loc_didt, loc_djdt, loc_rate)
-     FirstTime=.false.
- 
-     !Copy out
-     DO j = j1, j2
-     DO i = imin_j(j)+1, isize-1
-        eeta (i, j, kc) = loc_Eta (i, j-joff)
-     END DO
-     END DO
-     DO j = j1, j2
-        IF (veff(imin_j(j+1),j+1)-veff(imin_j(j-1),j-1) < 0.0) THEN
-           eeta (imin_j(j),j,kc) = loc_eta (imin_j(j),j-joff)
-        END IF
-     END DO
-!
-! floor eeta 12/06 frt
-     max_eeta = maxval(eeta(:,:,kc))
-     eeta(:,:,kc) = MAX(eps*max_eeta,eeta(:,:,kc))
-     CALL Circle (eeta(:,:,kc))
-!
-  END DO
-! refill the plasmasphere  04012020 sbao       
-  CALL Plasmasphere_Refilling_Model(eeta(:,:,1), rmin, aloct, vm, dt)
-  CALL Circle (eeta(:,:,1))
-  RETURN
->>>>>>> 9d37dd43
-!
-! CONTAINS
-! !
-!   FUNCTION Ratefn (fudgx, alamx, sinix, birx, vmx, xmfact)
-!     IMPLICIT NONE
-!     REAL (rprec), INTENT (IN) :: fudgx,alamx,sinix,birx,vmx,xmfact
-!     REAL (rprec)              :: Ratefn
-! !                                                                       
-! !   Function subprogram to compute precipitation rate
-! !   Last update:  04-04-88
-! !
-!     Ratefn = 0.0466_rprec*fudgx*SQRT(ABS(alamx))*(sinix/birx)*vmx**2
-!     Ratefn = xmfact * ratefn
-!     RETURN
-!   END FUNCTION Ratefn
+
 END SUBROUTINE Move_plasma_grid_NEW
 
 !Adapted by S.Bao from Colby Lemon's original code. 04012020 sbao
