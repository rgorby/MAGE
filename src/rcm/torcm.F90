
MODULE torcm_mod
  USE rcm_precision
  USE constants, only: big_vm,tiote,nt,ev,boltz
  USE rice_housekeeping_module, ONLY: use_plasmasphere,LowLatMHD,L_write_vars_debug
  USE rcm_mhd_interfaces
  USE rcmdefs, ONLY : RCMTOPCLOSED,RCMTOPNULL,RCMTOPOPEN,DenPP0
  USE kdefs, ONLY : TINY
  USE math, ONLY : RampDown
  USE etautils
  implicit none

  logical, parameter :: doSmoothEta = .false. !Whether to smooth eeta at boundary
  !Whether to do reverse blend near outer boundary, i.e. nudge RCM to MHD
  logical, parameter :: doRevBlend  = .false.
  logical, parameter :: doPPSmooth = .true. !Try to smooth plasmapause
  integer(iprec), private, parameter :: NumG = 4 !How many buffer cells to require

  contains
!==================================================================      
      SUBROUTINE Torcm (RM, itimei, ierr, icontrol) 

      USE Rcm_mod_subs, ONLY : isize,jsize, jwrap, kcsize, iesize, &
                               vm, bmin, xmin, ymin, pmin, rmin,v, & 
                               alamc, etac, ikflavc, fudgec, eeta, &
                               imin_j, bndloc, vbnd,               &
                               colat, aloct, bir, sini,            &
                               ibnd_type,rcmdir
      USE conversion_module
      USE earthhelper, ONLY : GallagherXY
      
! NOTE: This version fixes the rcm boundary condition at rec=1
!===================================================================
!
! purpose: to setup rcm for a run, converts mhd information to 
!          rcm information
!
! inputs:
!     rec_in   = record to be updated with new values
!               rec == 1: resets the rcm and initializes the files
!                rec > 1: only boundary conditions are updated
!    itimei = time to write to rcm records
!
! outputs:
!       ierr = error flag if there is a problem
!
!===================================================================
!
!  last update:  05.18.90
!                04.13.95
!                      96
!                20.01.00 frt mc version
!                    8.03 frt computes integral average pressure
!                06.01.04 frt cleaned up version
!                09.10.12 frt added code to handle tilt
!                19.05.20 frt removed use of records in rcm 
!                         frt remove use of idim,jdim,kdim
!
!===================================================================

      IMPLICIT NONE
      type(rcm_mhd_T),intent(inout) :: RM
      REAL(rprec), INTENT (IN) :: itimei
      INTEGER(iprec), INTENT (IN) :: icontrol
      INTEGER(iprec), INTENT (IN OUT) :: ierr

      INTEGER(iprec) :: kin,jmid,ibnd, inew, iold
      INTEGER(iprec) :: jm,jp,ip,itmax
      INTEGER(iprec) :: min0,i,j,k,n,ns,klow,n_smooth
      LOGICAL,PARAMETER :: use_ellipse = .true.
      LOGICAL, SAVE :: doReadALAM = .true.
      REAL(rprec) :: dpp,wMHD,wRCM

      !K: 8/20, rewritten to try to better incorporate immersed boundary BCs
      !iopen: -1 (RCMTOPCLOSED), CLOSED & inside RCM ellipse
      !       +1 (RCMTOPOPEN)  , OPEN & definitely outside RCM domain
      !        0 (RCMTOPNULL)  , CLOSED & outside RCM domain

      ierr = 0

      !Set density/pressure factors
      call SetFactors(RM%planet_radius)

      !Start by reading alam channels if they're not yet set
      !Rewriting this bit to not read_alam every call, K: 8/20
      if (doReadALAM) then
        CALL Read_alam (kcsize, alamc, ikflavc, fudgec, almdel, almmax, almmin, iesize, ierr)
        doReadALAM = .false.
        IF (ierr < 0) RETURN
        !Go ahead and do some other init stuff while you're here
        LowLatMHD = RM%llBC
      endif

      !Set lowest RC channel
      if (use_plasmasphere) then
        klow = 2
      else
        klow = 1
      endif

      !If T>0, save certain arrays before modifying anything
      IF (icontrol==RCMADVANCE.or.icontrol==RCMRESTART) then  
        bndloc_old = bndloc
        imin_j_old = imin_j
        if(minval(bndloc) <= 0)then
          write(6,*) ' TORCM: boundary problem'
          write(6,*)' bndloc:',bndloc
          ierr = -1
          return
          
        end if
      END IF  

      ! get B-field lines starting from RCM ionospheric grid
      ! points, compute flux-tube volume of field lines that are
      ! closed, and mark open ones with a mask array OPEN
      ! (1=open, -1=closed). For open field lines, FTV is set to big_vm:

      CALL Calc_ftv (RM,big_vm,ierr)
      IF (ierr < 0) THEN
        write(6,*) 'calc_ftv problem'
        RETURN
      ENDIF

    !-----
    !Domain calculation

      ! Now, set RCM high-latitude grid boundary. Initially,
      ! for each MLT, we find the grid point with highest
      ! latitude and still on closed field lines; the point
      ! next to it (down in latitude) is set to be boundary.
      ! Result of this subsection is to populate arrays BNDLOC
      ! and IMIN_J with values:
      do j=1,jsize
        bndloc(j) = 2  ! if everything else fails, can use this...
        do i=isize,2,-1
          if (iopen(i,j) >= 0) then !null or open
            bndloc(j) = i + 2 !Adding buffer cell/s here
            exit
          endif
        end do
      end do
      ! reset imin_j
      imin_j = ceiling(bndloc)
      IF (L_write_vars_debug) then
        write(6,*)' bndy ',bndloc(j),j,vm(imin_j(j),j)
      END IF

      ! fits an ellipse to the boundary
      !K: 8/20, changing ellipse so that it doesn't reset vm unless open
      if (use_ellipse) then
        CALL Set_ellipse(isize,jsize,rmin,pmin,vm,big_vm,bndloc,iopen)
      end if

      call reset_rcm_vm(isize,jsize,bndloc,big_vm,imin_j,vm,iopen)

      !Smooth boundary location
      !NOTE: This can only shrink RCM domain, not increase
      !K: 8/20, changing reset_rcm_vm to only reset VM on open fields
      !Calculate number of smoothing iterations based on longitudinal cell size
      !Approx. 1hr MLT
      !n_smooth = 5
      n_smooth = nint( 15.0/(360.0/jsize) )

      do ns=1,n_smooth
        call smooth_boundary_location(isize,jsize,jwrap,bndloc)
        call reset_rcm_vm(isize,jsize,bndloc,big_vm,imin_j,vm,iopen) ! adjust Imin_j
      enddo
      

    !-----
    !MHD thermodynamics
      IF (icontrol==RCMCOLDSTART .and. use_plasmasphere) THEN
        eeta(:,:,1) = 0.0 !Make sure no plasmasphere for first cold start calculation
      ENDIF

      !---->Set new EETA from MHD code pressure. 
      !     On open field lines, values of ETA will be zero:
      call MHD2eta(RM,ierr)
      IF (ierr < 0) RETURN
      
      if ( (maxval(eeta_new) <=0) .or. any(isnan(eeta_new)) ) then
        write(6,*)' something is wrong in eeta_new'
        write(6,*) 'maxval = ', maxval(eeta_new)
        write(6,*) 'Num nans = ', count(isnan(eeta_new))
        ierr = -1
        return
      end if

      !Handle cold start, must happen after eeta_new is calculated (temp/press2eta)
      IF (icontrol==RCMCOLDSTART) THEN
        write(6,*)' TORCM: initializing the RCM arrays at t=',itimei
        bndloc_old = bndloc
        imin_j_old = imin_j
        !Now set RCM domain values to MHD state values
        do j=1,jsize
          do i=1,isize
            !Don't worry about plasmasphere, that channel will get reset anyways
            if (iopen(i,j) == RCMTOPOPEN) then
              eeta(i,j,:) = 0.0
            else
              eeta(i,j,:) = eeta_new(i,j,:)
            endif
          enddo
        enddo
      ENDIF

      ! just in case:
      imin_j     = CEILING(bndloc)
      imin_j_old = CEILING(bndloc_old)

      ! initialize the dynamic plasmasphere, reset static part if necessary
      !sbao 03282020
      if (use_plasmasphere) then
        call set_plasmasphere(icontrol,isize,jsize,kcsize,xmin,ymin,rmin,vm,eeta,imin_j)
        
        if (doPPSmooth) then
          !Adding some smoothing to the plasmapause
          call SmoothPPause(eeta(:,:,1),vm,iopen,imin_j,RM%dtCpl)
        endif
      endif


      !Incorporate MHD-produced values into newly-acquired RCM cells
      DO j=1,jsize
        inew = imin_j(j)
        iold = imin_j_old(j)
        if (inew <= iold) then
          eeta(inew:iold,j,klow:) = eeta_new(inew:iold,j,klow:)
        endif
      ENDDO


    !-----
    !Fill in grid ghosts
      !$OMP PARALLEL DO default(shared) &
      !$OMP schedule(dynamic) &
      !$OMP private(i,j,dpp)
      do j=1,jsize
        do i=1,isize
          if (iopen(i,j) == RCMTOPOPEN) then
            !Zap everything here
            eeta(i,j,:) = 0.0
            vm  (i,j)   = big_vm
            !Reset mapping on open lines
            rmin(i,j) = 0.0
            pmin(i,j) = 0.0
            xmin(i,j) = 0.0
            ymin(i,j) = 0.0

          else if (iopen(i,j) == RCMTOPNULL) then
            !This is closed field region but outside RCM domain
            !Use MHD information for RC channels
            eeta(i,j,klow:) = eeta_new(i,j,klow:)
            
          endif !iopen

          if (use_plasmasphere .and. iopen(i,j) /= RCMTOPOPEN) then
          	!Check for below plasmasphere cutoff
          	dpp = GetDensityFactor()*1.0*eeta(i,j,1)*vm(i,j)**1.5
          	if (dpp < DenPP0*1.0e+6) eeta(i,j,1) = 0.0
          endif !plasmasphere

        enddo !i
      enddo !j

      if (doRevBlend) then
        !Do some reverse-blending near RCM outer boundary
        n = NumG
        do j=1,jsize
          do i=0,n
            ip = imin_j(j)+i !i cell
            if (ip<isize) then
              wRCM = 1.0/(1.0 + 5.0*beta_average(ip,j)/6.0)
              wMHD = (1-wRCM)/(2.0**i)
              wRCM = (1-wMHD)

              eeta(ip,j,klow:) = wRCM*eeta(ip,j,klow:) + wMHD*eeta_new(ip,j,klow:)
            endif
          enddo !i loop
        enddo !j loop
      endif
      
      if (doSmoothEta) then
        ! smooth eeta at the boundary
        CALL Smooth_eta_at_boundary(isize,jsize,kcsize,jwrap,eeta,iopen,imin_j)
      endif

    !-----
    !Finish up and get out of here

      ! import ionosphere
      call Ionosphere_toRCM(RM)

      !Do sanity check
      DO j = 1, jsize
        DO i = imin_j(j),isize
          IF (vm(i,j) <= 0.0) THEN
            write(6,*) 'vm problem in TORCM'
            ierr = -1
            return
          ENDIF
        END DO
      END DO

      !Return updates to topology, CLOSED=>NULL in buffer region to RM object
      RM%iopen   = iopen   (:,jwrap:jsize)

      if (any(isnan(eeta))) then
        write(6,*) 'Bad eeta at end of torcm!'
        ierr = -1
        return
      endif

      RETURN
      END SUBROUTINE Torcm

      !Smooth ragged edges at the plasmapause
!----------------------------------------------------------
      SUBROUTINE SmoothPPause(etapp,vm,iopen,imin_j,dtCpl)
        USE rcmdefs,ONLY : isize,jsize
        USE RCM_mod_subs,ONLY : dtAvg_v

        IMPLICIT NONE
        REAL(rprec)   , INTENT(INOUT) :: etapp(isize,jsize)
        REAL(rprec)   , INTENT(IN)    :: vm(isize,jsize)
        INTEGER(iprec), INTENT(IN)    :: iopen(isize,jsize)
        INTEGER(iprec), INTENT(IN)    :: imin_j(jsize)
        REAL(rprec)   , INTENT(IN)    :: dtCpl

        REAL(rprec) :: bndlocpp(jsize),bndlocpp_new(jsize)
        INTEGER(iprec) :: imin_jpp(jsize)
        INTEGER(iprec) :: i,j,n,n_smooth,di
        REAL(rprec) :: dpp,Ac(3),ppscl
        INTEGER(iprec), parameter :: NumI = NumG

        !Find plasmapause
        do j=1,jsize
          !For fixed j start from far and go near, find first value above DenPP0
          do i = 2,isize
            dpp = GetDensityFactor()*1.0*etapp(i,j)*vm(i,j)**1.5
            if (dpp >= DenPP0*1.0e+6) then
              bndlocpp(j) = i-1
              imin_jpp(j) = i-1
              exit
            endif !Above plasmapause cutoff
          enddo !i loop
        enddo !j loop

        !Now do smoothing on real-valued boundary
        n_smooth = nint( 5.0/(360.0/jsize) ) !Arbitrary 5deg window

        do n=1,n_smooth
          call SmoothJBnd(bndlocpp,bndlocpp_new)
          !!Store back w/ trap for only earthward
          !bndlocpp = max(bndlocpp,bndlocpp_new)
          bndlocpp = bndlocpp_new
        enddo

        !Convert to indices
        imin_jpp = ceiling(bndlocpp)
        
      !Smooth around estimated plasmapause
        ! Ac = [0.25,0.5,1.0] !Smoothing coefficients
        ! do di = -NumI/2,+NumI/2
        !   call SmoothJEta(etapp,iopen,imin_jpp,di,Ac)
        ! enddo

      !Deplete below plasmapause
        !Attenuate over dtAvg_v
        ppscl = exp(-dtCpl/max(dtAvg_v,dtCpl))

        do j=1,jsize
          do i=1,imin_jpp(j)
            etapp(i,j) = ppscl*etapp(i,j)
          enddo
        enddo

      END SUBROUTINE SmoothPPause

      !Smooth real-valued bndloc, store in bndloc_new
      SUBROUTINE SmoothJBnd(bndloc,bndloc_new)
        USE rcmdefs,ONLY : jsize
        IMPLICIT NONE
        REAL(rprec), INTENT(IN ) :: bndloc(jsize)
        REAL(rprec), INTENT(OUT) :: bndloc_new(jsize)

        REAL(rprec), PARAMETER :: am = 1, a0 = 2, ap = 1
        INTEGER(iprec) :: j,jm,jp

        bndloc_new = 0.0

        do j=1,jsize
          ! 1 <=> jdim -jwrap +1
          ! jdim <=> jwrap
      
          jm  = j - 1
          if(jm < 1) jm = jsize - jwrap 
          jp  = j + 1
          if(jp > jsize) jp = jwrap + 1
          !Use 3-pt stencil
          bndloc_new(j) = (am*bndloc(jm) + a0*bndloc(j) + ap*bndloc(jp))/(am+a0+ap)

        enddo

      END SUBROUTINE SmoothJBnd

      !Smooth eta k-slice over ibnd_j + di using coefficients Ac (--,-,0)
      SUBROUTINE SmoothJEta(etak,iopen,ibnd_j,di,Ac)
        USE rcmdefs,ONLY : isize,jsize,jwrap
        IMPLICIT NONE

        REAL(rprec), INTENT(INOUT) :: etak(isize,jsize)
        INTEGER(iprec), INTENT(IN) :: iopen(isize,jsize)
        INTEGER(iprec), INTENT(IN) :: ibnd_j(jsize)
        INTEGER(iprec), INTENT(IN) :: di
        REAL(rprec), INTENT(IN)    :: Ac(3)

        logical :: isOpen(5)
        REAL(rprec) :: etaks(jsize)
        REAL(rprec) :: a1,a2,a3,a4,a5
        INTEGER(iprec) :: jmm,jm,j,jp,jpp
        a1 = Ac(1) ; a2 = Ac(2) ; a3 = Ac(3) ; a4 = a2 ; a5 = a1

        do j=1,jsize
        !Get indices
          ! 1 <=> jdim -jwrap +1
          ! jdim <=> jwrap
          jmm = j - 2
          if(jmm < 1)jmm = jsize - jwrap - 1
          jm  = j - 1
          if(jm < 1) jm = jsize - jwrap
          jpp = j + 2
          if(jpp > jsize)jpp = jwrap + 2
          jp  = j + 1
          if(jp > jsize) jp = jwrap + 1

          !Check topology
          isOpen(1) = (iopen(ibnd_j(jmm)+di,jmm) == RCMTOPOPEN)
          isOpen(2) = (iopen(ibnd_j(jm )+di,jm ) == RCMTOPOPEN)
          isOpen(3) = (iopen(ibnd_j(j  )+di,j  ) == RCMTOPOPEN)
          isOpen(4) = (iopen(ibnd_j(jp )+di,jp ) == RCMTOPOPEN)
          isOpen(5) = (iopen(ibnd_j(jpp)+di,jpp) == RCMTOPOPEN)

          if ( any(isOpen) ) then
            !Keep old values b/c too close to OCB
            etaks(j) = etak(ibnd_j(j)+di,j)
          else
            !Only smooth if all closed/null cells
            etaks(j) = ( a1*etak(ibnd_j(jmm)+di,jmm) + &
                         a2*etak(ibnd_j(jm )+di,jm ) + &
                         a3*etak(ibnd_j(j  )+di,j  ) + &
                         a4*etak(ibnd_j(jp )+di,jp ) + &
                         a5*etak(ibnd_j(jpp)+di,jpp) )/(a1+a2+a3+a4+a5)
          endif !isOpen
        enddo !j loop

        !Now go back and reset values
        do j=1,jsize
          etak(ibnd_j(j)+di,j) = etaks(j)
        enddo

      END SUBROUTINE SmoothJEta
!----------------------------------------------------------
      SUBROUTINE Calc_ftv (RM,big_vm,ierr) 
      USE conversion_module
      USE RCM_mod_subs,ONLY : isize,jsize,kcsize,bmin,vm,rmin,pmin,&
                              xmin,ymin,zmin,vbnd,jwrap,radcurv,losscone
      
      IMPLICIT NONE
      type(rcm_mhd_T), intent(in) :: RM
      REAL(rprec), INTENT (IN) :: big_vm
      INTEGER(iprec), INTENT (OUT) :: ierr
!
!===================================================================
!
! calc_ftv: gets flux tube volumes, mapping parameters (r,p)
!            be, sini, open/closed flag, and pressure on each 2D
!
! inputs: 
!      isize = dimension in latitude
!      jsize = dimension in local time
!     kcsize = channel dimensions (not used here)
!  x0_sm,y0_sm,z0_sm = location of grid points in ionosphere in sm coordinates
!   big_vm  = value to set open field lines
!
!  outputs:
!        be = magnitude of b field in the equatorial plane in nT
!        vm = flux tube volume**(-2/3)
!             note: vm for open fieldlines is flagged with a
!             large value (big_vm) (input)
!      sini = dip angle in the ionosphere from ground
!      rmin = equatorial r location of mapping in Re
!      pmin = equatorial lt location of mapping in radians
!    iopen  = 2d array flagging open/undefined (0/1) or closed (-1) pnts
!             on rcm grid
!    press  = pressure on field line, data from the mhd code in Pa
!    den    = density on field line, data from the mhd code in ple/cc 
!
!===================================================================
!
!  this routine maps either to the magnetopause        
!  or to the conjugate hemisphere and generates        
!  a potential distribution on a grid in the polar cap 
!  it does this by tracing field lines                 
!  using the trac tracer.                             
!  uses gehavo for the field line tracing              
!  created 03/90 last mod 08/95                       
!  01/19 - frt -this version gets all the values from the MHD code
!

      integer(iprec) :: i,j
      REAL(rprec) :: vm_rcmmhd(isize,jsize-jwrap+1) !Holder for vm calc

      !Pull RCM-MHD variables into RCM arrays and scale/wrap
      !RCM-MHD => RCM (sizes)
      call EmbiggenWrap(RM%Pave,press)
      call EmbiggenWrap(RM%Nave,den  )

      call EmbiggenWrap(RM%x_bmin(:,:,1)/RM%planet_radius,xmin)
      call EmbiggenWrap(RM%x_bmin(:,:,2)/RM%planet_radius,ymin)
      call EmbiggenWrap(RM%x_bmin(:,:,3)/RM%planet_radius,zmin)

      call EmbiggenWrap(RM%bmin/nt,bmin)
      call EmbiggenWrap(RM%beta_average,beta_average)

      call EmbiggenWrap(RM%radcurv,radcurv)
      call EmbiggenWrap(RM%losscone,losscone)

      call EmbiggenWrapI(RM%iopen,iopen)
      call EmbiggenWrap (RM%wImag,wImag)

    ! compute vm and find boundaries
      !Calculate vm on RCM/MHD-sized grid
      where (RM%vol > 0.0)
        vm_rcmmhd = 1.0/(RM%vol*nt)**(2.0/3.0) ! (nt/re)^0.667
      elsewhere
        vm_rcmmhd = big_vm
      end where

      !Convert to RCM-sized grid
      call EmbiggenWrap(vm_rcmmhd,vm)
      
      !Make sure topology is right
      where (vm<0)
        iopen = RCMTOPOPEN
      endwhere

      !Find boundary
      vbnd(:) = 2
      do j=jwrap,jsize
        do i=isize,2,-1
          if ( iopen(i,j) /= RCMTOPCLOSED ) then
            vbnd(j) = i
            exit
          endif
        enddo
      enddo

      ! wrap vbnd
      do j=1,jwrap-1
        vbnd(j)   = vbnd(jsize-jwrap+j)
      end do

      ! compute rmin,pmin
      rmin = sqrt(xmin**2 + ymin**2 + zmin**2)
      pmin = atan2(ymin,xmin)

      if (any(isnan(vm))) then
        write(6,*) 'RCM: NaN in Calc_FTV'
        write(6,*) 'Num NaNs = ', count(isnan(vm))
        ierr = -1
        return
      endif

      ierr = 0

      END SUBROUTINE Calc_ftv

!--------------------------------------------------
!

      SUBROUTINE MHD2eta(RM,ierr)
        USE conversion_module      
        USE RCM_mod_subs, ONLY : ikflavc,vm,alamc,isize,jsize,kcsize,eeta
        USE rcm_precision
        IMPLICIT NONE
        type(rcm_mhd_T), intent(inout) :: RM
        integer        , intent(inout) :: ierr

        real(rprec), dimension(isize,jsize) :: errD,errP
        real(rprec) :: drc,dpp,prc,drc_p,dpp_p,prc_p
        integer(iprec) :: i,j

        !Note: RM%errX is different size than errX for some reason
        errD    = 0.0
        errP    = 0.0
        RM%errD = 0.0
        RM%errP = 0.0

        !$OMP PARALLEL DO default(shared) &
        !$OMP schedule(dynamic) &
        !$OMP private(i,j,drc,dpp,prc,drc_p,dpp_p,prc_p)
        do j=1,jsize
          do i=1,isize
            !Get corrected density from MHD
            call PartFluid(i,j,drc,dpp)
            prc = press(i,j)
            if ( (iopen(i,j) /= RCMTOPOPEN) .and. (drc>TINY) .and. (prc>TINY) ) then
            !Good stuff, let's go
              !TODO: Remove the silly redundant calculation here to get the error
              !Do D,P => eta => D',P' for error
              call DP2eta(drc,prc,vm(i,j),eeta_new(i,j,:),doRescaleO=.false.)
              call eta2DP(eeta_new(i,j,:),vm(i,j),drc_p,dpp_p,prc_p)
              !Now save error
              errD(i,j) = drc_p/drc
              errP(i,j) = prc_p/prc

              !Now just redo it w/ scaling (independently scale ions and electrons)
              call DP2eta(drc,prc,vm(i,j),eeta_new(i,j,:),doRescaleO=.true.)
<<<<<<< HEAD
              !call MaxVsKap(drc,prc,vm(i,j))
=======
              call MaxVsKap(drc,prc,vm(i,j))
>>>>>>> 5370859c
          !Not good MHD
            else
              eeta_new(i,j,:) = 0.0
            endif
          enddo
        enddo !J loop

        !Copy to MHD-RCM object for output
        call Unbiggen(errD,RM%errD)
        call Unbiggen(errP,RM%errP)

        ierr = 0
      END SUBROUTINE MHD2eta

!
!===================================================================
      !Attempt to separate hot/cold components of MHD fluid
      !TODO: Rewrite this messy code
      SUBROUTINE PartFluid(i,j,drc,dpp)
      USE conversion_module
      USE RCM_mod_subs, ONLY : ikflavc,vm,alamc,isize,jsize,kcsize,eeta
    
      IMPLICIT NONE
      integer(iprec), intent(in) :: i,j
      real(rprec), intent(out) :: drc,dpp

      real(rprec) :: dmhd,dpp_rcm,drc_rcm,dtot_rcm,prc_rcm
      real(rprec) :: drc1,drc2
      logical :: doM1

        drc = 0.0
        dpp = 0.0
      !Trap for boring cases
        if (iopen(i,j) == RCMTOPOPEN) then
          return
        endif

        !Get MHD bulk density
        dmhd = den(i,j)
        call eta2DP(eeta(i,j,:),vm(i,j),drc_rcm,dpp_rcm,prc_rcm)
        
        if (.not. use_plasmasphere) then
          dpp = 0.0
          drc = dmhd !All goes to RC fluid
          return
        endif

        if (dmhd <= TINY) then
          drc = 0.0
          dpp = dpp_rcm
          return
        endif
        
      !Get RCM info
        
        if (dpp_rcm <= TINY) then
          drc = dmhd
          dpp = 0.0
          return
        endif

      !If still here either null or closed and have some work to do
        !Try two ways:
        !1: drc = dmhd-dpp
        !2: Use RCM RC/PP ratio to split dmhd
        drc1 = 0.0
        drc2 = 0.0

        !Method 1
        if (dpp_rcm <= dmhd) then
          !Subtract plasmasphere from RCM from MHD density
          drc1 = dmhd-dpp_rcm
        else
          drc1 = min(dmhd,abs(dpp_rcm-dmhd))
        endif
        if (drc1 < TINY) drc1 = 0.0

        !Method 2
        if ( (drc_rcm > TINY) .and. (dpp_rcm > TINY) ) then
          dtot_rcm = drc_rcm + dpp_rcm
          drc2 = dmhd*(drc_rcm/dtot_rcm)
        else
          drc2 = 0.0
        endif

      !Pick which split to use
        if ( (drc1 <= TINY) .and. (drc2 <= TINY) ) then
          !Both methods failed, just return unsplit density
          drc = dmhd
          dpp = 0.0
          return
        endif

        !If still here at least one good method
        doM1 = .false.
        
        if ( (drc1 > TINY) .and. (drc2 > TINY) ) then
          !Both methods successful, choose min
          if (drc1 < drc2) then
            doM1 = .true.
          else
            !Second method
            doM1 = .false.
          endif
        else if (drc1 > TINY) then
          !Only method 1 worked
          doM1 = .true.
        else
          !Only method 2 worked
          doM1 = .false.
        endif

        if (doM1) then
          !Method 1
          drc = drc1
          dpp = dpp_rcm
        else
          !Second method
          drc = drc2
          dpp = dmhd*(dpp_rcm/dtot_rcm)
        endif

        !write(*,*) 'M: dmhd / drc / dpp = ', doM1,1.0e-6*dmhd,1.0e-6*drc,1.0e-6*dpp
      END SUBROUTINE PartFluid

      
!===================================================================
    SUBROUTINE Set_ellipse(idim,jdim,rmin,pmin,vm,big_vm,bndloc,iopen)

! routine that fits an ellipse and resets the modeling
! boundary to be inside the ellipse
! 6/03 frt
! inputs:
!	idim,jdim - size of the 2d rcm arrays (lat, long)
!	xe,ye - equatorial mapping point of field line from rcm grid
!	vm - computed flux tube volume ^(-2/3) set to big_vm if open
!            or outside the ellipse boundary (output)
! 	bndloc/imin_j - boundary location (output)
!	a1 - dayside end of ellipse
!	a2 - nightside location of the ellipse
!	b - semi minor axis (y) of ellipse
      USE rice_housekeeping_module, ONLY : ellBdry
      
      implicit none
      integer(iprec) :: idim,jdim
      real(rprec) :: rmin(idim,jdim), pmin(idim,jdim)
      real(rprec) :: xe(idim,jdim), ye(idim,jdim)
      real(rprec) :: vm(idim,jdim)
      integer(iprec) :: iopen(idim,jdim)
      real(rprec) :: bndloc(jdim)
      real(rprec) :: big_vm,a1,a2,a,bP,bM,x0,ell
      real(rprec) :: xP,xM,yMaxP,yMaxM
      integer(iprec) :: i,j,jm,jp,newi,oldi
      logical :: isGood(idim,jdim)

!  x0 = (a1 + a2)/2
!   a = (a1 - a2)/2
!
!                   b
!           |       |
!           |       |
! x<a1------0-------x0-------------a2
!           |       |
!           |       |
!                   b
!

      xe = rmin * cos(pmin)
      ye = rmin * sin(pmin)

!K: Replacing these hard-coded values with ellipse type set by XML file
      a1 = ellBdry%xSun
      a2 = ellBdry%xTail
      !Separate positive/negative y-axis bounds
      bP = ellBdry%yDD
      bM = ellBdry%yDD

      if (ellBdry%isDynamic) then
        !Tune to current equatorial bounds
        xP   = maxval(xe     ,mask=iopen<0)
        xM   = minval(xe     ,mask=iopen<0)
        !Test dusk/dawn y extents
        yMaxP = maxval( ye,mask=iopen<0) !Dusk extent
        yMaxM = maxval(-ye,mask=iopen<0) !Dawn extent
        !Enforce max's from XML ellipse
        a1 = min(a1,xP)
        a2 = max(a2,xM)
        bP = min(bP,yMaxP)
        bM = min(bM,yMaxM)
      endif
      
      x0 = (a1 + a2)/2.
      a  = (a1 - a2)/2.

      !Fill isGood array
      !$OMP PARALLEL DO default(shared) &
      !$OMP private(i,j,ell,jm,jp)
      do j=1,jdim
        do i=1,idim
          if (iopen(i,j) == RCMTOPOPEN) then
            isGood(i,j) = .false.
          else
          !This is closed field line region
            !Check ellipse, separate dawn/dusk extent
            if (ye(i,j)>=0) then
              ell = ((xe(i,j)-x0)/a)**2+(ye(i,j)/bP)**2
            else
              !Dawn
              ell = ((xe(i,j)-x0)/a)**2+(ye(i,j)/bM)**2
            endif !Dusk/dawn

            !Also check longitudinal neighbors
            jm = j-1
            if (jm < 1) jm = jdim - jwrap
            jp = j+1
            if(jp > jdim) jp = jwrap + 1

            isGood(i,j) = (ell<=1.0) .and. (iopen(i,jm) /= RCMTOPOPEN) .and. (iopen(i,jp) /= RCMTOPOPEN)
          endif
        enddo
      enddo !j loop

      !Now set boundary based on isGood and number of required buffer cells
      !$OMP PARALLEL DO default(shared) &
      !$OMP private(i,j)
      do j=1,jdim
        do i=idim,1,-1
          !Loop from the top and find first bad cell
          if (.not. isGood(i,j)) exit
        enddo !i loop
        !Cell i,j is bad or got to i=1
        newi = min(i+1+NumG,idim)
        !newbndloc(j) = newi
        oldi = bndloc(j)
        !Throttle change in bndloc to NumG if possible
        if (newi > oldi+NumG) then
          !Boundary is moving inwards, limit inwards motion if the cells are good
          if ( all(isGood(oldi:newi,j)) ) then
            !All the cells are good, so limit retreat to NumG cells
            newi = min(oldi+NumG,idim)
          endif
        else if (newi < oldi-NumG) then
          !Trying to expand by too many cells
          newi = max(oldi-NumG,1)
        endif
        bndloc(j) = newi
      enddo !j loop

    end subroutine Set_ellipse


!------------------------------------

      SUBROUTINE Smooth_eta_at_boundary(idim,jdim,kdim,jwrap,eeta,iopen,imin_j)
! this routine attempts to smooth out high frequency noise at the boundary
! of the rcm 
! written 2/06 frt
      IMPLICIT NONE
      INTEGER(iprec) :: idim,jdim,kdim,jwrap
      INTEGER(iprec) :: imin_j(jdim)
      INTEGER(iprec) :: i,j,k,jm,jmm,jp,jpp
      REAL(rprec) :: eeta(idim,jdim,kdim)
      integer(iprec), intent(in) :: iopen(idim,jdim)
      REAL(rprec) :: eetas2d(jdim,kdim)
! these are the smoothing weights
      REAL(rprec) :: a1,a2,a3,a4,a5
      ! REAL(rprec), PARAMETER :: a1 = 1.0  
      ! REAL(rprec), PARAMETER :: a2 = 1.0  
      ! REAL(rprec), PARAMETER :: a3 = 2.0  
      ! REAL(rprec), PARAMETER :: a4 = 1.0  
      ! REAL(rprec), PARAMETER :: a5 = 1.0
      integer(iprec) :: klow,di
      integer(iprec), parameter :: NumI = NumG

      logical :: isOpen(5)
! now do the smoothing


      !Smooth RC channels          
      if (use_plasmasphere) then
        klow = 2
      else
        klow = 1
      endif

      !Loop over di levels at boundary and do j-smoothing
      do di=0,NumI
        !Use more centered weights as we move into the domain
        a3 = 1.00
        a2 = 0.50/(2.0**di)
        a1 = 0.25/(2.0**di)
        a4 = a2
        a5 = a1

        do j=1,jdim

          ! 1 <=> jdim -jwrap +1
          ! jdim <=> jwrap
          jmm = j - 2
          if(jmm < 1)jmm = jdim - jwrap - 1       
          jm  = j - 1
          if(jm < 1) jm = jdim - jwrap       
          jpp = j + 2
          if(jpp > jdim)jpp = jwrap + 2
          jp  = j + 1
          if(jp > jdim) jp = jwrap + 1

          isOpen(1) = (iopen(imin_j(jmm)+di,jmm) == RCMTOPOPEN)
          isOpen(2) = (iopen(imin_j(jm )+di,jm ) == RCMTOPOPEN)
          isOpen(3) = (iopen(imin_j(j  )+di,j  ) == RCMTOPOPEN)
          isOpen(4) = (iopen(imin_j(jp )+di,jp ) == RCMTOPOPEN)
          isOpen(5) = (iopen(imin_j(jpp)+di,jpp) == RCMTOPOPEN)

          if ( any(isOpen) ) then
            !Keep old values b/c too close to OCB
            eetas2d(j,klow:kdim) = eeta(imin_j(j  )+di,j  ,klow:kdim)
          else
            !Only smooth if all closed/null cells
            !Only smooth RC, plasmasphere would diffuse too much
            do k=klow,kdim
              eetas2d(j,k) = ( a1*eeta(imin_j(jmm)+di,jmm,k) + &
                               a2*eeta(imin_j(jm )+di,jm ,k) + &
                               a3*eeta(imin_j(j  )+di,j  ,k) + &
                               a4*eeta(imin_j(jp )+di,jp ,k) + &
                               a5*eeta(imin_j(jpp)+di,jpp,k) )/(a1+a2+a3+a4+a5)
            enddo !k loop
          endif !OCB

        enddo !j loop

        !Now go back and reset values
        do j=1,jdim
          eeta(imin_j(j)+di,j,klow:kdim) = eetas2d(j,klow:kdim)
        enddo

      enddo !di loop
      
      
      END SUBROUTINE Smooth_eta_at_boundary

!------------------------------------
      SUBROUTINE smooth_boundary_location(idim,jdim,jwrap,bndloc)
      USE rice_housekeeping_module, ONLY : L_write_vars_debug
      IMPLICIT NONE
      INTEGER(iprec), INTENT(IN) :: idim,jdim,jwrap
      REAL(rprec), INTENT(IN OUT) :: bndloc(jdim)
     
      REAL(rprec) :: bndloc_new(jdim)

      if (L_write_vars_debug) then
       write(6,*)' smooth_boundary_location, old boundary'
       write(6,*)bndloc
      end if

      call SmoothJBnd(bndloc,bndloc_new)

      !Store back w/ trap for only earthward
      bndloc = max(bndloc_new,bndloc)

      if (L_write_vars_debug) then
       write(6,*)' smooth_boundary_location, new boundary'
       write(6,*) bndloc
      end if

      return
    
      END SUBROUTINE smooth_boundary_location

!
      subroutine set_plasmasphere(icontrol,idim,jdim,kdim,xmin,ymin,rmin,vm,eeta,imin_j)
! subroutine set_plasmasphere(idim,jdim,kdim,rmin,pmin,vm,eeta,imin_j)
! crude routine to set a plasmasphere model in the rcm
! alam(1) should be set to a small value (0.01)
! 2/07 frt
! Use the gallagher model for initial condition, update plasmaspheric eeta in each RCM call
! alam(1) is set to be 0
! sbao 03/25

      USE earthhelper, ONLY : GallagherXY
      USE rice_housekeeping_module, ONLY: InitKp, staticR
      USE kdefs, ONLY : TINY
      USE RCM_mod_subs, ONLY : colat,aloct

      IMPLICIT NONE

      integer(iprec) :: idim,jdim,kdim,icontrol
      real(rprec) :: dens_gal = 0.0
      integer(iprec) :: imin_j(jdim)
      real(rprec) :: vm(idim,jdim),xmin(idim,jdim),ymin(idim,jdim),rmin(idim,jdim)
      real(rprec) :: eeta(idim,jdim,kdim)
      real(rprec) :: xeq,yeq,L

      integer(iprec) :: i,j,k

      if (icontrol == RCMCOLDSTART) then
        do j=1,jdim
          do i=imin_j(j),idim
            if(vm(i,j) > 0.0)then
              dens_gal = GallagherXY(xmin(i,j),ymin(i,j),InitKp)*1.0e6
              eeta(i,j,1) = dens_gal/(GetDensityFactor()*vm(i,j)**1.5)
            end if
          end do
        end do
      else
        ! reset the static part of the plasmasphere sbao 07292020
        !Tweak by K: 8/7/20
        if (staticR > TINY) then
          !$OMP PARALLEL DO default(shared) &
          !$OMP schedule(dynamic) &
          !$OMP private(i,j,dens_gal,xeq,yeq,L)
          do j=1,jdim
            do i=imin_j(j),idim
              !Use dipole for staticR density evaluation
              L = 1.0/sin(colat(i,j))**2.0
              if(L <= staticR .and. vm(i,j) > 0.0)then
                xeq = L*cos(aloct(i,j))
                yeq = L*sin(aloct(i,j))
                dens_gal = GallagherXY(xeq,yeq,InitKp)*1.0e6
                !dens_gal = GallagherXY(xmin(i,j),ymin(i,j),InitKp)*1.0e6
                eeta(i,j,1) = dens_gal/(GetDensityFactor()*vm(i,j)**1.5)
              end if
            end do
          end do
        end if !staticR
      endif !RCMCOLDSTART

      return

      end subroutine set_plasmasphere

!------------------------------------------      
      subroutine reset_rcm_vm(idim,jdim,bndloc,big_vm,imin_j,vm,iopen)
! this routine resets imin_j, vm, and open based on a newly set bndloc      
      implicit none
      integer(iprec), intent(in) :: idim,jdim
      integer(iprec),intent(inout) :: imin_j(jdim),iopen(idim,jdim)
      real(rprec), intent(inout) :: bndloc(jdim)
      real(rprec), intent(in) :: big_vm
      real(rprec), intent(inout) :: vm(idim,jdim)

      integer(iprec) :: i,j,iC

      imin_j = CEILING(bndloc)

      !Loop through grid and reset closed cells below boundary to NULL and poison vm in open cells

      !$OMP PARALLEL DO default(shared) &
      !$OMP private(i,j,iC)
      do j=1,jdim
        iC = imin_j(j)
        do i=1,idim
          if ( (iopen(i,j) == RCMTOPCLOSED) .and. (i<iC) ) then
            !Closed field region outside RCM domain
            !Make this a buffer cell but keep physical vm
            iopen(i,j) = RCMTOPNULL
          endif

          if (iopen(i,j) == RCMTOPOPEN) then
            !Open cell, poison it
            vm(i,j) = big_vm
          endif

        enddo !i loop
      enddo !j loop

      !Finish up by resetting boundary
      do j=1,jsize
        bndloc(j) = 2  ! if everything else fails, can use this...
        do i=isize,2,-1
          if (iopen(i,j) >= 0) then !null or open
            bndloc(j) = i + 1
            exit
          endif
        end do
      end do
      ! reset imin_j
      imin_j = ceiling(bndloc)

      end subroutine reset_rcm_vm

!======================================
      subroutine allocate_conversion_arrays(isz,jsz,kcsz)
! used to allocate memory for the exchange arrays      
! 7/09 frt
      use conversion_module
      implicit none
      integer(iprec),intent(in) :: isz,jsz,kcsz
      integer(iprec) :: idim,jdim,kdim
! if the arrays are allocated, then return
      if(allocated(x0))return

      idim = isz
      jdim = jsz
      kdim = kcsz

      write(*,*)' Allocating conversion arrays'

      ! 1d arrays
      allocate(imin_j_old(jdim))
      allocate(bndloc_old(jdim))
      allocate(almmin(kdim))
      allocate(almmax(kdim))
      allocate(almdel(kdim))
      ! 2d arrays
      allocate(x0_sm(idim,jdim))
      allocate(y0_sm(idim,jdim))
      allocate(z0_sm(idim,jdim))
      allocate(x0(idim,jdim))
      allocate(y0(idim,jdim))
      allocate(z0(idim,jdim))

      allocate(den(idim,jdim))
      allocate(press(idim,jdim))
      allocate(deno(idim,jdim))
      allocate(presso(idim,jdim))
      allocate(to(idim,jdim))
      allocate(beta_average(idim,jdim))
      allocate(iopen(idim,jdim))
      allocate(wImag(idim,jdim))

      ! 3d arrays
      allocate(eeta_new(idim,jdim,kdim))
    
     return

     end subroutine allocate_conversion_arrays 

END MODULE torcm_mod<|MERGE_RESOLUTION|>--- conflicted
+++ resolved
@@ -618,11 +618,7 @@
 
               !Now just redo it w/ scaling (independently scale ions and electrons)
               call DP2eta(drc,prc,vm(i,j),eeta_new(i,j,:),doRescaleO=.true.)
-<<<<<<< HEAD
-              !call MaxVsKap(drc,prc,vm(i,j))
-=======
               call MaxVsKap(drc,prc,vm(i,j))
->>>>>>> 5370859c
           !Not good MHD
             else
               eeta_new(i,j,:) = 0.0
