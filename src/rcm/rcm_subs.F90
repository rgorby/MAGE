--- conflicted
+++ resolved
@@ -1,15 +1,9 @@
 !
     MODULE Rcm_mod_subs
-<<<<<<< HEAD
-    use kdefs, ONLY : PI,Mp_cgs,Me_cgs,EarthM0g,eCharge
-    use conversion_module, ONLY : almdel
-    use rice_housekeeping_module, ONLY: use_plasmasphere
-=======
     use kdefs, ONLY : PI,Mp_cgs,Me_cgs,EarthM0g,eCharge,kev2erg
     use conversion_module, ONLY : almdel
     use rice_housekeeping_module, ONLY: use_plasmasphere
     use constants, ONLY: nt, radius_earth_m
->>>>>>> e9d6d8e4
     use rcmdefs
     use rcm_precision
     use clocks
@@ -461,11 +455,8 @@
       INTEGER (iprec) :: i, j, ie, iedim_local, kc, klow
       REAL (rprec)    :: en, delEn, Jk, sum1 (iesize), sum2 (iesize)
       LOGICAL, dimension(1:isize,1:jsize) :: isOpen
-<<<<<<< HEAD
-=======
       REAL (rprec) :: JkConst 
 
->>>>>>> e9d6d8e4
 
       !Try to do calculation everywhere possible including MHD buffer region
       isOpen = (vm < 0)
@@ -477,11 +468,7 @@
          klow = 1
       endif
 
-<<<<<<< HEAD
-      iedim_local = 2
-=======
       iedim_local = 2 ! # of species, electron and proton
->>>>>>> e9d6d8e4
 !
       eavg  (:,:,:) = zero
       eflux (:,:,:) = zero
@@ -493,20 +480,6 @@
 !           Now for each grid point, consider all species
 !           present at that grid point, and compute sum1 and
 !           sum2 for positive and negative particles separately:
-<<<<<<< HEAD
-!
-            GRID_BASED: DO kc = klow, kcsize
-              IF (alamc (kc) < zero) THEN
-                 ie = 1
-              ELSE
-                 ie = 2
-              END IF
-              en = ABS(alamc(kc))*vm(i,j)
-              delEn = ABS(almdel(kc))*vm(i,j) 
-              Jk = SQRT(ABS(alamc(kc)))*deleeta(i,j,kc)/dtCpl*vm(i,j)/almdel(kc)
-              sum1(ie) = sum1(ie) + en*Jk*delEn
-              sum2(ie) = sum2(ie) + Jk*delEn
-=======
 
 !           For each grid point, clear sum1 and sum2:
 !
@@ -525,7 +498,6 @@
               Jk = JkConst*SQRT(ABS(alamc(kc)))* deleeta(i,j,kc)/dtCpl*vm(i,j)/almdel(kc)   ! differential energy flux in 1/(eV cm^2 s sr)
               sum1(ie) = sum1(ie) + en*Jk*delEn !  in eV/(cm^2 s sr)
               sum2(ie) = sum2(ie) + Jk*delEn ! in 1/(cm^2 s sr)
->>>>>>> e9d6d8e4
             END DO GRID_BASED
               
             DO ie = 1, iedim_local
@@ -536,28 +508,17 @@
 !                potential drop, electron energy flux,
 !                and average electron energy at (i,j):          
 !
-<<<<<<< HEAD
-                  eflux(i,j,ie) = 7.39e-16*pi*sum1(ie) !in erg/(cm^2 s)
-                  eavg(i,j,ie) = sum1(ie)/sum2(ie)  ! in eV
-                 
-               ELSE
-!                                                                       
-!                 we want eflux=0 and eavg=0 for no precipitation.
-!
-=======
                   eflux(i,j,ie) = ev2erg*pi*sum1(ie) ! energy flux in erg/(cm^2 s), pi??
                   eavg(i,j,ie) = sum1(ie)/sum2(ie)  ! averge energy in eV
                  
                ELSE
 !                 we want eflux=0 and eavg=0 for no precipitation.
->>>>>>> e9d6d8e4
                   eflux (i, j, ie) = zero
                   eavg  (i, j, ie) = zero
 !
                END IF
            
             END DO
-<<<<<<< HEAD
 
       END DO loop_i
       END DO loop_j
@@ -567,17 +528,6 @@
       CALL Circle (eflux (:, :, ie_hd))
       CALL Circle (eavg  (:, :, ie_hd))
 
-=======
-
-      END DO loop_i
-      END DO loop_j
-
-      CALL Circle (eflux (:, :, ie_el))
-      CALL Circle (eavg  (:, :, ie_el))
-      CALL Circle (eflux (:, :, ie_hd))
-      CALL Circle (eavg  (:, :, ie_hd))
-
->>>>>>> e9d6d8e4
       END SUBROUTINE diffusePrecip
       
       SUBROUTINE diffusePrecipChannel ()
@@ -589,12 +539,6 @@
 ! The equation of the differential flux is adapted M. Gkioulidou et al (doi:10.1029/2012JA018032)
 
 
-<<<<<<< HEAD
-
-
-
-=======
->>>>>>> e9d6d8e4
       END SUBROUTINE diffusePrecipChannel
 
 
@@ -2725,10 +2669,6 @@
 
 SUBROUTINE Kaiju_Plasmasphere_Refill(eeta0,xmin,ymin,aloct,vm,imin_j,idt)
   use rice_housekeeping_module, ONLY : NowKp
-<<<<<<< HEAD
-  use constants, ONLY : nt,radius_earth_m
-=======
->>>>>>> e9d6d8e4
   use earthhelper, ONLY : GallagherXY
   use rcmdefs, ONLY : DenPP0
 
@@ -2742,20 +2682,11 @@
   integer :: i,j
   REAL (rprec) , parameter :: day2s = 24.0*60.0*60,s2day=1.0/day2s
   REAL (rprec) :: dppT,dpsph,eta2cc,tau,etaT,deta,dndt
-<<<<<<< HEAD
-  REAL (rprec) :: dpp0,rad,maxX,dfactor
-=======
   REAL (rprec) :: dpp0,rad,maxX
->>>>>>> e9d6d8e4
 
   dpp0 = 10*DenPP0 !Use 10x the plasmasphere cutoff density to decide on refilling
   maxX = 2.0 !Max over-filling relative to target, i.e. don't go above maxX x den-target
 
-<<<<<<< HEAD
-  !NOTE: This is hard-wired to Earth
-  dfactor = nt/radius_earth_m
-=======
->>>>>>> e9d6d8e4
 
   do j=1,jsize
     do i=1,isize
