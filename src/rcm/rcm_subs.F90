--- conflicted
+++ resolved
@@ -2461,11 +2461,7 @@
                 !Calculate losses and keep track of total losses/precip losses
                 if ( (ie == RCMELECTRON) .and. (kc /= 1) ) then
                     !Do electron losses
-<<<<<<< HEAD
-                    lossFT = Ratefn(xmin(i,j),ymin(i,j),alamc(kc),vm(i,j),bmin(i,j),losscone(i,j),Dpp(i,j),dble(NowKp),fudgec(kc),sini(i,j),bir(i,j),mass_factor,ELOSSMETHOD)
-=======
                     lossFT = Ratefn(xmin(i,j),ymin(i,j),alamc(kc),vm(i,j),bmin(i,j),losscone(i,j),Dpp(i,j),NowKp,fudgec(kc),sini(i,j),bir(i,j),mass_factor,ELOSSMETHOD)
->>>>>>> 53b3ef26
                     lossratep(i,j,kc) = lossratep(i,j,kc) + lossFT(1)
                     lossmodel(i,j,kc) = lossFT(2)
                     rate(i,j) = rate(i,j) + lossFT(1)
@@ -2512,11 +2508,7 @@
         ENDIF
 
         eeta_avg(:,:,kc) = 0.0
-<<<<<<< HEAD
-        if ( (kc==1) .and. dp_on == .false.) then  ! We are plasmasphere and we don't want to evolve it
-=======
         if ( (kc==1) .and. (.not. dp_on)) then  ! We are plasmasphere and we don't want to evolve it
->>>>>>> 53b3ef26
             ! Just set eeta_avg to whatever eta is there, and leave
             !! Note: Regions that have ever been outside of active domain will never have psph again, based on current implementation (2023-08-24)
             eeta_avg(:,:,kc) = eeta(:,:,kc)
@@ -3135,13 +3127,10 @@
             Ratefn(2) = -1.0
          case (ELOSS_WM)
             if (EWMTauInput%useWM) then
-<<<<<<< HEAD
-=======
                 if (kpx > 10.0) then
                     write(*,*) "Kp = ", kpx, ", invalid Kp input for the wave models. Please use 'FDG' or 'SS' in the electron loss model instead."
                     stop
                 endif
->>>>>>> 53b3ef26
                 Ratefn = RatefnWM(xx,yy,alamx,vmx,nex,kpx,beqx,losscx)
             else
                 write(*,*) "Wave models are missing in rcmconfig.h5"
