!
    MODULE Rcm_mod_subs
    use rcmdefs
    use rcm_precision
    IMPLICIT NONE
    SAVE
!
!
    INTEGER, PARAMETER :: LUN = 11, LUN_2 = 12, LUN_3 = 13
!    INTEGER, PARAMETER :: iprec = SELECTED_INT_KIND (9)
!    INTEGER, PARAMETER :: rprec = SELECTED_REAL_KIND (6,37)
! use gamera precision
!    INTEGER, PARAMETER :: iprec = ip
!    INTEGER, PARAMETER :: rprec = rp
!
!
!
!
!      Define a number of universal useful constants and parameters:
!      Part 1 is machine-dependent parameters and they should not be changed
!      under any circumstances.
!      Part 2 is physical constants; these may require editing, in which case
!      all the code must be recompiled.
!
    REAL (RPREC), PARAMETER ::     &
!                 Part 1: machine-specific and mathematical parameters
                               zero         = 0.0_rprec, &
                               one          = 1.0_rprec, &
                               two          = 2.0_rprec, &
                               three        = 3.0_rprec, &
                               four         = 4.0_rprec, &
                               five         = 5.0_rprec, &
                               six          = 6.0_rprec, &
                               eight        = 8.0_rprec, &
                               half         = 0.5_rprec, &
                               qtr          = 0.25_rprec,&
                               machine_eps1 = EPSILON (1.0_rprec), &
                               machine_eps2 = machine_eps1*10_rprec, &
                               machine_tiny = TINY (one),&
                               machine_huge = HUGE (one),&
                               pi_two       = two * pi, &
                               pi_by_two    = pi / two, &
                               rtd          = 180.0_rprec/pi, &
                               dtr          = pi/180.0_rprec, &
                               rth          = 12.0_rprec / pi,&
                               htr          = one / rth      ,&
!
!                 Part 2: physical constants          ! EDITING ALLOWED HERE
                               xmass(RCMNUMFLAV) = [Me_cgs*1.0e-3,Mp_cgs*1.0e-3], &
                               !xmass (2)    = (/ 9.1E-31_rprec, &
                               !                  1.67E-27_rprec /), &
                               besu         = 3.0584E+4_rprec, &
                               signbe       = one, &
                               romeca       = zero, &
                               charge_e     = 1.6E-19_rprec, &
                               sgn (ksize)  = one
                  INTEGER (iprec) :: ie_el = 1, ie_hd = 2 ! coding for e and proton
!
!
!   Potential solver GMRESM tolerance:
    REAL (rprec) :: tol_gmres
!
!
!
!
!   This is a definition of the label structure, for I/O:
    TYPE :: label_def
       INTEGER (iprec)   :: intg (20)
       REAL (rprec)      :: real (20)
       CHARACTER(LEN=80) :: char
    END TYPE label_def
    TYPE (label_def) :: label
!
!
!   Define an ellipse:
    TYPE :: ellipse_def
       REAL(rprec) :: aa, bb, xx, yy
    END TYPE ellipse_def
!
    TYPE (ellipse_def) :: boundary (2)
!
!
!   Grid info:
    REAL (rprec) :: dlam, dpsi, Ri, Re, &
                    alpha (isize, jsize), &
                    beta  (isize, jsize), &
                    colat (isize, jsize), &
                    aloct (isize, jsize), &
                    bir   (isize, jsize), &
                    sini  (isize, jsize), &
                    vcorot(isize, jsize), &
                    fac   (isize, jsize)
    INTEGER (iprec) :: i1, i2, iint, j1, j2, jint, imin, imin_j(jsize), ibnd_type
!
!
    LOGICAL ::  L_move_plasma_grid = .TRUE.
    LOGICAL ::  L_doOMPClaw        = .FALSE.
!
!
!   Plasma on grid:
    REAL (rprec) :: alamc (kcsize), etac (kcsize), fudgec (kcsize), &
                    eeta (isize,jsize,kcsize), eeta_cutoff, cmax, &
                    eeta_avg (isize,jsize,kcsize)
    INTEGER (iprec) :: ikflavc (kcsize), i_advect, i_eta_bc, i_birk
    LOGICAL :: L_dktime
    INTEGER (iprec), PARAMETER :: irdk=18, inrgdk=13, isodk=2, iondk=2
    REAL (rprec) :: dktime (irdk, inrgdk, isodk, iondk), sunspot_number
 
     logical :: kill_fudge
!
!
!   Magnetic field:
    REAL (rprec) :: xmin (isize,jsize), ymin (isize,jsize), zmin (isize,jsize), &
                    bmin (isize,jsize), vm (isize,jsize), &
                    rmin (isize,jsize), pmin(isize,jsize),&
                    x1 (isize,jsize), x2 (isize,jsize), &
                    y1 (isize,jsize), y2 (isize,jsize), &
                    b1 (isize,jsize), b2 (isize,jsize), &
                    vm1(isize,jsize), vm2(isize,jsize), &
                    bndloc (jsize),radcurv(isize,jsize),losscone(isize,jsize)
    INTEGER (iprec), ALLOCATABLE :: ibtime (:)
    REAL    (rprec) :: fstoff, fclps, fdst, fmeb, ftilt
    INTEGER (iprec) :: itype_bf
         ! itype_bf = 1 -- read time sequence from input files and interpolate in time
         ! itype_bf = 2 -- read single B-field configuration from input files           
         ! itype_bf = 3 -- expect that an external program will assign B-field arrays
         !                 including pmin and rmin, so do nothing.
!
!
!   Ionospheric quantities:
    REAL (rprec) :: qtped (isize,jsize), pedpsi (isize,jsize), &
                    qtplam(isize,jsize), pedlam (isize,jsize), &
                    qthall(isize,jsize), hall   (isize,jsize), &
                    ss (jsize), &
                    pwe (isize,jsize), pwn (isize,jsize), &
                    hwe (isize,jsize), hwn (isize,jsize), &
                    sw  (jsize), &
                    eflux (isize,jsize,iesize), eavg (isize,jsize,iesize)
    INTEGER (iprec) :: icond, nsmthi, nsmthj, iwind
    LOGICAL :: ifloor, icorrect
!
!
!   Magnetospheric quantities:
    REAL (rprec) :: v (isize,jsize), vpar (isize,jsize), vbnd (jsize), &
                    birk (isize,jsize), pvgamma (isize,jsize,iesize), &
                    pressrcm (isize,jsize), &
                    v_avg (isize,jsize), birk_avg (isize,jsize), &
                    densrcm(isize,jsize),denspsph(isize,jsize)
    INTEGER (iprec) :: ipcp_type, ipot
!
!
!   Input PCP drop and its current value:
    INTEGER (iprec), ALLOCATABLE :: ivtime (:)
    REAL    (rprec), ALLOCATABLE :: vinput (:), vinput_phase(:)
    REAL    (rprec)              :: vdrop,      vdrop_phase
!
!
 
    INCLUDE 'rcmdir.h'

    Logical :: IsCoupledExternally = .false.  ! flag to determine if RCM is standalone or not

    ! Variables for internal RCM timing:
    INTEGER(iprec) :: timer_start(10) = 0, timer_stop(10) = 0, count_rate
    REAL (rprec) :: timer_values (10)=0.0_rprec

!
    INTERFACE Gntrp
       MODULE PROCEDURE Gntrp_2d_ang
    END INTERFACE
 
    INTERFACE Interp
      MODULE PROCEDURE Interp_1d, Interp_2d, Interp_2d_of3d
    END INTERFACE

    INTERFACE Bjmod
       MODULE PROCEDURE Bjmod_int, Bjmod_real
    END INTERFACE

    INTERFACE Circle
       MODULE PROCEDURE Circle_1d, Circle_2d
    END INTERFACE
!
!
!
    CONTAINS
!
!
!
      SUBROUTINE Comput (jtime, dt )
      IMPLICIT NONE
      INTEGER (iprec), INTENT (IN) :: jtime
      REAL (rprec),    INTENT (IN) :: dt
!
      INTEGER (iprec) :: j
      REAL (rprec)  ::  a(3), b(3), dx(3), dy(3), deqdt
!
!
      IF (IsCoupledExternally) then
         vdrop = (MAXVAL(vbnd) - MINVAL(vbnd))/1.0E+3
         vdrop_phase = 0.0
      ELSE
         vdrop = Get_vdrop    (ivtime,  vinput,  jtime)
         vdrop_phase = Get_vdrop_phase    (ivtime,  vinput_phase,  jtime)
      END IF
      IF (i_eta_bc == 1) THEN
!        DO NOTHING
      ELSE IF (i_eta_bc == 2) THEN
!        DO NOTHING
      ELSE 
         STOP 'ILLEGAL VALUE OF I_eta_bc'
      END IF
      IF (i_birk == 1) THEN
         CALL Get_jbirk
      ELSE IF (i_birk == 2) THEN
         stop 'do not use'
      ELSE IF (i_birk ==3) THEN
         CALL Get_jbirk2

      ELSE
          STOP 'ILLEGAL VALUE OF BIRK'
      END IF
      CALL Get_vparallel ()
!
!
      IF (ibnd_type == 4) THEN
!        DO NOTHING, VBND IS ALREADY SET
         DO j = 1, jsize
            v (1:imin_j(j)-1,j) = vbnd (j)
         END DO
      ELSE
         STOP 'COMPUT: ibnd_type not implemented'
      END IF
!
!
      RETURN 
      END SUBROUTINE Comput                         
!
!
!- - - - - - - - - - - - - - - - - - - - - - - - - - - - - - - - - - - - - - -
!
!
      FUNCTION Get_vdrop (ivtime, vinput, jtime)
      IMPLICIT NONE
      INTEGER (iprec), INTENT (IN) :: jtime, ivtime(:)
      REAL (rprec), INTENT (IN) :: vinput (:)
      REAL (rprec) :: Get_vdrop
!                                                                       
!-------------------------------------------------------------
!     Subroutine to specify total cross-polar-cap potential drop
!     vdrop (in kV) at time jtime.  this is accomplished by
!     interpolating vinput in time.
!     rws     3/20/97
!     If jtime <= ivtime(1) then vdrop = vinput(1)
!     If jtime >  ivtime(nvmax) then vdrop = vinput(nvmax)
!     all other cases--interpolated.
!-------------------------------------------------------------
!
      INTEGER (iprec) :: nv, nvmax
      REAL (rprec)    :: f
!
      nvmax = SIZE (vinput)
      DO nv = 1, nvmax 
         IF (jtime <= ivtime (nv) ) THEN 
            IF (nv == 1) THEN 
               Get_vdrop = vinput (1)
               RETURN 
            ELSE 
               f = REAL(jtime-ivtime(nv-1),rprec) / &
                   REAL(ivtime(nv)-ivtime(nv-1), rprec)
               Get_vdrop = (one - f) * vinput(nv-1) + f * vinput(nv)
               RETURN 
            END IF 
         END IF 
      END DO 
      Get_vdrop = vinput (nvmax)
!
      RETURN 
      END FUNCTION Get_vdrop
!
!- - - - - - - - - - - - - - - - - - - - - - - - - - - - - - - - - - - - - - -
!
!
      FUNCTION Get_vdrop_phase (ivtime, vinput_phase, jtime)
      IMPLICIT NONE
      INTEGER (iprec), INTENT (IN) :: jtime, ivtime(:)
      REAL (rprec), INTENT (IN) :: vinput_phase (:)
      REAL (rprec) :: Get_vdrop_phase
!                                                                       
!-------------------------------------------------------------
!     Subroutine to specify total cross-polar-cap potential drop
!     vdrop (in kV) at time jtime.  this is accomplished by
!     interpolating vinput in time.
!     rws     3/20/97
!     If jtime <= ivtime(1) then vdrop = vinput(1)
!     If jtime >  ivtime(nvmax) then vdrop = vinput(nvmax)
!     all other cases--interpolated.
!-------------------------------------------------------------
!
      INTEGER (iprec) :: nv, nvmax
      REAL (rprec)    :: f
!
      nvmax = SIZE (vinput_phase)
      DO nv = 1, nvmax 
         IF (jtime <= ivtime (nv) ) THEN 
            IF (nv == 1) THEN 
               Get_vdrop_phase = vinput_phase (1)
               RETURN 
            ELSE 
               f = REAL(jtime-ivtime(nv-1),rprec) / &
                   REAL(ivtime(nv)-ivtime(nv-1), rprec)
               Get_vdrop_phase = (one - f) * vinput_phase(nv-1) + f * vinput_phase(nv)
               RETURN 
            END IF 
         END IF 
      END DO 
      Get_vdrop_phase = vinput_phase (nvmax)
!
      RETURN 
      END FUNCTION Get_vdrop_phase
!
! - - - - - - - - - - - - - - - - - - - - - - - - - - - - - - -
!
!
!
!
! - - - - - - - - - - - - - - - - - - - - - - - - - - - - - - -
!
!
      SUBROUTINE Get_jbirk ( )
      IMPLICIT NONE
!__________________________________________________________________________
!                                                                       
!  Program written by: r.w. spiro        
!  last update:
!     04-05-88          
!     01-29-96 frt                 - added ain,min_j arr
!  Algorithm by: r.a. wolf                                              
!                                                                       
!  This subroutine computes birk(i,j) given inner edge
!  locations 
!  modified 04-05-88 to include effects of gradients in eta.            
!  see raw document re including eeta in computation of jbirk           
!    dated feb 6, 1988.                                                 
!  birk is current density (2 hemispheres) in units of
!  microamp/m**2    
!
!  birk(i,j) here is the field-aligned current density per
!  unit of ionospheric area, so that it already includes
!  the factor sin(I); this is J_parallel*sin(I) in the RHS
!  of the Vasyliunas equation.
!
!  Issues with non-integer boundary (Stanislav's notes):
!  for BIRK from inner edge segments, this is not an issue
!  (except that if a segment is entirely outside the bndry,
!  then we don't compute its contribution); of course, we 
!  have to care about this somewhere else where motion of 
!  test particles is computed. For BIRK from gradients of 
!  EETA,  
!  removed edges 3/19 frt
!                                                                       
!______________________________________________________________________________
!
      REAL (rprec), PARAMETER :: cf1 = one / pi_two, &
                                 cf2 =  - (three/four)*( (two / pi) - half)
!
      INTEGER (iprec) :: i, j, k, kc, klbeg, klend, kl, klnext, &
                 ibmin, ibmax, jbmin, jbmax, jb1, jb2,  &
                 ig, jj, jindex, ib1, ib2
      REAL (rprec) :: detadi(isize,jsize), detadj(isize,jsize), &
                      dvmdi(isize,jsize), dvmdj(isize,jsize), dbirk, &
                      vmkl, vmnext, sum, b1, b2, x, y, el, umax, umin, ss, &
                      z, dg1, dg2, dg3, qmin, qmax, qn, qx,  &
                      denom, a1, a2, bjm, range, bim, gkl (5000)
!                                                                       
!
      birk (:,:) = zero
!
!
!     Compute J_parallel due to continuous channel:
!                                                                       
      dvmdi  = Deriv_i (vm, imin_j)
      dvmdj  = Deriv_j (vm, imin_j, j1, j2, 1.0E+25_rprec)
      WHERE (ABS(dvmdj) > 1.0E+24)  ! to prevent artificial inflows on bndy
          dvmdi = 0.0
          dvmdj = 0.0
      END WHERE
!
      DO kc = 1, kcsize
!
         detadi = Deriv_i (eeta (:,:,kc), imin_j)
         detadj = Deriv_j (eeta (:,:,kc), imin_j, j1, j2, 1.0E+32_rprec)
         WHERE (ABS(detadj) > 1.0E+31)
           detadi = 0.0
           detadj = 0.0
         END WHERE
!
         DO  j = j1, j2 
            DO  i = imin_j(j)+1, i2
!              IF (i < imin_j(j) + 3) CYCLE
!              IF (i <= imin_j(j-1) .or. i<=imin_j(j-2).or.&
!                 i<=imin_j(Bjmod_int(j-3,jwrap,jsize)) ) CYCLE
!              IF (i <= imin_j(j+1) .or. i<=imin_j(Bjmod_int(j+2,jwrap,jsize))&
!                  .or. i<=imin_j(Bjmod_int(j+3,jwrap,jsize))) CYCLE
               dbirk  = charge_e * signbe * ABS(alamc(kc)) * &
                        (detadj(i,j) * dvmdi(i,j) - detadi(i,j)*dvmdj(i,j)) / &
                        (alpha(i,j)*beta(i,j)*dlam*dpsi*Ri**2)
               birk (i, j) = birk (i, j) + dbirk 
            END DO 
         END DO 
      END DO 
!     pause
!     print *,birk
!        DO  j = j1, j2 
!           DO  i = imin_j(j)+1, i2
!              birk (i, j) = MIN (birk(i,j),10.)
!              birk (i, j) = MAX (birk(i,j),-10.)
!        END DO 
!     END DO 
!                                                                       
      CALL Circle (birk)
!
      RETURN 
      END SUBROUTINE Get_jbirk
!
!
! - - - - - - - - - - - - - - - - - - - - - - - - - - - - - - -
!
!
      SUBROUTINE Get_jbirk2 ( )
      IMPLICIT NONE
!__________________________________________________________________________
!                                                                       
!  Program written by: r.w. spiro        
!  last update:
!     04-05-88          
!     01-29-96 frt                 - added ain,min_j arr
!     11-14-02 frt uses a new version on the grid-based scheme
!  Algorithm by: r.a. wolf                                              
!                                                                       
!  This subroutine computes birk(i,j) given inner edge
!  locations 
!  modified 04-05-88 to include effects of gradients in eta.            
!  see raw document re including eeta in computation of jbirk           
!    dated feb 6, 1988.                                                 
!  birk is current density (2 hemispheres) in units of
!  microamp/m**2    
!
!  birk(i,j) here is the field-aligned current density per
!  unit of ionospheric area, so that it already includes
!  the factor sin(I); this is J_parallel*sin(I) in the RHS
!  of the Vasyliunas equation.
!
!  Issues with non-integer boundary (Stanislav's notes):
!  for BIRK from inner edge segments, this is not an issue
!  (except that if a segment is entirely outside the bndry,
!  then we don't compute its contribution); of course, we 
!  have to care about this somewhere else where motion of 
!  test particles is computed. For BIRK from gradients of 
!  EETA,  
! 
!  This version uses a new way to compute jbirk from the cts channel - frt
!                                                                       
!______________________________________________________________________________
!
      REAL (rprec), PARAMETER :: cf1 = one / pi_two, &
                                 cf2 =  - (three/four)*( (two / pi) - half)
!
      INTEGER (iprec) :: i, j, k, kc, klbeg, klend, kl, klnext, &
                 ibmin, ibmax, jbmin, jbmax, jb1, jb2,  &
                 ig, jj, jindex, ib1, ib2
      REAL (rprec) :: detadi(isize,jsize), detadj(isize,jsize), &
                      dvmdi(isize,jsize), dvmdj(isize,jsize), dbirk, &
                      vmkl, vmnext, sum, b1, b2, x, y, el, umax, umin, ss, &
                      z, dg1, dg2, dg3, qmin, qmax, qn, qx,  &
                      denom, a1, a2, bjm, range, bim, gkl (5000)
      REAL (rprec) :: eeta2(isize,jsize,ksize),vm2(isize,jsize)
!                                                                       
!
      birk (:,:) = zero
!
!
!     Compute J_parallel due to continuous channel:
!                                                                       
! define new temporary work arrays eeta2 and vm2
      eeta2 = eeta
      vm2   = vm
      DO j=1,jsize
       DO i=1,imin_j(j)-1
        DO k=1,kcsize
         eeta2(i,j,k) = eeta(imin_j(j),j,k)
        END DO
         vm2(i,j) = vm(imin_j(j),j)
       END DO
      END DO

!    1          2            3
! i-1,j+1------i,j+1------i+1,j+1
!    |          |            |  
!    |          |            |  
!    |          |            |  
!    4          |            5
! i-1,j--------i,j--------i+1,j
!    |          |            |  
!    |          |            |  
!    |          |            |  
!    6          7            8
! i-1,j-1------i,j-1------+1,j-1 
! the basic equation is
! dbirk  is proportional to 
! (eta_1*(vm_2-vm_1)+eta_2*(vm_3-vm_1)+eta_3*(vm_5-vm_2)+eta_4*(vm_1-vm_6)
!  eta_5*(vm_8-vm_3)+eta_6*(vm_4-vm_7)+eta_7*(vm_6-vm_8)+eta_8*(vm_7-vm_5))/8
      DO kc = 1, kcsize
!
         DO  j = j1, j2 
           DO  i = imin_j(j)+1, i2

            dbirk =(eeta2(i-1,j+1,kc)*(vm2(i  ,j+1)-vm2(i-1,j  )) + &
                    eeta2(i  ,j+1,kc)*(vm2(i+1,j+1)-vm2(i-1,j+1)) + &
                    eeta2(i+1,j+1,kc)*(vm2(i+1,j  )-vm2(i  ,j+1)) + &
                    eeta2(i-1,j  ,kc)*(vm2(i-1,j+1)-vm2(i-1,j-1)) + &
                    eeta2(i+1,j  ,kc)*(vm2(i+1,j-1)-vm2(i+1,j+1)) + &
                    eeta2(i-1,j-1,kc)*(vm2(i-1,j  )-vm2(i  ,j-1)) + &
                    eeta2(i  ,j-1,kc)*(vm2(i-1,j-1)-vm2(i+1,j-1)) + &
                    eeta2(i+1,j-1,kc)*(vm2(i  ,j-1)-vm2(i+1,j  ))) /8.

               dbirk  = charge_e * signbe * ABS(alamc(kc)) * dbirk/ &
                        (alpha(i,j)*beta(i,j)*dlam*dpsi*Ri**2)
               birk (i, j) = birk (i, j) + dbirk 
           END DO 
         END DO 
      END DO 
!                                                                       
!print*,'zeroing birk'
      CALL Circle (birk)
!
      RETURN 
      END SUBROUTINE Get_jbirk2
!
!
!*************************************************************************

!
!
      SUBROUTINE Get_vparallel ()
      IMPLICIT NONE
!______________________________________________________________________________
!  last update: 
!     05-05-87       by:rws                              
!     02-10-96          frt - added arrays ain,min_j     
!                                                                       
!  Birk is sum of current densities into both hemispheres.              
!  (micro amp/m**2).  Before activating parallel potential drop        
!  we need to check if birk is being used correctly in
!  this routine.   
!
!  Stanislav: VPAR is computed inside IE loop (for both
!             negative and positive particles), and will
!             be the one for the largest IE value. Which
!             is nonsense.
!  Stanislav: this subroutine needs grid-based formulation
!             of plasma (EETA). Before it was done by
!             computing EETA for electrons from the inner
!             edges of electrons, then it was changed to
!             use directly grid-based population. In the
!             latter case, array PVEC returned by this
!             routine is the electron pressure (without
!             the factor of 2/3) and is the same as what
!             routine PV returns as array PVGAM. If the
!             electrons are on the grid only, as in my case,
!             then we call PV in rcm main program to compute
!             the ion pressure, and we use PVEC from this
!             routine for the electron pressure. (04/20/99)
!  Stanislav, may 18,99: make all loops over electrons only,
!             by using iedim_local and setting it to 1.
!______________________________________________________________________________
!
      INTEGER (iprec) :: i, j, ie, iedim_local, kc
      REAL (rprec)    :: en, ekt, therm, sum1 (iesize), sum2 (iesize)
!                                                                       
!
!                                  
      iedim_local = 2
!
      vpar  (:,:)   = zero
      eavg  (:,:,:) = zero
      eflux (:,:,:) = zero
!
      loop_j: DO j = j1, j2
      loop_i: DO i = imin_j(j), isize
!
!           For each grid point, clear sum1 and sum2:
!
            sum1 (1:iedim_local) = zero
            sum2 (1:iedim_local) = zero
!
!
!           Now for each grid point, consider all species
!           present at that grid point, and compute sum1 and
!           sum2 for positive and negative particles separately:
!
            GRID_BASED: DO kc = 1, kcsize
             IF ( ABS(alamc(kc))*vm(i,j) > 500.0_rprec) THEN
               IF (alamc (kc) < zero) THEN
                  ie = 1 
               ELSE 
                  ie = 2 
!                 STOP 'BALGN4: ie is 2'
               END IF
               sum1(ie) = sum1(ie) + eeta(i,j,kc)*fudgec(kc)
               sum2(ie) = sum2(ie) + eeta(i,j,kc)*fudgec(kc)*ABS(alamc(kc))
             END IF
            END DO GRID_BASED 
!
!           For positive and negative particles separately,
!           compute precipitating number flux, average energy,
!           and parallel potential drop:
!
            DO ie = 1, iedim_local 
!                                                                       
               IF (sum1 (ie) > 10.*machine_tiny) THEN  ! zero  sbao 07/2019
!
!                compute thermal electron current, field-aligned
!                potential drop, electron energy flux,
!                and average electron energy at (i,j):          
!
                  en    = sum1 (ie) * vm (i, j)**1.5 / 6.38E+21
                  ekt   = (two/three) * sum2 (ie) * vm (i,j) / sum1 (ie)
                  therm = 0.02675 * en * SQRT(ekt*xmass(1)/xmass(ie))
!
                  IF (therm < 1.E-30) THEN 
                     therm      = zero
                     vpar (i,j) = zero
                  ELSE 
                     IF (- birk (i, j) / therm > one) THEN
                        vpar (i,j) = ekt * (- birk (i,j) / therm - one)
                     ELSE 
                        vpar (i,j) = one
                     END IF
                     vpar(i,j) = MIN (vpar (i, j), 10000.0_rprec)
                  END IF 
!
!    !!!!!!!      ALERT: VPAR(I,J) IS SET TO 0 !!!!!!!!!!!!!!!!!
!
                  vpar (i, j) = zero
!
!
                  eflux(i,j,ie) = 0.002 * therm * &
                                 ( ekt + vpar(i,j) + half*vpar(i,j)**2/ekt)
                  eavg(i,j,ie) = two*(ekt+vpar(i,j)+half*vpar(i,j)**2 /ekt) / &
                                 (one + vpar (i, j) / ekt)
                  ! sbao 6/19 detect Nan 
                  if (ISNAN(eflux(i,j,ie)))then
                       if (.not. doQuietRCM) write(*,*)'eflux,i,j,therm,ekt,vpar,sum1,sum2,vm',eflux(i,j,ie),i,j,therm,ekt,vpar(i,j),sum1(ie),sum2(ie),vm(i,j)
                       eflux(i,j,ie) = 0.0
                       eavg(i,j,ie) = 0.0
                  end if

               ELSE 
!                                                                       
!                 Case fudge=0: we want eflux=0 and eavg=0 for no precipitation.
!
                  eflux (i, j, ie) = zero
                  eavg  (i, j, ie) = zero
!
               END IF 
               ! corrections to eavg at eflux(i,j) == 0.0     sbao 07/2019 
               ! == does not work well with real number, use lt threshold instead. ldong 04/2020
               IF (eflux(i,j,ie) .lt. 0.01) eavg(i,j,ie) = 0.0
               IF (eavg(i,j,ie) .lt. 0.01) eflux(i,j,ie) = 0.0

!                                                                       
            END DO
!
      END DO loop_i
      END DO loop_j 
!                                                                       
!
!
      CALL Circle (vpar)
      CALL Circle (eflux (:, :, ie_el))
      CALL Circle (eavg  (:, :, ie_el))
      CALL Circle (eflux (:, :, ie_hd))
      CALL Circle (eavg  (:, :, ie_hd))
!
      RETURN
      END SUBROUTINE Get_vparallel
!
!
!- - - - - - - - - - - - - - - - - - - - - - - - - - - - - - - - - - - - - - -
!
!
      SUBROUTINE Floor_for_eflux ()
      IMPLICIT NONE
      INTEGER (iprec) :: ivalue_max, i, j
      REAL (rprec)    :: eflux_max
      DO j = 1, jsize
         eflux_max = eflux (isize, j, ie_el)
         ivalue_max = isize
         DO i = isize-1, imin_j(j), -1
            IF (eflux(i,j,ie_el) > eflux(i+1,j,ie_el)) THEN
               eflux_max  = eflux(i,j,ie_el)
               ivalue_max = i
            END IF
         END DO
         DO i = imin_j(j), ivalue_max - 1
            eflux(i,j,ie_el) = MAX (half*eflux_max, eflux(i,j,ie_el))
         END DO
      END DO
      !ion precipitation
      DO j = 1, jsize
         eflux_max = eflux (isize, j, ie_hd)
         ivalue_max = isize
         DO i = isize-1, imin_j(j), -1
            IF (eflux(i,j,ie_hd) > eflux(i+1,j,ie_hd)) THEN
               eflux_max  = eflux(i,j,ie_hd)
               ivalue_max = i
            END IF
         END DO
         DO i = imin_j(j), ivalue_max - 1
            eflux(i,j,ie_hd) = MAX (half*eflux_max, eflux(i,j,ie_hd))
         END DO
      END DO
      RETURN
      END SUBROUTINE Floor_for_eflux
!
!
!
! - - - - - - - - - - - - - - - - - - - - - - - - - - - - - - -
!
!
!
    SUBROUTINE Move_plasma ( dt )
    IMPLICIT NONE
    REAL (rprec), INTENT (IN) :: dt
!_____________________________________________________________________________
!
!  Time step subroutine to do simple euler time step                    
!                                                                       
!  Last update:
!   8-29-86                                                 
!   1-29-96 frt added boundary arrays and calls to bndy     
!   3-19-97 rws ibtime and nbf added as calling parameters  
!   10-02-98 sts fudge is sized as kcdim for electrons on grid
!   may 99 sts removed hardy coeffs--they are in module
!_____________________________________________________________________________
!
!
  
  IF (L_move_plasma_grid) THEN
    IF (i_advect == 1) THEN
       CALL Move_plasma_grid  (dt, 1_iprec, isize, j1, j2, 1_iprec)
       CALL Move_plasma_grid  (dt, 1_iprec, isize, j1, j2, 2_iprec)
    ELSE IF (i_advect == 2) THEN
!      CALL Move_plasma_grid (dt, 1, isize, j1, j2, 1)
       STOP 'This option is no longer available, aborting RCM'
    ELSE IF (i_advect == 3) THEN
        !CALL Move_plasma_grid_new (dt)
        CALL Move_plasma_grid_MHD (dt)

    ELSE
       STOP 'ILLEGAL I_ADVECT IN MOVING PLASMA'
    END IF
  END IF
!
    RETURN
    END SUBROUTINE Move_plasma
!
!
!- - - - - - - - - - - - - - - - - - - - - - - - - - - - - - - - - - - - - - -
!
!
    SUBROUTINE Move_plasma_grid (dt, i_start, i_stop, j_start, j_stop,ie_ask)
    IMPLICIT NONE
    REAL (rprec), INTENT (IN) :: dt
    INTEGER (iprec), INTENT (IN) :: ie_ask, i_start, i_stop, j_start, j_stop
!_____________________________________________________________________________
!   Subroutine to advance eta distribution for a time step
!   by a lifetime-based algorithm (raw doc dated 5/12/87)
!                                                                       
!   Last update: 05-11-88
!                01-29-96 ain ,min_j and calls to bndy added - frt
!   rws          06-05-97 etamov changed to reflect new use of
!                        eeta array in rcm697 version
!
!   CALLED FROM: TSTEP1
!_____________________________________________________________________________
!
!
    REAL (rprec) :: eeta2 (isize,jsize), veff  (isize,jsize), &
                    dvefdi(isize,jsize), dvefdj(isize,jsize), &
                    didt, djdt, biold, bjold, rate, mass_factor, a1, a2, fi, fj
    INTEGER (iprec) :: i, j, kc, ie, i_1, i_2, j_1, j_2
    LOGICAL :: pt_1_1, pt_1_2, pt_2_1, pt_2_2
!
	real :: v_1_1, v_1_2, v_2_1, v_2_2
!
    DO kc = 1, kcsize
!
       IF (alamc(kc) < zero) THEN
          ie = 1
       ELSE
          ie = 2 ! but must change if O+ is added
       END IF
       IF (ie /= ie_ask) CYCLE
       mass_factor = SQRT (xmass(1) / xmass(ie))
       veff = v + vcorot - vpar  + alamc(kc)*vm
!
       dvefdi = Deriv_i (veff, imin_j)
       dvefdj = Deriv_j (veff, imin_j, j1, j2, 1.0E+25_rprec)
       WHERE (ABS(dvefdj) > 1.0E+24)
          dvefdj = 0.0
          dvefdi = 0.0
       END WHERE
!
!
       eeta2 (:,:) = eeta (:,:,kc)
       DO j = j1, j2
!      DO i = imin_j(j), i2
       DO i = i_start, i_stop
          IF (i <= imin_j(j)) CYCLE
          didt   =   dvefdj (i,j) / fac (i,j)
          djdt   = - dvefdi (i,j) / fac (i,j)
          biold  = REAL(i,rprec) - didt * dt 
          bjold  = Bjmod (REAL(j,rprec) - djdt * dt, jwrap, jsize )
          rate   = Ratefn (fudgec(kc), alamc(kc), sini (i,j), bir (i,j), &
                           vm (i,j), mass_factor)
!          IF (biold > Bndy(bndloc,bjold)) THEN 
          IF (biold > bndloc(j)) THEN 
!            Particle came from within the modeling region, find ETA_old by interp:
             i_1 = INT (biold)
             i_2 = i_1 + 1
             j_1 = INT (bjold)
             j_2 = j_1 + 1
!
!   (i_1,j_1) x--------------x (i_1,j_2)
!             |              |
!             |              |
!             |              |
!             |              |
!   (i_2,j_1) x--------------x (i_2,j_2)
!
             pt_1_1 = i_1 >= imin_j(j_1)
             pt_1_2 = i_1 >= imin_j(j_2)
             pt_2_1 = i_2 >= imin_j(j_1)
             pt_2_2 = i_2 >= imin_j(j_2)
!
             v_1_1 = eeta2 (i_1,j_1)
             v_1_2 = eeta2 (i_1,j_2)
             v_2_1 = eeta2 (i_2,j_1)
             v_2_2 = eeta2 (i_2,j_2)
!
             IF ((.NOT.pt_2_1) .OR. (.NOT. pt_2_2)) THEN
                 STOP 'ONE OF I_2 POINTS OUT OF BNDY'
             ELSE IF ((.NOT.pt_1_1) .AND. (.NOT.pt_1_2)) THEN
                 STOP 'BOTH I_1 POINTS OUT OF BNDY'
             ELSE IF (pt_1_1) THEN ! get 1,2 by interp.
                 
             ELSE ! get 1,1 by interp.
                 
             END IF
!            IF (i_1 < imin_j(j_1) .OR. i_2 < imin_j(j_1) .OR. &
!                i_1 < imin_j(j_2) .OR. i_2 < imin_j(j_2)) THEN
!              STOP 'PNT IS OUTSIDE MODELING REGION'
!            END IF
             fi = REAL(i_1)
             fj = REAL(j_1)
             a1 = (1.0-(biold-fi))*eeta2(i_1,j_1) + (biold-fi)*eeta2(i_2,j_1)
             a2 = (1.0-(biold-fi))*eeta2(i_1,j_2) + (biold-fi)*eeta2(i_2,j_2)
             eeta (i,j,kc) = ((1.0 - (bjold-fj)) * a1 + (bjold-fj) * a2)*EXP(-rate*dt)
          ELSE
!            Particle came from outside the modeling region, find ETA_old from b.c.:
             STOP 'PARTICLE IS FLOWING IN, NOT IMPLEMENTED'
          END IF
       END DO
       END DO
!
       CALL Circle (eeta(:,:,kc))
!
    END DO
!      
       ! refill the plasmasphere  04012020 sbao       
       CALL Plasmasphere_Refilling_Model(eeta(:,:,1), rmin, aloct, vm, dt)
       CALL Circle (eeta(:,:,1))

    RETURN
!
      !K: This function gets defined again identically further down?!
!     CONTAINS
! !
!     FUNCTION Ratefn (fudgx, alamx, sinix, birx, vmx, xmfact)
!     IMPLICIT NONE
!     REAL (rprec), INTENT (IN) :: fudgx,alamx,sinix,birx,vmx,xmfact
!     REAL (rprec)              :: Ratefn
! !                                                                       
! !   Function subprogram to compute precipitation rate
! !   Last update:  04-04-88
! !
!     Ratefn = 0.0466_rprec*fudgx*SQRT(ABS(alamx))*(sinix/birx)*vmx**2
!     Ratefn = xmfact * ratefn
!     RETURN
!     END FUNCTION Ratefn

    END SUBROUTINE Move_plasma_grid
!
!
!
!- - - - - - - - - - - - - - - - - - - - - - - - - - - - - - - - - - - - - -
!
!
! - - - - - - - - - - - - - - - - - - - - - - - - - - - - - - -
!
!
      SUBROUTINE Circle_2d (r)
      IMPLICIT NONE
      REAL (rprec), INTENT (IN OUT) :: r (:,:)
!
      INTEGER (iprec) :: jlast, i, j, imax, jmax
!
      imax = SIZE (r, DIM = 1)
      jmax = SIZE (r, DIM = 2)
      jlast = jmax - jwrap 
      DO i = 1, imax 
        DO  j = 1, jwrap - 1
          r (i, j) = r (i, jlast + j)
        END DO
        r (i, jmax) = r (i, jwrap) 
      END DO
      RETURN 
      END SUBROUTINE Circle_2d
!
!
!
!
!
      SUBROUTINE Circle_1d (r)
      IMPLICIT NONE
      REAL (rprec), INTENT (IN OUT) :: r (:)
!
      INTEGER (iprec) :: jlast, j, jmax
!
      jmax = SIZE (r, DIM = 1)
      jlast = jmax - jwrap 
      DO  j = 1, jwrap - 1
        r (j) = r (jlast + j)
      END DO
      r (jmax) = r (jwrap)
      RETURN
      END SUBROUTINE Circle_1d
!
!
! - - - - - - - - - - - - - - - - - - - - - - - - - - - - - - -
!
!
    FUNCTION Eta_lambda_vgamma ( kbeg, kend, kcbeg, kcend, gamma)  RESULT (out)
    IMPLICIT NONE
    INTEGER (iprec), INTENT (IN) :: kbeg, kend, kcbeg, kcend
    REAL (rprec), INTENT (IN) :: gamma
    REAL (rprec) :: out (isize,jsize,iesize)
!______________________________________________________________________________
!
!   Subroutine computes quantity ETA*ABS(ALAM)*V**GAMMA at each grid point
!   for electrons and ions separately. KBEG, KEND, KCBEG, KCEND can be used
!   to restrict species to be included in the sum (use 1, ksize, 1, kcsize for
!   no restrictions). GAMMA is an input parameter:
!   ** if GAMMA = 0, then the computed sum is the adiabatic parameter PVGAMMA
!   ** if GAMMA = -5/3, compute energy density (or pressure without the 2/3 factor)
!   ** if GAMMA = -2/3, compute total energy of particles
!______________________________________________________________________________
!
    INTEGER (iprec) :: nbi, k, m, mbeg, mend, ipmax, ncount, i,j,n, ie,kc
    REAL (rprec) :: q, bimax, bicrss (100), charge
!
!
    out = zero
!
    DO ie = 1, iesize
!
        IF (ie == 1) THEN
           charge = - one
        ELSE
           charge = + one
        END IF
!
!       I. Compute sum for plasma on inner edges, electrons and ions separately :

!
!   II. Compute the sum for grid_based electrons or ions:
!
        DO j = 1, jsize
        DO i = 1, isize
!           IF (REAL(i,rprec) < Bndy(bndloc, REAL(j,rprec)) ) CYCLE
           IF (REAL(i,rprec) < bndloc(j) ) CYCLE
           DO kc = kcbeg, kcend
              q = alamc(kc) / charge
              IF (q > zero) THEN
                 out (i,j,ie) = out (i,j,ie) + ABS (alamc(kc) * eeta(i,j,kc))
              END IF
           END DO
        END DO
        END DO
!
    END DO
!
!
    DO ie = 1, iesize
       CALL Circle (out (:,:,ie))
    END DO
!
!
    DO ie = 1, iesize
       out (:,:,ie) = out(:,:,ie) * (vm (:,:)**((-three/two)*gamma))
    END DO
!
    RETURN
    END FUNCTION Eta_lambda_vgamma
!
!
!
! - - - - - - - - - - - - - - - - - - - - - - - - - - - - - - -
!
!
      SUBROUTINE Read_qtcond ()
      IMPLICIT NONE
      INTEGER (iprec) :: n, i, j
      CHARACTER (LEN=80) :: form_string
      LOGICAL, SAVE :: called_already = .FALSE.
!
      IF (called_already) RETURN
!
      OPEN (UNIT = LUN, STATUS = 'OLD', FORM = 'FORMATTED', &
            FILE = rcmdir//'rcmcond', ACTION = 'READ') 
!
        READ (LUN, '(I10.10)') n
        IF (n /= isize*jsize) STOP 'sizes do not match in qtcond'
        READ (LUN,'(A80)') form_string
        DO j = 1, jsize
        DO i = 1, isize
           READ (LUN,form_string) qtplam(i,j), qthall(i,j), qtped(i,j)
        END DO
        END DO
!
!
        READ (LUN, '(I10.10)') n
        IF (n /= jsize) STOP 'sizes do not match in qtcond'
        READ (LUN,'(A80)') form_string
        DO j = 1, jsize
           READ (LUN,form_string) ss(j)
        END DO
!
      CLOSE (LUN)
      called_already = .TRUE.
      RETURN
      END SUBROUTINE Read_qtcond
!
!
!
!
      SUBROUTINE Write_qtcond
      IMPLICIT NONE
      INTEGER (iprec) :: n, i, j
      CHARACTER (LEN=80) :: form_string
!
      OPEN (LUN, FILE = rcmdir//'rcmcond', FORM = 'FORMATTED', STATUS = 'REPLACE')
!
        form_string = '(3(TR2,ES23.15))'
        WRITE (LUN,'(I10.10)') SIZE(qtplam)
        WRITE (LUN,'(A80)') form_string
        DO j = 1, jsize
        DO i = 1, isize
           WRITE (LUN,form_string) qtplam(i,j), qthall(i,j), qtped(i,j)
        END DO
        END DO
!
        form_string = '(1(TR2,ES23.15))'
        WRITE (LUN, '(I10.10)') SIZE(ss)
        WRITE (LUN,'(A80)') form_string
        DO j = 1, jsize
           WRITE (LUN,form_string) ss(j)
        END DO
!
      CLOSE (LUN)
!
      RETURN
      END SUBROUTINE Write_qtcond
!
! - - - - - - - - - - - - - - - - - - - - - - - - - - - - - - -
!
!
      SUBROUTINE Read_vdrop ()
      IMPLICIT NONE
!_____________________________________________________________________________
!
!     Subroutine to read cross polar cap potential drops
!     and place them in vinput array.  Times are stored in
!     ivtime array.  nvmax is actual number of potential drop
!     values.  These results are used in subroutine getv to
!     interpolate in time to get potential at any time of
!     interest.
!     rws  03-20-97
!_____________________________________________________________________________
!
      INTEGER (iprec) :: nv, nvmax
      LOGICAL         :: logical_flag
      LOGICAL, SAVE   :: called_already = .FALSE.
!
      IF (called_already) RETURN
!
      INQUIRE (FILE = rcmdir//'rcmpcp_inp', EXIST = logical_flag)
      IF (.NOT.logical_flag ) STOP 'READV: RCMPCP_INP not found'
      INQUIRE (UNIT = LUN, OPENED = logical_flag)
      IF (logical_flag) STOP 'READV: LUN is already open'
!
      OPEN (UNIT = LUN, STATUS = 'OLD', FILE = rcmdir//'rcmpcp_inp')
      nvmax = 0
      DO
         READ (LUN,*, END = 19 )
         nvmax = nvmax + 1
      END DO
  19  CLOSE (UNIT = LUN)
!
      ALLOCATE (ivtime (nvmax), vinput (nvmax), vinput_phase(nvmax) )
!
      OPEN (UNIT = LUN, STATUS ='OLD', FILE = rcmdir//'rcmpcp_inp') 
      DO nv = 1, nvmax
         READ (LUN, *) ivtime (nv), vinput (nv), vinput_phase(nv)
      END DO
      CLOSE (UNIT = LUN)
      called_already = .TRUE.
!
      RETURN 
      END SUBROUTINE Read_vdrop
!
!
! - - - - - - - - - - - - - - - - - - - - - - - - - - - - - - -
!
!
    FUNCTION Get_imin_for_grid (j)
    IMPLICIT NONE
    INTEGER (iprec), INTENT (IN) :: j
    INTEGER (iprec) :: Get_imin_for_grid
!
    Get_imin_for_grid = MIN (imin_j(Bjmod(j,jwrap,jsize)), &
                             imin_j(Bjmod(j+1,jwrap,jsize)), &
                             imin_j(Bjmod(j-1,jwrap,jsize)) )
    RETURN
    END FUNCTION Get_imin_for_grid
!
!
!
!
     FUNCTION Lt_from_aloct (phi)
     IMPLICIT NONE
     REAL (rprec), INTENT (IN) :: phi
     REAL (rprec) :: Lt_from_aloct
!
!    Convert an RCM phi angle (aloct in ionosphere) to MLT
!    Output (result) is:   0.0  <=  result < 24.00
!
     IF (phi < zero .OR. phi > pi_two) THEN
        WRITE (*,*) 'IN LT_FROM_ALOCT, PHI IS OUT OF BOUNDS'
        STOP
     ELSE
        Lt_from_aloct = MODULO((phi-pi)*RTH, 24.0_rprec)
        Lt_from_aloct = MODULO(Lt_from_aloct, 24.0_rprec)
     END IF
     RETURN
     END FUNCTION Lt_from_aloct
!
!
!
!
!
!- - - - - - - - - - - - - - - - - - - - - - - - - - - - - - - - - - - - - - -
!
!
      SUBROUTINE Read_grid ( )
      IMPLICIT NONE
      INTEGER (iprec) :: istat, isize_pr, jsize_pr, jwrap_pr
      CHARACTER (LEN=80) :: form_length
      OPEN (UNIT = LUN, STATUS = 'OLD', FORM = 'FORMATTED', &
            FILE = rcmdir//'rcmcrd11', IOSTAT = istat)
         IF (istat /= 0) STOP 'ERROR OPENING RCMCRD11'
         READ (LUN, '(A80)') form_length
         READ (UNIT = LUN, FMT = form_length) isize_pr, jsize_pr, jwrap_pr, dlam, dpsi, ri, re
      CLOSE (UNIT = LUN)
!
!
      IF (isize /= isize_pr .OR. jsize /= jsize_pr .OR. jwrap /= jwrap_pr) THEN
         WRITE (*,*) ' GRID SIZES IN rcmcrd11 DO NOT MATCH THOSE IN THE CODE'
         STOP
      END IF
!
!
      OPEN (UNIT = LUN, STATUS = 'OLD', FORM = 'FORMATTED', &
            FILE = rcmdir//'rcmcrd21', IOSTAT = istat)
         IF (istat /= 0) STOP 'ERROR OPENING RCMCRD21'
         READ (LUN, '(A80)') form_length
         READ (UNIT=LUN, FMT = form_length) alpha
         READ (UNIT=LUN, FMT = form_length) beta
         READ (UNIT=LUN, FMT = form_length) colat
         READ (UNIT=LUN, FMT = form_length) aloct
         READ (UNIT=LUN, FMT = form_length) vcorot
         READ (UNIT=LUN, FMT = form_length) bir
         READ (UNIT=LUN, FMT = form_length) sini
      CLOSE (UNIT = LUN)
      RETURN
      END SUBROUTINE Read_grid
!
!
!
      SUBROUTINE Write_grid ( )
      IMPLICIT NONE
      INTEGER (iprec) :: istat, isize_pr, jsize_pr, jwrap_pr
      CHARACTER (LEN=80) :: form_string
      OPEN (UNIT = LUN, STATUS = 'REPLACE', FORM = 'FORMATTED', &
            FILE = rcmdir//'rcmcrd11', IOSTAT = istat)
         IF (istat /= 0) STOP 'ERROR OPENING RCMCRD11'
       form_string = '(3(TR2,I10),4(TR2,ES23.15))'
       WRITE (UNIT = LUN, FMT = '(A80)') form_string
       WRITE (UNIT = LUN, FMT=form_string) &
              isize, jsize, jwrap, dlam, dpsi, Re, Ri
      CLOSE (UNIT = LUN)
!
!
      OPEN (UNIT = LUN, STATUS = 'REPLACE', FORM = 'FORMATTED', &
            FILE = rcmdir//'rcmcrd21', IOSTAT = istat)
         IF (istat /= 0) STOP 'ERROR OPENING RCMCRD21'
       form_string = '(3(TR2,ES23.15))'
       WRITE (LUN, '(A80)') form_string
       WRITE (LUN, form_string) alpha
       WRITE (LUN, form_string) beta
       WRITE (LUN, form_string) colat
       WRITE (LUN, form_string) aloct
       WRITE (LUN, form_string) vcorot
       WRITE (LUN, form_string) bir
       WRITE (LUN, form_string) sini
      CLOSE (UNIT = LUN)
      RETURN
      END SUBROUTINE Write_grid
!
!
      SUBROUTINE Read_plasma_H5
        use ioh5
        use files
        implicit none
        logical :: doSP
        type(IOVAR_T), dimension(RCMIOVARS) :: IOVars !Lazy hard-coding max variables
        integer :: nvar


        doSP = .false.
        call ClearIO(IOVars) !Reset IO chain
        call AddInVar(IOVars,"alamc")
        call AddInVar(IOVars,"ikflavc")
        call AddInVar(IOVars,"fudgec")

        call ReadVars(IOVars,doSP,RCMGAMConfig)

        !Store data
        alamc(:)   = IOVars(1)%data
        ikflavc(:) = IOVars(2)%data
        fudgec(:)  = IOVars(3)%data
! reset to make sure species if ikflav ==1 alamc is set to negative, for electrons
        where(ikflavc==1)alamc = -abs(alamc)

      END SUBROUTINE Read_plasma_H5
!
!
!
      FUNCTION Dipole_Bfield (theta, phi, arg)
      IMPLICIT NONE
      REAL (rprec), INTENT (IN) :: theta, phi
      INTEGER (iprec), INTENT (IN) :: arg
      REAL (rprec) :: Dipole_Bfield
!
!       THETA and PHI are in radians, THETA measured from n.pole down,
!       PHI measured from noon to dusk to midnight etc.
!       Distances RMIN, XMIN, and YMIN are in units of RE
!       Since in the RCM, BESU is in [nT], and the factor of RE is ommited
!       from the formula, VM has units of (RE/nT)**(-2/3)
!
      REAL (rprec) :: rmin, xmin, ymin, bmin, vm
!
      rmin = one / SIN(theta)**2
      xmin = rmin * COS (phi)
      ymin = rmin * SIN (phi)
      bmin = besu * (one/rmin**3)
      vm   = (32.0_rprec/35.0_rprec* rmin**4 / Besu *  &
              SQRT(one-one/rmin)* &
              (one+half/rmin+three/eight/rmin**2+five/eight/two/rmin**3) &
              ) ** (-two/three)
!
      IF (arg == 1) THEN
         Dipole_Bfield = xmin
      ELSE IF (arg == 2) THEN
         Dipole_Bfield = ymin
      ELSE IF (arg == 3) THEN
         Dipole_Bfield = bmin
      ELSE IF (arg == 4) THEN
         Dipole_Bfield = vm
      ELSE
         STOP 'ILLEGAL ARGUMENT FOR DIPOLE_BFIELD'
      END IF
!
      RETURN
      END FUNCTION Dipole_Bfield
!
!
!
!
!
      FUNCTION Deriv_i (a, imin_j) RESULT (d_di)
      IMPLICIT NONE
      INTEGER (iprec), INTENT (IN) :: imin_j(:)
      REAL (rprec), INTENT (IN) :: a(:,:)
      REAL (rprec) :: d_di (SIZE(a,DIM=1), SIZE(a,DIM=2))
!
!_________________________________________________________________________
!     The idea is to use central differences for a second-order accuracy
!     of the first-order derivative, if we can. If one of the neighboring
!     points is outside the boundary, use forward or back difference
!     (first-order accuracy) if we can. If both points are outside, set
!     derivative to zero.
!_________________________________________________________________________
!
      INTEGER (iprec) :: i, j, j_size, i_size
!
      i_size = SIZE (a, DIM=1)
      j_size = SIZE (a, DIM=2)
!
      DO j = 1, j_size
!
         d_di (1:imin_j(j)-1,j) = 0.0_rprec
!
         i = imin_j(j)
         d_di (i,j) = -1.5_rprec*a(i,j) + 2.0_rprec*a(i+1,j) - 0.5_rprec*a(i+2,j)
!
         DO i = imin_j(j)+1, i_size - 1
            d_di (i,j) = 0.5_rprec*(a(i+1,j) - a(i-1,j))
         END DO
!
         i = i_size
         d_di (i,j) = +1.5_rprec*a(i,j) - 2.0_rprec*a(i-1,j) + 0.5_rprec*a(i-2,j)
!
      END DO
!
      CALL Circle (d_di)
!
      RETURN
      END FUNCTION Deriv_i
!
!
!
      FUNCTION Deriv_j (a, imin_j, j1, j2, error_value) RESULT (d_dj)
      IMPLICIT NONE
      REAL (rprec), INTENT (IN) :: a (:,:), error_value
      INTEGER (iprec), INTENT (IN) :: imin_j(:), j1, j2
      REAL (rprec) :: d_dj (SIZE(a,DIM=1), SIZE(a,DIM=2))
!___________________________________________________________________________
!
!     Take derivative of A with respect to J. The idea is to use
!     grid points that are inside the modeling region. Stanislav 10/27/2000.
!     3/6/2001: modified to be the same as Frank's version in rcm296.
!     Notice that pt_jpp is defined differently (>) than pt_jp(>=), and ditto
!     for pt_jmm and pt_jm. Took this from Frank's version.
!___________________________________________________________________________
!
      INTEGER (iprec) :: i_bnd, i, j, jm, jmm, jp, jpp, j_size
      LOGICAL :: pt_jp, pt_jpp, pt_jm, pt_jmm
!
!
      i_bnd = MAXVAL (imin_j)
      j_size = SIZE (imin_j)
!
      DO j = j1, j2
!
         jp = j + 1
         jm = j - 1
!
         d_dj (1:imin_j(j)-1,j) = 0.0_rprec
!
         DO i = imin_j(j), i_bnd-1
!
            pt_jp  = (i >= imin_j(jp))
            pt_jm  = (i >= imin_j(jm))
!
            IF (pt_jp .AND. pt_jm ) THEN
               d_dj (i,j) = half*(a (i,jp) - a (i,jm))
            ELSE IF (pt_jp ) THEN !j-1 is outside
               d_dj (i,j) = a(i,jp) - a(i,j)
            ELSE IF (pt_jm ) THEN  ! j+1 is outside
               d_dj (i,j) = (a (i,j) - a (i,jm))
            ELSE
               d_dj (i,j) = error_value
            END IF 
!
         END DO
!
         d_dj (i_bnd:,j) = 0.5_rprec*( a(i_bnd:,jp) - a(i_bnd:,jm))
      END DO
!
      CALL Circle (d_dj)
!
      RETURN
      END FUNCTION Deriv_j
!
!
!
      SUBROUTINE Rcm (itimei_in, itimef_in,&
                      idt_in, idt1_in, idt2_in, icontrol,stropt,nslcopt,iXML)
!---------------------------------------------
! notes
!     icontrol controls behaviour of the RCM
!       0:  initialize RCM size params and go back
!       (RCMINIT) 1:  initialize RCM grid, energy channels, quit:
!       2:  read in inputs, quit:
!       3: Set initial conditions on plasma (edges and grid-based)
!       4:  run RCM from itimei to itimef with time step idt, quit:
!       ICONWRITERESTART = 31337: write a restart record to RCM
!       ICONWRITEOUTPUT = ICONWRITERESTART + 1: write an HDF5 output
!       ICONRESTART = ICONWRITERESTART - 1:  Read HDF5 restart


      USE xml_input
      USE rcm_timing_module
      IMPLICIT NONE
!
      type(XML_Input_T), intent(in), optional :: iXML
      REAL (rprec), INTENT (IN) :: itimei_in, itimef_in, &   ! sbaotime
                                      idt_in, idt1_in,& 
                                      idt2_in, 
      INTEGER (iprec), INTENT (IN) :: icontrol
      character(len=*), intent(in), optional :: stropt
      integer(iprec)  , intent(in), optional :: nslcopt
      CHARACTER(LEN=8) :: real_date
      CHARACTER (LEN=8) :: time_char
      CHARACTER(LEN=10) ::real_time
      CHARACTER(LEN=80) :: ST='', PS='', HD='', string_null=''
      LOGICAL :: FD, logical_flag
!                                                                       
!
      REAL (rprec), SAVE :: itimei, itimef, idt, idt1, idt2 
      REAL (rprec), SAVE :: itout1, itout2,  itcln, idebug, i_time
      INTEGER (iprec), SAVE :: idebug, k, kc, n, i_avg
      REAL (rprec) :: dt
      REAL (rprec), PARAMETER :: tinyT = 1e-6     !10.0*machine_tiny 


      CALL SYSTEM_CLOCK (timer_start(1), count_rate)


      IF (IsCoupledExternally) then
       itimef = itimef_in
       itimei = itimei_in
       idt    = idt_in
       idt1   = idt1_in
       idt2   = idt2_in
      END IF

      IF (icontrol == ICONWRITERESTART) then  ! write a restart record to RCM
         call WriteRCMH5(stropt,nslcopt,isRestart=.true.)
         return
      ENDIF
      IF (icontrol == ICONWRITEOUTPUT) then  ! write an HDF5 output
        call WriteRCMH5(stropt,nslcopt,isRestart=.false.)
        return
      ENDIF
      IF (icontrol == ICONRESTART) then
        !Read HDF5 restart
        call ReadRCMRestart(stropt,nslcopt)
        return
      ENDIF

   IF (icontrol == 0) then  ! initialize RCM size params and go back:


      !  Grid limit parameters
      i1   = 2          ! will reset anyway
      i2   = isize - 1
      j1   = jwrap
      j2   = jsize - 1
      iint = 1 
      jint = 1      

      CALL SYSTEM_CLOCK (timer_stop(1), count_rate)
      timer_values (1) = (timer_stop (1) - timer_start (1))/count_rate + timer_values(1)

      RETURN

   END IF

   IF (icontrol == 1) then   ! initialize RCM grid, energy channels, quit:
      CALL Read_grid ()
      if (isGAMRCM) then
        CALL Read_plasma_H5()
      else
       STOP ' Wrong read plasma'
      endif
      
      CALL SYSTEM_CLOCK (timer_stop(1), count_rate)      
      timer_values (1) = (timer_stop (1) - timer_start (1))/count_rate + timer_values(1)

      RETURN
   END IF



   IF (icontrol == 2) then ! read in inputs, quit:
      !K: Splitting based on whether running coupled to Gamera
      if (isGAMRCM) then
        if(present(iXML)) then
          call RCM_Params_XML(iXML)
        else
          call RCM_Params_XML()
        endif
        CALL Read_dktime_H5(L_dktime)
      else

        OPEN (UNIT = LUN, FILE = rcmdir//'rcm.params', STATUS = 'OLD', &
                 ACTION = 'READ', FORM = 'FORMATTED')

  !
         READ (LUN, '(a80)') label%char! 5.  text label
         READ (LUN,*) idebug   ! 6.  0 <=> do disk printout
         READ (LUN,*) imin  !  5.  i-value of poleward bndy
         READ (LUN,*) ipot  !  6.  which potential solver to use
         READ (LUN,*) iwind !  9.  0 is no neutral winds
         READ (LUN,*) ibnd_type  ! 14.  type of bndy (1-eq.p, 2-iono)
         READ (LUN,*) ipcp_type  ! 14.  type of bndy (1-eq.p, 2-iono)
         READ (LUN,*) nsmthi! 15.  How much to smooth cond in I
         READ (LUN,*) nsmthj! 16.  How much to smooth cond in J
         READ (LUN,*) icond ! 17. 1 is active conductances, 2 is Hardy with kp  
         READ (LUN,*) ifloor! 18. if true, install a floor for EFLUX
         READ (LUN,*) icorrect! 19. if true, make lat. correction to EFLUX
  !
         READ (LUN,*) cmax    ! in rcm_mod_balgn
         READ (LUN,*) eeta_cutoff ! as a fraction
         READ (LUN,*) tol_gmres ! should be 1e-5
         READ (LUN,*) itype_bf  ! 1 is interpolate for HV, 2--MHD code, 3--receive through module
         READ (LUN,*) i_advect  ! 1-interpolate, 2rCLAWPACK/inter, 3-CLAWPACK
         READ (LUN,*) i_eta_bc  ! 1-time-dep. from file, 2-constant for run
         READ (LUN,*) kill_fudge ! .true. means no loss
            if (kill_fudge) then; fudgec = 0.0; end if
         READ (LUN,*) i_birk  ! birk calculation 1=default 3 = new
         READ (LUN,*) L_dktime
         READ (LUN,*) sunspot_number
         READ (LUN,*) L_move_plasma_grid


        ! now run parameters (bypassed via arguments if coupled):
        IF (.NOT.IsCoupledExternally) then
         READ (LUN,*) itimei   ! 1.  start time
         READ (LUN,*) itimef   ! 2.  end time
!         READ (LUN,*) irdr     ! 3.  record # to read in
!         READ (LUN,*) irdw     ! 4.  record # to write out
         READ (LUN,*) idt   !  1.  basic time step in program
         READ (LUN,*) idt1  !  2.  t-step for changing disk write rcds
         READ (LUN,*) idt2  !  3.  t-step for writing formatted output
        END IF

        CLOSE (UNIT = LUN)
          !  Read in other inputs, both constant and run-specific:
          
          IF (.NOT.IsCoupledExternally) CALL Read_vdrop  
          CALL Read_dktime (L_dktime)

      endif !isGAMRCM

      CALL SYSTEM_CLOCK (timer_stop(1), count_rate)      
      timer_values (1) = (timer_stop (1) - timer_start (1))/count_rate + timer_values(1)

      RETURN

   END IF


   IF (icontrol == 3) then   !-->  Set initial conditions on plasma (grid-based):
!
      ! Open file for formatted output and do initial print out :
      CALL Date_and_time (real_date, real_time)
      IF (itimei == 0) THEN
         ST = 'REPLACE'
         PS = 'APPEND'
         HD = 'BEGINNING NEW RUN'
      ELSE
         ST = 'OLD'
         PS = 'APPEND'
         HD = 'CONTINUE SAME RUN'
      END IF

      !K: Commenting out output
      !write(*,*) "L9604, rcm.printout", LUN_2, ST, PS

      ! OPEN  (LUN_2, FILE = rcmdir//'rcm.printout', STATUS = ST, POSITION = PS)
      ! OPEN  (LUN_3, FILE = rcmdir//'rcm.index',  STATUS = ST, POSITION = PS)
      ! CALL Initial_printout ()
      ! CLOSE (LUN_3)
      ! CLOSE (LUN_2)

      i1 = imin + 1


      IF (itimei < tinyT) THEN    ! itimei == 0

         IF (.NOT.IsCoupledExternally) then
!            CALL Read_array (rcmdir//'rcmeeta_inp',   irdr, label, ARRAY_3D = eeta,ASCI=asci_flag)
         ELSE
            ! grid-based plasma should have been set up elsewhere and passed via module, do nothing here:
            !  CALL Read_array (rcmdir//'rcmeeta_inp',   irdr, label, ARRAY_3D = eeta,ASCI=asci_flag)
         END IF

      ELSE
        if (isGAMRCM) then
          imin_j = CEILING (bndloc)
          !If on first record, create fresh binary files
!          if (irdr == 1) CALL Disk_write_arrays ()
          if (itimei < tinyT)then   !itimei == 0
              if (doDiskWrite) CALL Disk_write_arrays ()
          end if

        else  
!          CALL Read_array (rcmdir//'rcmbndloc', irdr, label, ARRAY_1D = bndloc)
          imin_j = CEILING (bndloc)
!          CALL Read_array (rcmdir//'rcmeeta',   irdr, label, ARRAY_3D = eeta)
!         IF (label%intg(6) /= itimei-idt )THEN
        !  IF (label%intg(6) /= itimei )THEN
        !    WRITE (*,*)' label%intg(6) =',label%intg(6),' itimei =',itimei
        !    !write(*,*) 'T in file /=  ITIMEI for EETA, RESTART IS CORRUPTED'
        !    STOP 'T in file /=  ITIMEI for EETA, RESTART IS CORRUPTED'
        !  END IF
        endif !isGAMRCM
      END IF

      ! IF hot restart, read V and check the time label:
      IF (.NOT.IsCoupledExternally) THEN
         IF (itimei > tinyT) THEN  !itimei /= 0
!         IF (irdr /= 1) THEN
            WRITE (*,'(A)', ADVANCE='NO') &
              'HOT restart, reading V from file to check time label...'
!            CALL READ_array (rcmdir//'rcmv', irdr, label, ARRAY_2D = v)
          !  IF (label%intg(6) /= itimei )THEN
          !    WRITE (*,*)' label%intg(6) =',label%intg(6),' itimei =',itimei
          !    STOP 'T in file /=  ITIMEI for V'
          !  ELSE
          !    WRITE (*,*) 'OK'
          !  END IF 
         END IF
      END IF


      CALL SYSTEM_CLOCK (timer_stop(1), count_rate)      
      timer_values (1) = (timer_stop (1) - timer_start (1))/count_rate + timer_values(1)

      RETURN

   END IF



   IF (icontrol == 4) then  ! run RCM from itimei to itimef with time step idt, quit:
      CALL SYSTEM_CLOCK (timer_start(2), count_rate)

      v_avg    = zero
      birk_avg = zero
      eeta_avg = zero
      i_avg    = 0
!
!                                                                       
!
!*******************  main time loop  *************************
!
      IF (idt1 < idt) STOP 'RCM: idt1 < idt' !IF (idt1/idt*idt /= idt1) STOP 'RCM: idt1--idt'
      itout1 = itimei   ! next time to write to disk; set this to
!                         ITIMEI to write out initial configuration
      itout2 = itimei   ! next time to do formatted output
      itcln = itimei    ! next time to call ADD & ZAP 
!
      dt = idt  !dt = REAL (idt)
!
      !Q: Does this have any point since it gets recalculated in move-plasma?
      fac = 1.0E-3_rprec * bir * alpha * beta * dlam * dpsi * ri**2 * signbe
!
      i_time = itimei
      DO WHILE (itimef - i_time > tinyT)    !DO i_time = itimei, itimef-idt, idt 
         
         IF (idt > itimef - i_time) dt = itimef-i_time
            
         CALL Comput (i_time, dt)
!
         v_avg    = v_avg    + v
         birk_avg = birk_avg + birk
         eeta_avg = eeta_avg + eeta
         i_avg    = i_avg    + 1
!
         IF (i_time - itout1 < tinyT) THEN   ! i_time == itout1
!
            birk_avg = birk_avg / REAL(i_avg)
            eeta_avg = eeta_avg / REAL(i_avg)
            v_avg    = v_avg    / REAL(i_avg)
            i_avg    = 0
!
            if (doDiskWrite) CALL Disk_write_arrays ()

            itout1 = MIN (itout1 + idt1, itimef-idt)
!
            ! this is a special case: if we wrote output and time is not
            ! last time (i.e., we are not exiting RCM), then reset average
            ! arrays. Otherwise, deal with them separately below:

            IF (i_time < itimef-idt) then
               birk_avg = zero
               eeta_avg = zero
               v_avg    = zero
               i_avg    = 0
            END IF
!
         END IF


         ! this will force RCM to stop with E-field and plasma
         ! in sync (at the same time). Also, since it is time
         ! to exit RCM, we average the arrays but not reset them to zero
         ! so that average arrays stay in memory:

         IF (i_time == itimef - idt) then
             IF (i_avg > 0) then
               birk_avg = birk_avg / REAL(i_avg)
               eeta_avg = eeta_avg / REAL(i_avg)
               v_avg    = v_avg    / REAL(i_avg)
               i_avg    = 0
             END IF
             CYCLE ! exit loop
         END IF
!
         CALL Move_plasma ( dt )
!
         i_time += idt

      END DO
      
      CALL SYSTEM_CLOCK (timer_stop(1), count_rate)      
      timer_values (1) = (timer_stop (1) - timer_start (1))/count_rate + timer_values(1)

      CALL SYSTEM_CLOCK (timer_stop(2), count_rate)      
      timer_values (2) = (timer_stop (2) - timer_start (2))/count_rate

      CALL Formatted_output ()

      RETURN

   END IF



   IF (icontrol == 5) then ! finalize RCM, quit:
      INQUIRE(FILE = rcmdir//'rcm.printout', EXIST=logical_flag)
      IF (.NOT.logical_flag) then
         ST='REPLACE'
      else
         ST='OLD'
      endif
      write(*,*) "L9786, rcm.printout",itimei
      OPEN  (LUN_2, FILE = rcmdir//'rcm.printout', STATUS=ST, POSITION = 'APPEND')
      WRITE (LUN_2,'(//A)') 'End RCM timing table'
      CLOSE (UNIT = LUN_2)
      CLOSE (UNIT = LUN_3)
      RETURN
   END IF

   
   WRITE (*,*) ' RCM was called with an invalid value of Icontrol, aborting ...'
   STOP


      CONTAINS
!
!
      SUBROUTINE Initial_printout ()
!
      WRITE (LUN_3,'(T2,A)',ADVANCE='NO') TRIM(HD)
      WRITE (LUN_3,'(A11,A4,A1,A2,A1,A2, A8,A2,A1,A2,A1,A2)') &
            '  TODAY IS ', real_date(1:4), '/', &
                           real_date(5:6), '/', &
                           real_date (7:8), &
            '  TIME: ', real_time(1:2), ':', &
                      real_time(3:4), ':', &
                      real_time(5:6)
      WRITE (LUN_3,902) 
      write(6,*)'here'
!
      WRITE (LUN_2,*) 'START OF RCM RUN:'
      WRITE (LUN_2,'(A,I6,A,I6)') 'WILL START AT ITIMEI=',itimei, &
                    '  AND STOP AT ITIMEF=',itimef
      WRITE (LUN_2,'(T5,A,T35,I5.5)') 'time step =', idt 
      WRITE (LUN_2,'(T5,A,T35,I5.5)') 'disk write time step=', idt1 
      WRITE (LUN_2,'(T5,A,T35,I5.5)') 'printout time step=', idt2 
      WRITE (LUN_2,'(T5,A,T35,I5.5)') 'imin =', imin 
      WRITE (LUN_2,'(T5,A,T35,I5.5)') 'start at itimei=', itimei
      WRITE (LUN_2,'(T5,A,T35,I5.5)') 'stop at itimef=', itimef 
!      WRITE (LUN_2,'(T5,A,T35,I5.5)') 'read at itimei from REC ',irdr
!      WRITE (LUN_2,'(T5,A,T35,I5.5)') 'start writing at REC ', irdw 
      WRITE (LUN_2,'(/T5,A)' ) 'SIZES PARAMETERS:'
         WRITE (LUN_2,'(T10,A,T20,I6)') 'isize=',isize
         WRITE (LUN_2,'(T10,A,T20,I6)') 'jsize=',jsize
         WRITE (LUN_2,'(T10,A,T20,I6)') 'ksize=',ksize
         WRITE (LUN_2,'(T10,A,T20,I6)') 'kcsize=',kcsize
         WRITE (LUN_2,'(T10,A,T20,I6)') 'iesize=',iesize
      WRITE (LUN_2,'(/T5,A)' ) 'GRID PARAMETERS:'
         WRITE (LUN_2,'(T10,A,T20,G9.2)') 'dlam=',dlam
         WRITE (LUN_2,'(T10,A,T20,G9.2)') 'dpsi=',dpsi
         WRITE (LUN_2,'(T10,A,T20,G9.2)') 're=',re
         WRITE (LUN_2,'(T10,A,T20,G9.2)') 're=',re
         WRITE (LUN_2,'(T10,A,T20,2G9.2)') 'xmass',xmass
      WRITE (LUN_2,'(/T5,A)' ) 'PLASMA EDGES PARAMETERS:'
      WRITE (LUN_2,'(/T5,A)' ) 'PLASMA GRID PARAMETERS:'
         DO kc = 1, kcsize
           WRITE (LUN_2,'(T10,A,I3,T20,A,G9.2,T45,A,ES9.2, T65,A,F5.2)') &
            'kc=', kc, 'alamc=',  alamc(kc), 'etac=', etac(kc), 'f=', fudgec(kc)
         END DO 
      WRITE (LUN_2,'(T2,A,T20,I2)')     'IPOT =',     ipot
      WRITE (LUN_2,'(T2,A,T20,I2)')     'ICOND = ',   icond
      WRITE (LUN_2,'(T2,A,T20,I2)')     'IBND = ',    ibnd_type
      WRITE (LUN_2,'(T2,A,T20,I2)')     'IPCP_TYPE=', ipcp_type


      WRITE (LUN_2,'(//A)') 'Begin RCM timing table'
      WRITE (LUN_2,'(T1,A,T16,A,T31,A,T46,A)')  'RCM itime [s]', '  record#', 'cpu_time [s]', 'sum_cpu_time [s]'

  902 FORMAT (T2,'TIME', T12,'ITIME' , T19,'REC#' ,&
              T26,'VDROP', T33,'FSTOFF',   &
              T46,'FMEB', T53, 'DST', T62,'FCLPS', T69,'VDROP_PHASE' )
      RETURN
      END SUBROUTINE Initial_printout
!
!
!
         SUBROUTINE Disk_write_arrays ()
!
!        Writing rcm arrays to files is done at each time step, but the
!        record number is changed only with the time step specified in
!        'rcm.params'. This ensures that if the model crashes, files
!        contain the most recent arrays.
!
!
!________We call OUTPUT subroutine with this flag. The policy is
!        that if we start at time=0, then we delete any old files
!        and start from scratch. Otherwise, continue to output to
!        existing files if they exist or create them if not.
!
         IF (i_time == 0) THEN
            FD = .TRUE.
         ELSE
            FD = .FALSE.
         END IF
!
         label%intg = 0
         label%real = zero
         label%char   = ''
!
!        UT TIME  = HH:MM:SS=ilabel(3):ilabel(4):ilabel(5)
!
         label%intg (2) = i_time ! UT in seconds
         label%intg (3) = (i_time) / 3600! hrs of UT
         label%intg (4) = MOD (label%intg (2), 3600) / 60 ! mints of UT
         label%intg (5) = MOD (label%intg (2), 60)  ! scs of UT time
         label%intg (6) = i_time       ! elapsed time in seconds
         label%intg (8) = isize
         label%intg (9) = jsize
         label%intg (10) = ksize
!        label%intg (12) used in OUTPUT and READ3D for kmax(=kdim)
!        label%intg (13) used in OUTPUT and READ3D for k-index
         label%intg (14) = - 1
!
!        label%real (1) = eb   !phoney loss
         label%real (2) = cmax
         label%real (12) = fmeb
         label%real (13) = fstoff
         label%real (14) = fdst
         label%real (15) = fclps
         label%real (16) = vdrop
!         label%real (17) = kp
!
         ST = 'OLD'
         PS = 'APPEND'
         OPEN  (LUN_3, FILE = rcmdir//'rcm.index',  STATUS = ST, POSITION = PS)
         WRITE (time_char,'(I2.2,A1,I2.2,A1,I2.2)') &
               label%intg(3), ':', label%intg(4), ':', label%intg(5)
         WRITE (*,'(T2,A21,I5.5,A10,TR4)') &
                'RCM:-->TIME_STEP, T=', i_time,'('//time_char//')'
!                                                                       
!        IF (i_time == itout1 .OR. i_time == itimef) THEN
            WRITE (lun_3,901) time_char, &
                     i_time, vdrop, fstoff, fmeb, fdst, fclps, vdrop_phase
            CLOSE (LUN_3)
  901       FORMAT (T2,A8, T12,I6,  T26,F5.1, &
                    T39,F5.2, T46,F5.2, T53,F7.1, T62,F5.1, T69, F6.2)
!        END IF
!
         IF (idebug == 0) THEN 

                 STOP 'idebug =0, should not be here'
!
!
!
         END IF
         RETURN
         END SUBROUTINE Disk_write_arrays
!
!
        !HDF5 Restart reader
        subroutine ReadRCMRestart(runid,nStp)
          use ioh5
          use files
          implicit none
          character(len=*), intent(in) :: runid
          integer(iprec), intent(in) :: nStp
          logical :: doSP !Do single precision
          character(len=strLen) :: H5File
          type(IOVAR_T), dimension(RCMIOVARS) :: IOVars !Lazy hard-coding max variables
          integer(iprec) :: nvar,nres

        !Prepare for reading
          doSP = .false. !Restarts are always double precision
          nres = nStp-1 !nStp holds number for *NEXT* restart output
          if (nres == -1) then
            !Use sym link
            H5File = trim(runid) // ".RCM.Res.XXXXX.h5"
          else
            !Use actual #
            write (H5File, '(A,A,I0.5,A)') trim(runid), ".RCM.Res.", nres, ".h5"
          endif
          write(*,*) 'Restarting RCM with file, ', trim(H5File)
          call ClearIO(IOVars) !Reset IO chain

        !List variables to read
          !Scalars (need to specify integers), order doesn't matter

          call AddInVar(IOVars,"itimei",vTypeO=IOINT )
          call AddInVar(IOVars,"isize" ,vTypeO=IOINT )
          call AddInVar(IOVars,"jsize" ,vTypeO=IOINT )
          call AddInVar(IOVars,"ksize" ,vTypeO=IOINT )
          call AddInVar(IOVars,"cmax"  ,vTypeO=IOREAL)
          call AddInVar(IOVars,"fmeb"  ,vTypeO=IOREAL)
          call AddInVar(IOVars,"fstoff",vTypeO=IOREAL)
          call AddInVar(IOVars,"fdst"  ,vTypeO=IOREAL)
          call AddInVar(IOVars,"fclps" ,vTypeO=IOREAL)
          call AddInVar(IOVars,"vdrop" ,vTypeO=IOREAL)
          call AddInVar(IOVars,"kp"    ,vTypeO=IOREAL)
          call AddInVar(IOVars,"i_avg" ,vTypeO=IOREAL)

          !Arrays
          call AddInVar(IOVars,"rcmxmin"  )
          call AddInVar(IOVars,"rcmymin"  )
          call AddInVar(IOVars,"rcmzmin"  )
          call AddInVar(IOVars,"rcmvm"    )
          call AddInVar(IOVars,"rcmbmin"  )
          call AddInVar(IOVars,"rcmbndloc")

          call AddInVar(IOVars,"rcmetac"   )
          call AddInVar(IOVars,"rcmeeta"   )
          call AddInVar(IOVars,"rcmeetaavg")

          call AddInVar(IOVars,"rcmpedlam" )
          call AddInVar(IOVars,"rcmpedpsi" )
          call AddInVar(IOVars,"rcmhall"   )
          call AddInVar(IOVars,"rcmeavg"   )
          call AddInVar(IOVars,"rcmeflux"  )
          call AddInVar(IOVars,"rcmbirk"   )
          call AddInVar(IOVars,"rcmbirkavg")

          call AddInVar(IOVars,"rcmetac")
          call AddInVar(IOVars,"rcmeeta")
          call AddInVar(IOVars,"rcmeetaavg")

          call AddInVar(IOVars,"rcmv")
          call AddInVar(IOVars,"rcmvavg")

          call AddInVar(IOVars,"alpha")
          call AddInVar(IOVars,"aloct")
          call AddInVar(IOVars,"colat")
          call AddInVar(IOVars,"beta")
          call AddInVar(IOVars,"bir")
          call AddInVar(IOVars,"sini")

          !Extra stuff (not in write arrays)
          call AddInVar(IOVars,"alamc")
          
        !Now do actual reading
          call ReadVars(IOVars,doSP,H5File)

        !Parse data and put it where it goes, need to do each variable
          !Scalars
          itimei = GetIOInt(IOVars,"itimei")
          
          cmax   = GetIOReal(IOVars,"cmax")
          fmeb   = GetIOReal(IOVars,"fmeb")
          fstoff = GetIOReal(IOVars,"fstoff")
          fdst   = GetIOReal(IOVars,"fdst")
          fclps  = GetIOReal(IOVars,"fclps")
          vdrop  = GetIOReal(IOVars,"vdrop")
          i_avg  = GetIOReal(IOVars,"i_avg")

          !Pull 2D arrays
          call IOArray2DFill(IOVars,"rcmxmin",xmin)
          call IOArray2DFill(IOVars,"rcmymin",ymin)
          call IOArray2DFill(IOVars,"rcmzmin",zmin)
          call IOArray2DFill(IOVars,"rcmbmin",bmin)
          
          call IOArray2DFill(IOVars,"rcmv",v)
          call IOArray2DFill(IOVars,"rcmvavg",v_avg)
          call IOArray2DFill(IOVars,"rcmvm",vm)

          call IOArray2DFill(IOVars,"rcmbirk",birk)
          call IOArray2DFill(IOVars,"rcmbirkavg",birk_avg)

          call IOArray2DFill(IOVars,"rcmhall",hall)
          call IOArray2DFill(IOVars,"rcmpedlam",pedlam)
          call IOArray2DFill(IOVars,"rcmpedpsi",pedpsi)

          call IOArray2DFill(IOVars,"alpha",alpha)
          call IOArray2DFill(IOVars,"aloct",aloct)
          call IOArray2DFill(IOVars,"colat",colat)
          call IOArray2DFill(IOVars,"beta",beta)
          call IOArray2DFill(IOVars,"bir",bir)
          call IOArray2DFill(IOVars,"sini",sini)


          !Pull 1D arrays
          call IOArray1DFill(IOVars,"rcmetac",etac)
          call IOArray1DFill(IOVars,"rcmbndloc",bndloc)
          call IOArray1DFill(IOVars,"alamc",alamc)

          !Pull 3D arrays
          call IOArray3DFill(IOVars,"rcmeavg",eavg)
          call IOArray3DFill(IOVars,"rcmeeta",eeta)
          call IOArray3DFill(IOVars,"rcmeetaavg",eeta_avg)
          call IOArray3DFill(IOVars,"rcmeflux",eflux)
          
        end subroutine ReadRCMRestart

        !HDF5 output routine
        !isRestart = Whether we're writing restart dump or regular output slice
        subroutine WriteRCMH5(runid,nStp,isRestart)
          use ioh5
          use files
          implicit none
          character(len=*), intent(in) :: runid
          integer(iprec), intent(in) :: nStp
          logical, intent(in) :: isRestart

          type(IOVAR_T), dimension(RCMIOVARS) :: IOVars !Lazy hard-coding max variables
          logical :: doSP !Do single precision output
          character(len=strLen) :: H5File,gStr,lnResF

        !Prepare for output
          !Reset IO chain
          call ClearIO(IOVars)
          !Distinguish output slices vs restarts
          if (isRestart) then
            doSP = .false. !Double precision restarts
            write (H5File, '(A,A,I0.5,A)') trim(runid), ".RCM.Res.", nStp, ".h5"
          else
            !Regular output
            doSP = .true.
            H5File = trim(runid) // ".rcm.h5"
            write (gStr, '(A,I0)') "Step#", nStp
          endif

        !Attributes
          call AddOutVar(IOVars,"time",1.0_rp*itimei)
          call AddOutVar(IOVars,"itimei",itimei)
          call AddOutVar(IOVars,"isize" ,isize )
          call AddOutVar(IOVars,"jsize" ,jsize )
          call AddOutVar(IOVars,"ksize" ,ksize )
          call AddOutVar(IOVars,"cmax"  ,cmax  )
          call AddOutVar(IOVars,"fmeb"  ,fmeb  )
          call AddOutVar(IOVars,"fstoff",fstoff)
          call AddOutVar(IOVars,"fdst"  ,fdst  )
          call AddOutVar(IOVars,"fclps" ,fclps )
          call AddOutVar(IOVars,"vdrop" ,vdrop )
          call AddOutVar(IOVars,"i_avg" ,i_avg )

        !Arrays
          call AddOutVar(IOVars,"rcmxmin",xmin)
          call AddOutVar(IOVars,"rcmymin",ymin)
          call AddOutVar(IOVars,"rcmzmin",zmin)
          call AddOutVar(IOVars,"rcmvm"  ,vm  )
          call AddOutVar(IOVars,"rcmbmin",bmin)
          call AddOutVar(IOVars,"rcmbndloc",bndloc)

          call AddOutVar(IOVars,"rcmetac"   ,etac)
          call AddOutVar(IOVars,"rcmeeta"   ,eeta)
          call AddOutVar(IOVars,"rcmeetaavg",eeta_avg)

          call AddOutVar(IOVars,"rcmpedlam" ,pedlam  )
          call AddOutVar(IOVars,"rcmpedpsi" ,pedpsi  )
          call AddOutVar(IOVars,"rcmhall"   ,hall    )
          call AddOutVar(IOVars,"rcmeavg"   ,eavg    )
          call AddOutVar(IOVars,"rcmeflux"  ,eflux   )
          call AddOutVar(IOVars,"rcmbirk"   ,birk    )
          call AddOutVar(IOVars,"rcmbirkavg",birk_avg)

          call AddOutVar(IOVars,"rcmv",v)
          call AddOutVar(IOVars,"rcmvavg",v_avg)

        !Extra stuff not in write_array
          call AddOutVar(IOVars,"alamc",alamc)
          call AddOutVar(IOVars,"aloct",aloct)
          call AddOutVar(IOVars,"colat",colat)
          call AddOutVar(IOVars,"alpha",alpha)
          call AddOutVar(IOVars,"beta" ,beta )
          call AddOutVar(IOVars,"bir"  ,bir  )
          call AddOutVar(IOVars,"sini" ,sini )
          
        !Done staging output, now let er rip
          if (isRestart) then
            call AddOutVar(IOVars,"nRes",nStp)
            call CheckAndKill(H5File) !Always overwrite restarts
            call WriteVars(IOVars,doSP,H5File)
            !Create link to latest restart
            write (lnResF, '(A,A,A,A)') trim(runid), ".RCM.Res.", "XXXXX", ".h5"
            call MapSymLink(H5File,lnResF)
          else
            call WriteVars(IOVars,doSP,H5File,gStr)
          endif
        end subroutine WriteRCMH5

        subroutine RCM_Params_XML(iXML)
          use xml_input
          use strings

          type(XML_Input_T), intent(in), optional :: iXML
          character(len=strLen) :: inpXML
          type(XML_Input_T) :: xmlInp

          if(present(iXML)) then
            call iXML%GetFileStr(inpXML)
          else
            !Find input deck filename
            call getIDeckStr(inpXML)
          endif
          
          !Create new XML reader w/ RCM as root
          xmlInp = New_XML_Input(trim(inpXML),'RCM',.true.)

          call xmlInp%Set_Val(label%char,"sim/runid","MAGE sim")

          !Output
          call xmlInp%Set_Val(idebug,"output/idebug",1) ! 6.  0 <=> do disk printout

          !eflux
          call xmlInp%Set_Val(ifloor,"eflux/ifloor",.true.) ! 18. if true, install a floor for EFLUX
          call xmlInp%Set_Val(icorrect,"eflux/icorrect",.true.) ! 19. if true, make lat. correction to EFLUX

          !Grid
          call xmlInp%Set_Val(imin,"grid/imin",1)
          call xmlInp%Set_Val(ibnd_type,"grid/ibnd_type",4) ! 14.  type of bndy (1-eq.p, 2-iono)
          call xmlInp%Set_Val(ipcp_type,"grid/ipcp_type",13) ! 14.  type of bndy (1-eq.p, 2-iono)
          call xmlInp%Set_Val(nsmthi,"grid/nsmthi",0) ! 15.  How much to smooth cond in I
          call xmlInp%Set_Val(nsmthj,"grid/nsmthj",0) ! 16.  How much to smooth cond in J
          call xmlInp%Set_Val(L_move_plasma_grid,"grid/L_move_plasma_grid",.true.)

          !Catch-all params
          call xmlInp%Set_Val(ipot,"params/ipot",-1) !  6.  which potential solver to use
          call xmlInp%Set_Val(iwind,"params/iwind",0) !  9.  0 is no neutral winds
          call xmlInp%Set_Val(icond,"params/icond",3) ! 1 is active conductances, 2 is Hardy with kp, 3 is input

          call xmlInp%Set_Val(cmax,"params/cmax",3.0) ! in rcm_mod_balgn
          call xmlInp%Set_Val(eeta_cutoff,"params/eeta_cutoff",0.05) ! as a fraction

          !Charge exchange
          call xmlInp%Set_Val(kill_fudge,"chargex/kill_fudge",.false.) ! .true. means no loss
          if (kill_fudge) then
            fudgec = 0.0
          endif
          call xmlInp%Set_Val(L_dktime,"chargex/L_dktime",.true.)
          call xmlInp%Set_Val(sunspot_number,"chargex/sunspot_number",96.0)

          !Clawpack options
          call xmlInp%Set_Val(L_doOMPClaw,"clawpack/doOMPClaw",L_doOMPClaw)

          !Some values just setting
          tol_gmres = 1.0e-5
          itype_bf = 3 ! 1 is interpolate for HV, 2--MHD code, 3--receive through module
          i_advect = 3  ! 1-interpolate, 2rCLAWPACK/inter, 3-CLAWPACK
          i_eta_bc = 2! 1-time-dep. from file, 2-constant for run
          i_birk  = 1 ! birk calculation 1=default 3 = new
        end subroutine RCM_Params_XML

         SUBROUTINE Formatted_output ()
          !K: Suppressing output
          !write(*,*) "L10019, rcm.printout", LUN_2, ST, PS
         OPEN  (LUN_2, FILE = rcmdir//'rcm.printout', STATUS = 'OLD', POSITION = 'append')
         WRITE (LUN_2,'(T1,I10,T31,F10.2,T46,F10.2)')  &
        &  i_time, timer_values(2), timer_values(1) 
         close (lun_2)
         itout2 = itout2 + idt2
         RETURN
         END SUBROUTINE Formatted_output
!
!
      END SUBROUTINE Rcm
!
!
!
!
    SUBROUTINE Read_dktime (L_dktime)
    IMPLICIT NONE
    LOGICAL, INTENT (IN) :: L_dktime
!
!
    IF (L_dktime) THEN
       OPEN (LUN, FILE=rcmdir//'dktable', STATUS='OLD', ACTION='READ')
       READ (LUN,800) dktime
 800   FORMAT (8(E10.3))
       CLOSE (LUN)
    ELSE
        dktime = 0.0
    END IF
    RETURN
    END SUBROUTINE Read_dktime

    !K: HDF5 version of lifetime reader
    SUBROUTINE Read_dktime_H5(L_dktime)
      use ioh5
      use files
      IMPLICIT NONE
      LOGICAL, INTENT (IN) :: L_dktime
      logical :: doSP
      type(IOVAR_T), dimension(RCMIOVARS) :: IOVars !Lazy hard-coding max variables
      
      !real(rprec) :: dktime2(irdk,inrgdk,isodk, iondk)
      Call CheckFileOrDie(RCMGAMConfig,"RCM-Config H5 file does not exist.")

      if (L_dktime) then
        !Read from HDF5
        doSP = .false.
        call ClearIO(IOVars) !Reset IO chain
        call AddInVar(IOVars,"dktable")
        call ReadVars(IOVars,doSP,RCMGAMConfig)

        dktime = reshape(IOVars(1)%data,[irdk,inrgdk,isodk, iondk])

      endif
    END SUBROUTINE Read_dktime_H5


    
!
!
!
      FUNCTION Cexrat (isp,enrg,rloc,ssn,dktime,irdk,inrgdk,isoldk, &
                       iondk)
      IMPLICIT NONE
      INTEGER(iprec), INTENT (IN) :: isp, irdk, inrgdk, isoldk, iondk
      REAL(rprec), INTENT (IN) :: enrg, rloc, ssn, dktime (irdk,inrgdk,isoldk,iondk)
      REAL(rprec) :: Cexrat
!
!-------------------------------------------------------------------------
!  copyright rice university, 1993
!
!  version 1.00                                 05.09.90
!          2.00                                 02.04.90
!                                       msm delivery version
!          2.10                                 06.11.93
!               error output routed to unit 9
!
!  programmer: r. w. spiro
!
!  purpose:  function subprogram to return charge exchange loss rate
!          (sec**(-1)) for ions of species isp, energy enrg (ev) at
!          l=rloc (re) for sunspot number ssn.  this routine is based
!          on a table generated by james bishop of u. of michigan.
!
!  calling parameters
!        isp       species identifier
!                    isp=2 for h+ ions
!                    isp=3 for o+ ions
!        enrg      energy in ev
!        rloc      radial location (re)
!        ssn       sunspot number
!        dktime    table of ion decay times
!        irdk      radial dimension of dktime array
!        inrgdk    energy dimension of dktime array
!        isoldk    sunspot number dimension of dktime array
!        iondk     number of ion species in dktime array
!--------------------------------------------------------------------------------
!
      INTEGER(iprec), PARAMETER ::irsiz=18,inrgsz=13,isolsz=2,ionsiz=2
      REAL(rprec) ::  elgvec(inrgsz), rvec(irsiz),ssnvec(2), &
               enrglg, br, bnrg, ssnuse, bssn, decayt
      INTEGER(iprec) :: ispndx, ir, inrg
!
      DATA elgvec /2.50,2.75,3.00,3.25,3.50,3.75,4.00, &
                   4.25,4.50,4.75,5.00,5.25,5.50/
!
      DATA rvec /1.50,2.00,2.50,3.00, &
                 3.50,4.00,4.50,5.00, &
                 5.50,6.00,6.50,7.00, &
                 7.50,8.00,8.50,9.00, &
                 9.50,10.00/
!
      DATA ssnvec /0.0,100./
!
!
      IF (irsiz /= irdk .OR. inrgsz /= inrgdk .OR. &
          ionsiz /= iondk .OR. isolsz /= isoldk) THEN
         write(*,*) 'dimension error in function cexrat'
         write(*,*) 'irdk,inrgdk,iondk,isoldk',irdk,inrgdk,iondk,isoldk
         write(*,*) 'irsiz,inrgsz,ionsiz,isolsz',irsiz,inrgsz,ionsiz,isolsz
         write(*,*) 'stopping program in cexrat'
         STOP
      END IF
!
      enrglg = LOG10(enrg) !  work with log10 of particle energy
      ispndx=isp-1
!
      if_1: IF (rloc <= rvec(1)) THEN !  find br for interpolation
         br=1.0
      ELSE IF (rloc > rvec(irdk)) THEN
         br=irdk
      ELSE
         do_1: DO ir=1,irdk-1
            IF (rloc <= rvec(ir+1)) THEN
               br=ir+(rloc-rvec(ir))/(rvec(ir+1)-rvec(ir))
               EXIT do_1
            END IF
         END DO do_1
      END IF if_1
!
      if_2: IF (enrglg.le.elgvec(1)) THEN !  find bnrg for interpolation
         bnrg = 1.0
      ELSE IF (enrglg > elgvec(inrgdk)) THEN
         bnrg = inrgdk
      ELSE
         do_2: DO inrg=1,inrgdk-1
            IF (enrglg <= elgvec(inrg+1)) THEN
               bnrg=inrg+(enrglg-elgvec(inrg))/(elgvec(inrg+1)-elgvec(inrg))
               EXIT do_2
            END IF
         END DO do_2
      END IF if_2
!
!**********  change 9/30/91  *****************************************
!  if ssn.gt.ssnvec(2), then use ssnvec(2) for ssn
      ssnuse=ssn
      IF (ssnuse > ssnvec(2)) ssnuse=ssnvec(2)
!
!*********  end change  9/30/91  ************************************
!
!  find bssn for interpolation
      bssn=1.0+(ssnuse-ssnvec(1))/(ssnvec(2)-ssnvec(1))
!
!  decayt is decay time in seconds
    
      decayt = G3ntrp (dktime(1_iprec,1_iprec,1_iprec,ispndx),irdk,inrgdk,isoldk,br,bnrg,bssn)
!
      IF (ABS(decayt) < 1.0E-20) THEN
         write(*,*) 'decayt is less than 1.e-20 sec in cexrat'
         write(*,*) 'decayt=',decayt,'  br=',br,'  bnrg=',bnrg,'bssn=',bssn
         write(*,*) 'isp=',isp,'  enrg=',enrg,' rloc=',rloc,' ssn=',ssn
         write(*,*) 'ssnuse=',ssnuse
      END IF
!
!  to get charge exchange rate (sec**9-1)) cexrat, invert decayt
!
      cexrat=1.0/decayt
      RETURN
      END FUNCTION Cexrat
!
!
      FUNCTION G3ntrp (a,imax,jmax,kmax,bi,bj,bk)
      IMPLICIT NONE
      INTEGER(iprec), INTENT (IN) :: imax, jmax, kmax
      REAL(rprec), INTENT (IN) :: a(imax,jmax,kmax), bi, bj, bk
      REAL(rprec) :: G3ntrp
!
!---------------------------------------------------------------------------
!  copyright Rice University, 1993
!
!  VERSION 1.00                            DATE: 01.11.88
!          1.01A                                 02.02.89
!          2.00  MSM DELIVERY VERSION            01.28.93
!
!  PURPOSE: FUNCTION SUBPROGRAM TO PERFORM A GENERAL 3-D LINEAR
!           INTERPOLATION OF ARRAY A(I,J,K) AT PT(BV(1),BV(2),BV(3))
!
!  INPUT:
!       A          3-D ARRAY TO BE INTERPOLATED
!       IMAX       I DIMENSION OF ARRAY A
!       JMAX       J DIMENSION OF ARRAY A
!       KMAX       K DIMENSION OF ARRAY A
!       BI         FLOATING POINT VALUE TO INTERPOLATE IN I DIMENSION
!       BJ         FLOATING POINT VALUE TO INTERPOLATE IN J DIMENSION
!       BK         FLOATING POINT VALUE TO INTERPOLATE IN K DIMENSION
!
!
!  OUTPUT:
!       G3NTRP     INTERPOLATED VALUES OF ARRAY A
!----------------------------------------------------------------------
!
!
      INTEGER(iprec) ::  ndx(3),ndim(3), kstop, jstop, L, i, j, k
      REAL(rprec) ::  BV(3),COEF(3,2), fndx
!
      NDIM(1)=IMAX
      NDIM(2)=JMAX
      NDIM(3)=KMAX
      BV(1)=BI
      BV(2)=BJ
      BV(3)=BK
      DO L=1,3
         NDX(L)=BV(L)
         IF(NDX(L).LT.1) NDX(L)=1
         IF(NDX(L).GT.NDIM(L)-1) NDX(L)=NDIM(L)-1
         IF(NDX(L).LE.0) NDX(L)=1
         FNDX=REAL(NDX(L))
         COEF(L,1)=1.-BV(L)+FNDX
         COEF(L,2)=BV(L)-FNDX
      END DO
!
      G3NTRP=0.
      kstop = MIN(KMAX,2)
      jstop = MIN(JMAX,2)
      DO I=1,2
      DO J=1,jstop
      DO K=1,kstop
         G3ntrp=G3ntrp+ &
          coef(1,i)*coef(2,j)*coef(3,k)*a(ndx(1)+i-1,ndx(2)+j-1,ndx(3)+k-1)
      END DO
      END DO
      END DO
!
      RETURN
      END FUNCTION G3ntrp
!
!
!
!
!
!
!
!
!=========================================================================



!=========================================================================
!
SUBROUTINE Move_plasma_grid_MHD (dt)
<<<<<<< HEAD
  use rice_housekeeping_module, ONLY : LowLatMHD
  use math, ONLY : SmoothOpTSC,SmoothOperator33

=======
  use rice_housekeeping_module, ONLY : LowLatMHD,doOCBLoss,doNewCX,doFLCLoss,dp_on,doPPRefill
  use math, ONLY : SmoothOpTSC,SmoothOperator33
  use lossutils, ONLY : CXKaiju,FLCRat,DepleteOCB
  use earthhelper, ONLY : DipFTV_colat,DerivDipFTV
>>>>>>> cbae1d29
  IMPLICIT NONE
  REAL (rprec), INTENT (IN) :: dt

  !Clawpack-sized grids
  REAL (rprec), dimension(-1:isize+2,-1:jsize-1) :: didt,djdt,etaC,rateC
  !RCM-sized grids
  REAL (rprec), dimension( 1:isize  , 1:jsize  ) :: rate,dvedi,dvedj,vv,dvvdi,dvvdj,dvmdi,dvmdj
  REAL (rprec), dimension( 1:isize  , 1:jsize  ) :: ftv,dftvi,dftvj

  LOGICAL, dimension(1:isize,1:jsize) :: isOpen
  INTEGER (iprec) :: iOCB_j(1:jsize)
  REAL (rprec) :: mass_factor,r_dist,lossCX,lossFLC,lossFDG
  REAL (rprec), save :: xlower,xupper,ylower,yupper, T1,T2 !Does this need save?
  INTEGER (iprec) :: i, j, kc, ie, iL,jL,iR,jR,iMHD
  INTEGER (iprec) :: CLAWiter, joff
  
  REAL (rprec) :: T1k,T2k !Local loop variables b/c clawpack alters input
  LOGICAL, save :: FirstTime=.true.
  LOGICAL, parameter :: doSuperBee = .false. !Use superbee (instead of minmod/MC)
  

  if (jwrap /= 3) then
    write(*,*) 'Somebody should rewrite this code to not assume that jwrap=3'
    stop
  endif

  !Doing silly thing to find i of MHD's lowlat BC
  do i=1,isize
    if (0.5*PI-colat(i,jwrap) <= LowLatMHD) exit
  enddo
  iMHD = i !low-lat boundary for MHD on RCM grid

!---
!Do prep work
  where (eeta<0)
    eeta = 0.0
  endwhere

  joff=jwrap-1

  if (FirstTime) then
    T1=0.
    FirstTime = .false.
  else
    T1=T2
  end if

  T2=T1+dt

  xlower = 1
  xupper = isize
  ylower = 0.0
  yupper = jsize-3
  
!---
!Get OCB
  isOpen = (vm < 0)
  do j=1,jsize
    if (any(isOpen(:,j))) then
      !Some open cells on this column
      do i=isize,1,-1
        if (isOpen(i,j)) exit
      enddo
      iOCB_j(j) = i
    else
      !No open cells here
      iOCB_j(j) = 0
    endif
  enddo !j loop

<<<<<<< HEAD
!Calculate node-centered IJ gradients for use inside loop (instead of redoing for each channel)
  !veff = v + vcorot - vpar + vm*alamc(k) = vv + vm*alamc(k)
  vv = v + vcorot - vpar
  call Grad_IJ(vv,isOpen,dvvdi,dvvdj)
  !Now get energy-dep. portion, grad_ij vm
  !Using ftv directly w/ possible intermediate smoothing
  !call Grad_IJ(vm,isOpen,dvmdi,dvmdj) !Old calculation
  ftv = vm**(-3.0/2)
  call Grad_IJ(ftv,isOpen,dftvi,dftvj)
  call Smooth_IJ(dftvi,isOpen)
  call Smooth_IJ(dftvj,isOpen)
  dvmdi = (-2.0/3.0)*(ftv**(-5.0/3.0))*dftvi
  dvmdj = (-2.0/3.0)*(ftv**(-5.0/3.0))*dftvj
=======
  
!Calculate node-centered IJ gradients for use inside loop (instead of redoing for each channel)
  !veff = v + vcorot - vpar + vm*alamc(k) = vv + vm*alamc(k)
  
  !Do array-sized prep work
  !$OMP PARALLEL WORKSHARE if (L_doOMPClaw)
  fac = 1.0E-3*signbe*bir*alpha*beta*dlam*dpsi*ri**2
  vv = v + vcorot - vpar
  where (.not. isOpen)
    !Using ftv directly w/ possible intermediate smoothing
    ftv = vm**(-3.0/2)
  elsewhere
    ftv = 0.0
  endwhere
  !$OMP END PARALLEL WORKSHARE

  call Grad_IJ(vv,isOpen,dvvdi,dvvdj)
  !Now get energy-dep. portion, grad_ij vm
  call FTVGrad(ftv,isOpen,dftvi,dftvj)

  !$OMP PARALLEL WORKSHARE if (L_doOMPClaw)
  dvmdi = (-2.0/3.0)*(ftv**(-5.0/3.0))*dftvi
  dvmdj = (-2.0/3.0)*(ftv**(-5.0/3.0))*dftvj
  !$OMP END PARALLEL WORKSHARE
>>>>>>> cbae1d29

!---
!Main channel loop
  !NOTE: T1k/T2k need to be private b/c they're altered by claw2ez
  !$OMP PARALLEL DO if (L_doOMPClaw) &
  !$OMP schedule(dynamic) &
  !$OMP DEFAULT (NONE) &
  !$OMP PRIVATE(i,j,kc,ie,iL,jL,iR,jR) &
  !$OMP PRIVATE(didt,djdt,etaC,rateC,rate,dvedi,dvedj) &
  !$OMP PRIVATE(mass_factor,r_dist,CLAWiter,T1k,T2k) &
<<<<<<< HEAD
  !$OMP PRIVATE(lossCX,lossFLC,lossFDG,lossOCB,sumEtaBEF,sumEtaAFT) &
  !$OMP SHARED(isOpen,iOCB_j,alamc,eeta,v,vcorot,vpar,vm,imin_j,j1,j2,joff,doOCBNuke) &
  !$OMP SHARED(dvvdi,dvvdj,dvmdi,dvmdj) &
=======
  !$OMP PRIVATE(lossCX,lossFLC,lossFDG) &
  !$OMP SHARED(isOpen,iOCB_j,alamc,eeta,v,vcorot,vpar,vm,imin_j,j1,j2,joff) &
  !$OMP SHARED(dvvdi,dvvdj,dvmdi,dvmdj,doOCBLoss,doFLCLoss,doNewCX,dp_on,doPPRefill) &
>>>>>>> cbae1d29
  !$OMP SHARED(xmin,ymin,rmin,fac,fudgec,bir,sini,L_dktime,dktime,sunspot_number) &
  !$OMP SHARED(aloct,xlower,xupper,ylower,yupper,dt,T1,T2,iMHD,bmin,radcurv,losscone,vv) 
  DO kc = 1, kcsize
    
    !If oxygen is to be added, must change this!
    IF (alamc(kc) <= 0.0) THEN
      ie = 1  ! electrons
    ELSE
      ie = 2  ! protons
    END IF

    IF (MAXVAL(eeta(:,:,kc)) < machine_tiny) then
      !Skip boring channels
      eeta(:,:,kc) = 0.0
      CYCLE
    END IF
    mass_factor = SQRT (xmass(1)/xmass(ie))

  !---
  !Get "interface" velocities on clawpack grid, |-1:isize+2,-1:jsize-1|
    !Start by calculating dvedi,dvedj = grad_ij (veff) = grad_ij (vv) + alamc(k)*grad_ij vm
    dvedi = dvvdi + alamc(kc)*dvmdi
    dvedj = dvvdj + alamc(kc)*dvmdj

    !Now loop over clawpack grid interfaces and calculate velocities
    didt = 0.0
    djdt = 0.0
    
    do j=1,jsize-1 !clawpack jdim
      do i=isize,2,-1

      !I interface

        !Clawpack i,j I-interface is betwen RCM nodes i-1,j+jwrap-1 and i,j+wrap-1
        ! i.e., i,j:I => i-1,j+joff / i,j+joff
        iL = i-1; jL = WrapJ(j+joff)
        iR = i  ; jR = WrapJ(j+joff)

        didt(i,j) = CalcInterface(isOpen(iL,jL),dvedj(iL,jL),fac(iL,jL), &
                                  isOpen(iR,jR),dvedj(iR,jR),fac(iR,jR) )

      !J interface
        !Clawpack i,j J-interface is between RCM nodes i,j+joff-1 and i,j+joff
        iL = i; jL = WrapJ(j+joff-1)
        iR = i; jR = WrapJ(j+joff  )
        
        !Note extra - in dvedi part of call
        djdt(i,j) = CalcInterface(isOpen(iL,jL),-dvedi(iL,jL),fac(iL,jL), &
                                  isOpen(iR,jR),-dvedi(iR,jR),fac(iR,jR) )

      enddo
    enddo

    !Freeze flow too close to MHD inner boundary
    didt(iMHD-1:,:) = 0.0 
    djdt(iMHD+1:,:) = 0.0
    
    !Freeze flow into the domain, only move stuff around from MHD buffer
    didt(1:2,:) = 0.0
    djdt(1  ,:) = 0.0

    call PadClaw(didt)
    call PadClaw(djdt)

  !---
  !Calculate loss terms on clawpack grid
    !Start w/ loss term on RCM grid
    do j=1,jsize
      do i=1,isize
        lossCX  = 0.0
        lossFLC = 0.0
        lossFDG = 0.0
        if ( ie == RCMELECTRON ) then
          if ( .not. isOpen(i,j) ) then
            lossFDG = Ratefn(fudgec(kc),alamc(kc),sini(i,j),bir(i,j),vm(i,j),mass_factor)
          endif !not open
        else if (ie == RCMPROTON) then
          if ( L_dktime .and. (.not. isOpen(i,j)) ) then
            !Do losses even in buffer region in case stuff moves in/out
            r_dist = sqrt(xmin(i,j)**2+ymin(i,j)**2)
            if (doNewCX) then
              lossCX = CXKaiju(ie,abs(alamc(kc))*vm(i,j),r_dist)
            else
              lossCX = Cexrat(ie,abs(alamc(kc))*vm(i,j),r_dist,sunspot_number, &
                              dktime,irdk,inrgdk,isodk,iondk)
            endif
            if (doFLCLoss) then
              !Placeholder for FLC loss, uses radcurv(i,j) [Re]
              lossFLC = FLCRat(ie,alamc(kc),vm(i,j),bmin(i,j),radcurv(i,j),losscone(i,j))
            endif
          endif
        else
          !Unknown flavor
          write(*,*) 'Unknown flavor, ie = ', ie
        endif !flavor

        rate(i,j) = max(lossCX + lossFLC + lossFDG,0.0)
      enddo !i loop
      
    enddo !j loop

    !Have loss on RCM grid, now get claw grid
    call rcm2claw(rate,rateC)

  !---
  !Advect w/ clawpack
    call rcm2claw(eeta(:,:,kc),etaC)
    
    !Call clawpack, always as first time
    !Need local copies b/c clawpack alters T1/T2
    T1k = T1
    T2k = T2
    call claw2ez(.true.,T1k,T2k,xlower,xupper,ylower,yupper, &
                 CLAWiter,2,isize-1+1,jsize-3,etaC,didt,djdt,rateC)

  !---
  !Unpack and finish up
    !Copy out
    do j=j1,j2 !jwrap,jsize-1
      do i=1,isize-1
        if (isOpen(i,j)) then
          eeta(i,j,kc) = 0.0
        else
          eeta(i,j,kc) = max(etaC(i,j-joff),0.0)
        endif
      enddo
    enddo
    eeta(:,jsize,kc) = eeta(:,jwrap,kc)
    call circle(eeta(:,:,kc))

    if ( (kc==1) .and. dp_on .and. doPPRefill) then
      !refill the plasmasphere  04012020 sbao
      !K: Added kc==1 check 8/11/20
      call Kaiju_Plasmasphere_Refill(eeta(:,:,1), rmin, aloct, vm, imin_j,dt)
      call circle(eeta(:,:,kc)) !Probably don't need to re-circle
    endif
    
  enddo !Main kc loop

  contains

    !Calculate RCM-node centered gradient of FTV
    subroutine FTVGrad(ftv,isOpen,dftvdi,dftvdj)
      REAL (rprec), dimension(1:isize,1:jsize), intent(IN)  :: ftv
      REAL (rprec), dimension(1:isize,1:jsize), intent(OUT) :: dftvdi,dftvdj
      LOGICAL     , dimension(1:isize,1:jsize), intent(IN)  :: isOpen

      REAL (rprec), dimension(1:isize,1:jsize) :: V0,dV
      REAL (rprec), dimension(1:isize,1:jsize) :: dV0i,dV0j,ddVi,ddVj

      INTEGER (iprec) :: i
      REAL (rprec) :: cl,dcldi,dv0dcl

      !Calculate dipole FTV
      do i=1,isize
        cl = colat(i,jwrap)
        V0(i,:) = DipFTV_colat(cl)
      enddo

      !Now decompose the two contributions
      dV = 0.0
      where (.not. isOpen)
        dV = ftv - V0
      endwhere

    !Take gradients of each
      !Grad of dipole, analytic
      dV0i = 0.0
      dV0j = 0.0
      do i=2,isize-1
        dcldi = 0.5*(colat(i+1,jwrap)-colat(i-1,jwrap))
        cl = colat(i,jwrap)
        dv0dcl = DerivDipFTV(cl)
        dV0i(i,:) = dv0dcl*dcldi
      enddo
      
      !Grad of perturbation, smooth this
      call Grad_IJ(dV,isOpen,ddVi,ddVj,doLimO=.true. )
      call Smooth_IJ(ddVi,isOpen)
      call Smooth_IJ(ddVj,isOpen)

      !Recombine pieces
      dftvdi = dV0i + ddVi
      dftvdj = dV0j + ddVj

      !Old calculation, just do raw gradient
      !call Grad_IJ(ftv,isOpen,dftvdi,dftvdj)

    end subroutine FTVGrad

    !Calculate RCM-node centered gradient of veff
    subroutine Grad_IJ(veff,isOpen,dvedi,dvedj,doLimO)
      REAL (rprec), dimension(1:isize,1:jsize), intent(IN)  :: veff
      REAL (rprec), dimension(1:isize,1:jsize), intent(OUT) :: dvedi,dvedj
      LOGICAL     , dimension(1:isize,1:jsize), intent(IN)  :: isOpen
      LOGICAL, intent(in), optional :: doLimO

      INTEGER (iprec) :: i,j

      LOGICAL :: isOp(3),doLim
      REAL (rprec) :: Q(3)

      if (present(doLimO)) then
        doLim = doLimO
      else
        doLim = .true.
      endif

      dvedi = 0.0
      dvedj = 0.0

      !$OMP PARALLEL DO if (L_doOMPClaw) &
      !$OMP DEFAULT (NONE) &
      !$OMP PRIVATE(i,j,isOp,Q) &
      !$OMP SHARED(dvedi,dvedj,veff,isOpen,doLim)
      do j=2,jsize-1
        do i=2,isize-1
          !Do I deriv
          Q          = veff  (i-1:i+1,j)
          isOp       = isOpen(i-1:i+1,j)
          dvedi(i,j) = Deriv_IJ(Q,isOp,doLim)

          !Do J deriv
          Q          = veff  (i,j-1:j+1)
          isOp       = isOpen(i,j-1:j+1)
          dvedj(i,j) = Deriv_IJ(Q,isOp,doLim)
        enddo
      enddo

    !Lower/Upper boundary
      dvedi(1,:) = dvedi(2,:)
      dvedj(1,:) = dvedj(2,:)

      dvedi(isize,:) = dvedi(isize-1,:)
      dvedj(isize,:) = dvedj(isize-1,:)
    !Periodic
      dvedi(:,jsize) = dvedi(:,jwrap  )
      dvedi(:,1    ) = dvedi(:,jsize-2)

      dvedj(:,jsize) = dvedj(:,jwrap  )
      dvedj(:,1    ) = dvedj(:,jsize-2)
    end subroutine Grad_IJ

    !Take derivative from 3-point stencil if possible
    function Deriv_IJ(Q,isOp,doLim) result(dvdx)
      LOGICAL     , intent(IN) :: isOp(-1:+1)
      REAL (rprec), intent(IN) ::    Q(-1:+1)
      LOGICAL     , intent(IN)  :: doLim

      REAL (rprec) :: dvdx
      REAL (rprec) :: dvL,dvR,dvC
      dvdx = 0.0

      if (isOp(0)) return

      !If still here then central point is closed
      if (isOp(-1) .and. isOp(+1)) then
        !Nothing to work with
        return
      endif
      !Have at least two points
      if ((.not. isOp(-1)) .and. (.not. isOp(+1))) then
        !Both sides closed
        
        !dvdx = 0.5*(Q(+1)-Q(-1)) !Straight up centered derivative
<<<<<<< HEAD
        dvL = Q( 0) - Q(-1)
        dvR = Q(+1) - Q( 0)

        !Do slope limiter, either minmod or superbee
        dvdx = qkminmod(dvL,dvR) !Just minmod lim
        !Superbee slope-lim on gradient
        !dvdx = qkmaxmod( qkminmod(dvR,2*dvL),qkminmod(2*dvR,dvL) )
=======
        dvL =       Q( 0) - Q(-1)
        dvR =       Q(+1) - Q( 0)
        dvC = 0.5*( Q(+1) - Q(-1) )

        if (doLim) then
          !Do slope limiter, either minmod or superbee
          if (doSuperBee) then
            !Superbee slope-lim on gradient
            dvdx = qkmaxmod( qkminmod(dvR,2*dvL),qkminmod(2*dvR,dvL) )
          else
            dvdx = MCLim(dvL,dvR,dvC)
            !dvdx = qkminmod(dvL,dvR) !Just minmod lim
          endif
        else
          !Take straight centered difference
          dvdx = dvC
        endif
>>>>>>> cbae1d29

      else if (.not. isOp(-1)) then
        !-1 is closed, do backward difference
        dvdx = Q(0)-Q(-1)
      else
        !+1 is closed, do forward difference
        dvdx = Q(+1)-Q(0)
      endif

    end function Deriv_IJ

    !Do smoothing window on RCM grid quantity
    subroutine Smooth_IJ(Q,isOpen)
      REAL (rprec), dimension(1:isize,1:jsize), intent(INOUT)  :: Q
      LOGICAL     , dimension(1:isize,1:jsize), intent(IN)  :: isOpen
      REAL (rprec), dimension(1:isize,1:jsize) :: Qs
      REAL (rprec), dimension(3,3) :: Q33
      LOGICAL     , dimension(3,3) :: G33

      INTEGER (iprec) :: i,j

      Qs = Q
<<<<<<< HEAD
=======

      !$OMP PARALLEL DO if (L_doOMPClaw) &
      !$OMP DEFAULT (SHARED) &
      !$OMP PRIVATE(i,j,Q33,G33)
>>>>>>> cbae1d29
      do j=j1,j2 !jwrap,jsize-1
        do i=2,isize-1
          Q33(:,:) = Q(i-1:i+1,j-1:j+1)
          G33(:,:) = .not. isOpen(i-1:i+1,j-1:j+1) !Only smooth w/ good cells
          Qs(i,j) = SmoothOperator33(Q33,G33)
        enddo
      enddo
      
      Qs(:,jsize) = Qs(:,jwrap)
      call circle(Qs)
      Q = Qs !Save back smoothed array
<<<<<<< HEAD
    end subroutine Smooth_IJ

=======

    end subroutine Smooth_IJ

    function MCLim(dqL,dqR,dqC) result(dqbar)
      REAL (rprec), intent(in) :: dqL,dqR,dqC
      REAL (rprec) :: dqbar
      REAL (rprec) :: magdq

      if (dqL*dqR <= 0) then
        !Sign flip, clamp
        dqbar = 0.0
      else
        !Consistent sense, use MC limiter
        magdq = min(2*abs(dqL),2*abs(dqR),abs(dqC))
        !SIGN(A,B) returns the value of A with the sign of B
        dqbar = sign(magdq,dqC)
      endif
    end function MCLim

>>>>>>> cbae1d29
    !Quick and lazy minmod limiter
    function qkminmod(a,b) result(c)
      REAL (rprec), intent(in) :: a,b
      REAL (rprec) :: c

      if (a*b > 0) then
        !Pick min modulus
        if (abs(a) < abs(b)) then
          c = a
        else
          c = b
        endif !No sign flip
      else
        c = 0.0
      endif
    end function qkminmod

    !Quick and laxy maxmod limiter
    function qkmaxmod(a,b) result(c)
      REAL (rprec), intent(in) :: a,b
      REAL (rprec) :: c

      if (a*b > 0) then
        !Pick max modulus
        if (abs(a) < abs(b)) then
          c = b
        else
          c = a
        endif !No sign flip
      else
        c = 0.0
      endif
    end function qkmaxmod

    !Copy variable from rcm to clawpack grid
    subroutine rcm2claw(qR,qC)
      REAL (rprec), dimension( 1:isize  , 1:jsize  ), intent(IN)  :: qR
      REAL (rprec), dimension(-1:isize+2,-1:jsize-1), intent(OUT) :: qC

      !Center patch
      qC(1:isize,1:jsize-jwrap) = qR(1:isize,jwrap:jsize-1)
      call PadClaw(qC)

    end subroutine rcm2claw

    !Fill padding of a clawpack grid
    subroutine PadClaw(qC)
      REAL (rprec), dimension(-1:isize+2,-1:jsize-1), intent(INOUT) :: qC
      INTEGER (iprec) :: i, j
      !Pole
      do i=-1,0
        qC(i,j1-joff:j2-joff) = qC(1,j1-joff:j2-joff)
      enddo

      !Equator
      do i=isize+1,isize+2
        qC(i,j1-joff:j2-joff) = qC(isize,j1-joff:j2-joff)
      enddo

      !Periodic
      qC(:,-1:0)                    = qC(:,jsize-4:jsize-3)
      qC(:,jsize-joff:jsize-joff+1) = qC(:,1:2)
    end subroutine PadClaw

    function CalcInterface(isOpL,dvL,facL,isOpR,dvR,facR) result(dxdt)
      LOGICAL, intent(IN) :: isOpL,isOpR
      REAL (rprec), intent(IN) :: dvL,dvR,facL,facR
      REAL (rprec) :: dxdt

      REAL (rprec) :: dvAvg,fAvg
      if (isOpL .and. isOpR) then
        !Both sides are bad, no flow
        dxdt = 0.0
        
      else if ( (.not. isOpL) .and. (.not. isOpR) ) then
        !Both sides are good, do basic averaging
        dvAvg = 0.5*( dvL +  dvR)
        fAvg  = 0.5*(facL + facR)
        dxdt = dvAvg/fAvg
      else if (isOpL) then
        !Left = Open / Right = Closed
        !Use right velocity if it's leftward
        dxdt = min(0.0,dvR/facR)
      else if (isOpR) then
        !Left = Closed / Right = Open
        !Use left velocity if it's rightward
        dxdt = max(0.0,dvL/facL)
      endif
    end function CalcInterface


    !Wrap around large indices, jwrap<=>jsize seem to be repeated points on axis
    !So jsize+1 => jwrap+1, i.e. j=>j-jsize+jwrap
    function WrapJ(j) result(jp)
      INTEGER (iprec), intent(IN) :: j
      INTEGER (iprec) :: jp

      if (j>jsize) then
        jp = j-jsize+jwrap
      else
        jp = j
      endif      
    end function WrapJ

END SUBROUTINE Move_plasma_grid_MHD

!=========================================================================
!
SUBROUTINE Move_plasma_grid_NEW (dt)
  IMPLICIT NONE
  REAL (rprec), INTENT (IN) :: dt
!_____________________________________________________________________________
!   Subroutine to advance eta distribution for a time step
!   by using new CLAWPACK advection routines
!                                                                       
!   Created:     12-05-00
!_____________________________________________________________________________
!
!

  REAL (rprec) :: mass_factor, max_eeta, eps = 0.0 !sbao 07/2019
  INTEGER (iprec) :: i, j, kc, ie
  INTEGER (iprec) :: CLAWiter, joff, icut
  REAL (rprec), dimension(isize,jsize) :: eeta2,veff,dvefdi,dvefdj
  REAL (rprec), dimension(-1:isize+2,-1:jsize-1) :: loc_didt,loc_djdt,loc_Eta,loc_rate
  REAL (rprec), save :: xlower,xupper,ylower,yupper, T1,T2
  REAL (rprec) :: T1k,T2k !Local loop variables b/c clawpack alters input
  REAL (rprec) :: r_dist
  INTEGER (iprec) :: ii,istop
  LOGICAL, save :: FirstTime=.true.
  
  joff=jwrap-1
  
  if (FirstTime) then
    T1=0.
    FirstTime = .false.
  else
    T1=T2
  end if

  T2=T1+dt

  xlower = 1
  xupper = isize
  ylower = zero
  yupper = jsize-3

  fac = 1.0E-3*signbe*bir*alpha*beta*dlam*dpsi*ri**2


  !K: Trying to fix omp bindings
  !Fixing private/shared and vars altered by clawpack
  !NOTE: T1k/T2k need to be private b/c they're altered by claw2ez
  
  !$OMP PARALLEL DO if (L_doOMPClaw) &
  !$OMP DEFAULT (NONE) &
  !$OMP PRIVATE(i,j,kc,icut,ie) &
  !$OMP PRIVATE(eeta2,veff,dvefdi,dvefdj,loc_didt,loc_djdt,loc_Eta,loc_rate) &
  !$OMP PRIVATE(mass_factor,r_dist,max_eeta,CLAWiter,T1k,T2k) &
  !$OMP SHARED(alamc,eeta,v,vcorot,vpar,vm,imin_j,j1,j2,joff) &
  !$OMP SHARED(xmin,ymin,rmin,fac,fudgec,bir,sini,L_dktime,dktime,sunspot_number) &
  !$OMP SHARED(aloct,xlower,xupper,ylower,yupper,eps,dt,T1,T2)

  DO kc = 1, kcsize
    !If oxygen is to be added, must change this!
    IF (alamc(kc) <= 0.0) THEN
      ie = 1  ! electrons
    ELSE
      ie = 2  ! protons
    END IF

    IF (MAXVAL(eeta(:,:,kc)) == 0.0) CYCLE

    mass_factor = SQRT (xmass(1)/xmass(ie))

  !1. Compute the effective potential for the kc energy channel:
    !K: Here we're adding corotation to total effective potential
    veff = v +vcorot - vpar + vm*alamc(kc)

  !2. Differentiate Veff with respect to I and J:

    !!!CALL Deriv_i_new (veff, isize, jsize, j1, j2, imin_J, dvefdi)
    !!!CALL Deriv_j_new (veff, isize, jsize, j1, j2, imin_J, dvefdj)
    dvefdi = Deriv_i (veff, imin_j)
    dvefdj = Deriv_j (veff, imin_j, j1, j2, 1.0E+26_rprec)
    WHERE (dvefdj > 1.0E+20)
      dvefdj = 0.0
    END WHERE
    !Zero out local arrays
    loc_Eta  = 0.0
    loc_didt = 0.0
    loc_djdt = 0.0
    loc_rate = 0.0

    icut=0
    do j=j1,j2
      icut=max(icut,imin_j(j))
      do i=imin_j(j),isize-1
        if (eeta(i,j,kc) > 1.) icut=max(icut,i)
      end do
    end do !j
    icut=icut+5

    DO j = j1, j2
      DO i = 2, isize-1
        loc_didt (i,j-joff) = + dvefdj (i-1,j) / fac(i-1,j)
        loc_djdt (i,j-joff) = - dvefdi (i,j-1) / fac(i-1,j)
        IF (i > icut) THEN
          loc_didt(i,j-joff) = 0.0
          loc_djdt(i,j-joff) = 0.0
        END IF
!
        IF (ie == RCMELECTRON) THEN

          loc_rate(i,j-joff) = Ratefn (fudgec(kc), alamc(kc), sini(i,j),&
                                       bir (i,j), vm(i,j), mass_factor)
        ELSE IF (ie == RCMPROTON) THEN

          IF (L_dktime .AND. i >= imin_j(j)) THEN
            r_dist = SQRT(xmin(i,j)**2+ymin(i,j)**2)
            loc_rate(i,j-joff) = Cexrat (ie, ABS(alamc(kc))*vm(i,j), &
                                         R_dist, &
                                         sunspot_number, dktime, &
                                         irdk,inrgdk,isodk,iondk)
          ELSE
            loc_rate(i,j-joff) = 0.0
          END IF

        ELSE
          STOP 'UNKNOWN IE IN COMPUTING LOSS'
        END IF !ie

      END DO !i loop

      loc_didt(isize,j-joff) = loc_didt(isize-1,j-joff)
      loc_djdt(isize,j-joff) = loc_djdt(isize-1,j-joff)
      loc_rate(isize,j-joff) = loc_rate(isize-1,j-joff)
    END DO !j loop

  !Copy to local variables
    loc_Eta (1:isize, 1:jsize-jwrap) = eeta (1:isize, jwrap:jsize-1, kc)

  !Call clawpack
    !Always calling as FirstTime
    T1k = T1
    T2k = T2
    CALL Claw2ez (.true., T1k,T2k, xlower,xupper, ylower,yupper, &
                  CLAWiter, 2,isize-1+1,jsize-3, &
                  loc_Eta, loc_didt, loc_djdt, loc_rate)

    !Copy out
    DO j = j1, j2
      DO i = imin_j(j)+1, isize-1
        eeta (i, j, kc) = loc_Eta (i, j-joff)
      END DO
    END DO
    DO j = j1, j2
      IF (veff(imin_j(j+1),j+1)-veff(imin_j(j-1),j-1) < 0.0) THEN
        eeta (imin_j(j),j,kc) = loc_eta (imin_j(j),j-joff)
      END IF
    END DO

    ! floor eeta 12/06 frt
    max_eeta = maxval(eeta(:,:,kc))
    eeta(:,:,kc) = MAX(eps*max_eeta,eeta(:,:,kc))

    
    if (kc == 1) then
      !refill the plasmasphere  04012020 sbao
      !K: Added kc==1 check 8/11/20
      CALL Plasmasphere_Refilling_Model(eeta(:,:,1), rmin, aloct, vm, dt)
    endif
    CALL Circle (eeta(:,:,kc))

  END DO !Main kc loop


  RETURN

  !OLD BC CODE:
!
! boundary condition correction:
!    DO j = j1, j2
!       IF (loc_didt(imin_j(j),j-joff) < 0.0) THEN
!          eeta(imin_j(j),j,:) = eeta(imin_j(j)+1,j,:)
!       END IF
!    END DO
!
!    !Set ghost cell values for clawpack solver
!    !  Pole
!    do i=1-2, 1-1
!       loc_Eta (i,j1-joff:j2-joff) = loc_Eta (1,j1-joff:j2-joff)
!       loc_didt(i,j1-joff:j2-joff) = loc_didt(1,j1-joff:j2-joff)
!       loc_djdt(i,j1-joff:j2-joff) = loc_djdt(1,j1-joff:j2-joff)
!    end do
!    !  Equator
!    do i=isize+1,isize+2
!       loc_Eta (i,j1-joff:j2-joff) = loc_Eta (isize,j1-joff:j2-joff)
!       loc_didt(i,j1-joff:j2-joff) = loc_didt(isize,j1-joff:j2-joff)
!       loc_djdt(i,j1-joff:j2-joff) = loc_djdt(isize,j1-joff:j2-joff)
!    end do
!    !  Periodic
!    loc_Eta (-1:isize+1,-1:0) = loc_Eta (-1:isize+1,jsize-4:jsize-3)
!    loc_didt(-1:isize+1,-1:0) = loc_didt(-1:isize+1,jsize-4:jsize-3)
!    loc_djdt(-1:isize+1,-1:0) = loc_djdt(-1:isize+1,jsize-4:jsize-3)
!    loc_Eta (-1:isize+1,jsize-joff:jsize-joff+1) = loc_Eta (-1:isize+1,1:2)
!    loc_didt(-1:isize+1,jsize-joff:jsize-joff+1) = loc_didt(-1:isize+1,1:2)
!    loc_djdt(-1:isize+1,jsize-joff:jsize-joff+1) = loc_djdt(-1:isize+1,1:2)

END SUBROUTINE Move_plasma_grid_NEW

!Adapted by K: from S. Bao's adaptation of Colby Lemon's code, 09/20

SUBROUTINE Kaiju_Plasmasphere_Refill(eeta0,rmin,aloct,vm,imin_j,idt)
  use constants, ONLY : density_factor
  use earthhelper, ONLY : GallagherRP
  use rcmdefs, ONLY : DenPP0

  implicit none

  REAL (rprec), intent(inout), dimension(isize,jsize) :: eeta0
  REAL (rprec), intent(in), dimension(isize,jsize) :: rmin, aloct, vm
  REAL (rprec), intent(in)  :: idt
  INTEGER (iprec), intent(in), dimension(jsize) :: imin_j

  integer :: i,j
  REAL (rprec) , parameter :: day2s = 24.0*60.0*60
  REAL (rprec) :: dppT,dpsph,eta2cc,tau,etaT,deta,dndt
  REAL (rprec) :: dpp0

  dpp0 = 10*DenPP0 !Use 10x the plasmasphere cutoff density to decide on refilling

  do j=1,jsize
    do i=1,isize
      if (vm(i,j) <= 0) cycle
      if (i < imin_j(j)+1) cycle !Don't refill outside active domain

      !Closed field line, calculate Berbue+ 2005 density (#/cc)
      dppT = 10.0**(-0.66*rmin(i,j) + 4.89) !Target refilled density [#/cc]
      !Or use Gallagher on nightside w/ currently set default Kp
      !dppT = GallagherRP(rmin(i,j),PI)

      eta2cc = (1.0e-6)*density_factor*vm(i,j)**1.5 !Convert eta to #/cc
      dpsph = eta2cc*eeta0(i,j) !Current plasmasphere density [#/cc]

      !Check for other outs before doing anything
      if (dppT  <  dpp0) cycle !Target too low
      if (dpsph <  dpp0) cycle !Current density too low to bother w/
      if (dpsph >= dppT) cycle !Already above refilling target

      etaT = dppT/eta2cc !Target eta for refilling
      deta = etaT-eeta0(i,j)

      !Using timescale [days] from Denton+ 2012, equation 3
      !tau = (2.63*day2s)*10**(0.016*rmin(i,j)) !Refilling timescale [s]

      dndt = 10.0**(3.48-0.331*rmin(i,j)) !cm^-3/day, Denton+ 2012 eqn 1
      tau = day2s*(dppT-dpsph)/dndt
      eeta0(i,j) = eeta0(i,j) + min(idt/tau,1.0)*max(deta,0.0) !Make sure not to overfill but unlikely

    enddo
  enddo

END SUBROUTINE Kaiju_Plasmasphere_Refill

!Adapted by S.Bao from Colby Lemon's original code. 04012020 sbao
SUBROUTINE Plasmasphere_Refilling_Model(eeta0, rmin, aloct, vm, idt)

      implicit none
      REAL (rprec), intent(inout), dimension(isize,jsize) :: eeta0
      REAL (rprec), intent(in), dimension(isize,jsize) :: rmin, aloct, vm
      REAL (rprec) :: den_increase(isize, jsize), ftv(isize,jsize)
      REAL (rprec) :: idt
      REAL (rprec) , parameter :: m_per_Re = 6380.e3
      REAL (rprec) , parameter :: nT_per_T = 1.e9
      REAL (rprec) , parameter :: cm_per_m = 1.e2
      where (vm > 0)
        ftv = vm**(-3.0/2.0)
      elsewhere
        ftv = 0.0  ! open field lines, most likely. Set ftv to zero because we want eeta to be zero there
      end where

      den_increase = (idt/1000.0/(24*60*60)) * 10**(3.01 - 0.322*rmin) * ftv * (m_per_Re * nT_per_T * cm_per_m**3)   ! ple/cc
      where (aloct < pi/2 .OR. aloct > 3*pi/2)  ! If we are on the dayside
        eeta0 = eeta0 + 1.8 * den_increase
      elsewhere
        eeta0 = eeta0 + 0.2 * den_increase
      end where


    ! Keep eeta0 between 0 and two times the Berube et al. 2005 density.
      eeta0 = min(eeta0, 2*10**(4.56 - 0.51*rmin) * ftv * (m_per_Re*nT_per_T*cm_per_m**3))
      eeta0 = max(eeta0, 0.0)

END SUBROUTINE

FUNCTION Ratefn (fudgx, alamx, sinix, birx, vmx, xmfact)
  IMPLICIT NONE
  REAL (rprec), INTENT (IN) :: fudgx,alamx,sinix,birx,vmx,xmfact
  REAL (rprec)              :: Ratefn
  !                                                                       
  !   Function subprogram to compute precipitation rate
  !   Last update:  04-04-88
  !
  Ratefn = 0.0466_rprec*fudgx*SQRT(ABS(alamx))*(sinix/birx)*vmx**2
  Ratefn = xmfact * ratefn
  RETURN
END FUNCTION Ratefn


  SUBROUTINE Deriv_i_NEW (array, isize, jsize, j1, j2, imin_j, derivi)
!   USE Rcm_mod_subs, ONLY : iprec, rprec
    IMPLICIT NONE
    INTEGER (iprec), INTENT (IN) :: isize, jsize, j1, j2, imin_j(jsize)
    REAL (rprec), INTENT (IN) :: array (isize,jsize)
    REAL (rprec), INTENT (OUT) :: Derivi (isize,jsize)
!
    INTEGER (iprec) :: i, j
!
    DO j = 1, jsize
    DO i = 1, isize
       IF (i == 1) THEN
          Derivi(i,j) = -1.5*array(i,j) + 2.0*array(i+1,j) - 0.5*array(i+2,j)
       ELSE IF (i == isize) THEN
          Derivi (i,j) =  +1.5*array(i,j) - 2.0*array(i-1,j) + 0.5*array(i-2,j)
       ELSE
          Derivi(i,j) = 0.5*(array(i+1,j)-array(i-1,j))
       END IF
    END DO
    END DO
    RETURN
  END SUBROUTINE Deriv_i_NEW
  
  SUBROUTINE Deriv_j_NEW (array, isize, jsize, j1, j2, imin_j, derivJ)
!   USE rcm_mod_subs, ONLY : iprec, rprec
    IMPLICIT NONE
    INTEGER (iprec), INTENT (IN) :: isize, jsize, j1, j2, imin_j(jsize)
    REAL (rprec), INTENT (IN) :: array (isize,jsize)
    REAL (rprec), INTENT (OUT) :: Derivj (isize,jsize)
!
    INTEGER (iprec) :: i, j
!
    DO j = j1, j2
    DO i = 1, isize
       Derivj (i,j) = (array(i,j+1)-array(i,j-1))*0.5
    END DO
    END DO
    CALL Circle (Derivj)
    RETURN
  END SUBROUTINE Deriv_j_NEW
!-------------------------------------
    FUNCTION Gntrp_2d_ang (array, bi, bj, ikind)
    IMPLICIT NONE
    INTEGER (iprec), INTENT (IN) :: ikind
    REAL (rprec), INTENT (IN)    :: array (:,:), bi, bj
    REAL (rprec)                 :: Gntrp_2d_ang
!
    INTEGER (iprec) :: ii, jj, ni, nj
    REAL (rprec)    :: fi,fj,a1,a2,v_1, v_2
!
!
!   Prepare indices for interpolation:
!
    ni = SIZE (array, 1)
    nj = SIZE (array, 2)
    IF (bj < 1.0 .OR. bj > nj) write(*,*) 'BJ out of range in gntrp_2d_ang'
    IF (bi < 1.0 .OR. bi > ni) write(*,*) 'BI out of range in gntrp_2d_ang'
!
    ii = INT (bi)
    fi = REAL (ii,rprec)
    jj = INT (bj)
    fj = REAL (jj,rprec)
    IF (ii == ni) ii = ii - 1
    IF (jj == nj) jj = jwrap   ! periodicity in J
!                                                                       
    v_1 = array (ii,jj)
    v_2 = array (ii+1,jj)
!   IF (ii < imin_j(jj))   v_1 = array(imin_j(jj),jj)
!   IF (ii+1 < imin_j(jj)) v_2 = array(imin_j(jj),jj)
    a1 = (1.0-(bi-fi))*v_1 + (bi-fi)*v_2
!
    v_1 = array (ii  , jj+1)
    v_2 = array (ii+1, jj+1)
!   IF (ii   < imin_j(jj+1)) v_1 = array (imin_j(jj+1),jj+1)
!   IF (ii+1 < imin_j(jj+1)) v_2 = array (imin_j(jj+1),jj+1)
    a2 = (1.0-(bi-fi))*v_1 + (bi-fi)*v_2
!                                                                       
    IF (ikind == 1) THEN
       IF (jj+1 == nj) a2 = a2 + pi_two
       IF (jj  == jwrap)      a1 = zero
       IF (jj+1 == jwrap)      a2 = a2 + pi_two      ! sts, feb 22
    END IF
!
    Gntrp_2d_ang = (1.0 - (bj-fj)) * a1 + (bj-fj) * a2
!
    RETURN
    END FUNCTION Gntrp_2d_ang
!
!
!
!
!
    FUNCTION Intrp_2d_grid (array, bi, bbj, jwrap, imin_j)
    IMPLICIT NONE
    INTEGER (iprec), INTENT (IN) :: jwrap, imin_j(:)
    REAL (rprec), INTENT (IN)    :: array (:,:), bi, bbj
    REAL (rprec)                 :: Intrp_2d_grid
!
    INTEGER (iprec) :: ii, jj, imax_array, jmax_array
    REAL (rprec)    :: bj, ca, cb, cc, cd, di, dj
!
!
    imax_array = SIZE (array, 1)
    jmax_array = SIZE (array, 2)
    ii = MAX (1, MIN (INT (bi), imax_array-1))
    bj  = Bjmod ( bbj,jwrap,jmax_array)
    jj  = INT (bj)
!
!   (i,j)---------------------(i,j+1)
!   | A          |               B  |
!   |            |                  |
!   |            |di                |
!   |   dj       |       1-dj       |
!   |---------(bi,bj)---------------|
!   |            |                  |
!   |            |                  |
!   |            |1-di              |
!   |            |                  |
!   | C          |              D   |
!   (i+1,j)-----------------(i+1,j+1)
!
    di = bi - ii
    dj = bj - jj
    IF (ii < imin_j(jj)) THEN
       ca = 0.0
    ELSE
       ca = (one-di)*(one-dj) 
    END IF
    IF (ii+1 < imin_j(jj)) THEN
       cc = 0.0
    ELSE
       cc = di * (one-dj)
    END IF
    IF (ii < imin_j(jj+1)) THEN
       cb = 0.0
    ELSE
       cb = (one-di)*dj
    END IF
    IF (ii+1 < imin_j(jj+1)) THEN
       cd = 0.0
    ELSE
       cd = di*dj
    END IF
!                                                                       
    Intrp_2d_grid = ca*array(ii,jj)+cb*array(ii,jj+1)+ &
                      cc*array(ii+1,jj)+cd*array(ii+1,jj+1)
    Intrp_2d_grid = Intrp_2d_grid / (ca+cb+cc+cd)
!
    RETURN
    END FUNCTION Intrp_2d_grid
    FUNCTION Interp_1d (array, bi )
    IMPLICIT NONE
    REAL (rprec), INTENT (IN)    :: array (:), bi
    REAL (rprec)                 :: Interp_1d
!                                                                       
!   This function subprogram interpolates 1-dim. ARRAY to return
!   the value of ARRAY at the non-integer point BI.
!
!   Stanislav: if Bi < 1, then the array is extrapolated
!              linearly based on the values A(1,:) and A(2,:).
!              If Bi > imax, then array is linearly
!              extrapolated on the values A(imax-1,:) and A(imax,:).
!
    INTEGER (iprec) :: ii, imax_array
    REAL (rprec)    :: fi
!
    imax_array = SIZE (array)
!
    IF (bi < one .OR. bi > imax_array) STOP 'OUT OF BOUNDS IN INTERP_1D'
!
    ii = MAX (1, MIN (INT (bi), imax_array-1))
    fi = REAL (ii,rprec)
    Interp_1d = (one - (bi-fi) ) * array (ii) + (bi-fi) * array (ii+1)
    RETURN
    END FUNCTION Interp_1d



    FUNCTION Interp_2d (array, bi, bj)
    IMPLICIT NONE
    REAL (rprec), INTENT (IN)    :: array (:,:), bi, bj
    REAL (rprec)                 :: Interp_2d
!
    INTEGER (iprec) :: ii, jn, jj, jp1, imax_array, jmax_array
    REAL (rprec)    :: fi,fj,a1,a2
!
!
!   Prepare indices for interpolation:
!
    imax_array = SIZE (array, 1)
    jmax_array = SIZE (array, 2)
!
!
    IF (bi < one .OR. bi > imax_array .OR. bj < 1 .OR. bj > jmax_array) &
        STOP 'OUT OF BOUNDS IN INTERP_2D'
!
!
    ii = MAX (1, MIN (INT (bi), imax_array-1))
    fi = REAL (ii,rprec)
!                                                                       
!                                                                       
!   Decide which interpolation to perform and proceed:
!
    jn    = NINT (bj)
    IF (ABS (bj-REAL(jn,rprec)) < 1.0E-4_rprec) THEN  ! 1-d interp. of 2-d array
!
      Interp_2d = (one-(bi-fi)) * array(ii,jn) + (bi-fi)*array(ii+1,jn)
!
    ELSE    !        2-d interpolation of 2-d array:
!
!         If jwrap <= bj < jmax, then jwrap-1 <= INT(bj) <= jmax-1
!         and jwrap <= INT(bj)+1 <= jmax
!
       jj  = INT (bj)
       fj  = REAL (jj,rprec)
       jp1 = jj + 1
!
       a1 = (one-(bi-fi))*array(ii,jj)  + (bi-fi)*array(ii+1,jj)
       a2 = (one-(bi-fi))*array(ii,jp1) + (bi-fi)*array(ii+1,jp1)
!                                                                       
       Interp_2d = (one - (bj-fj)) * a1 + (bj-fj) * a2
!
    END IF
    RETURN
    END FUNCTION Interp_2d




    FUNCTION Interp_2d_of3d (array, bi, bj, index_3)
    IMPLICIT NONE
    INTEGER (iprec), INTENT (IN) :: index_3
    REAL (rprec), INTENT (IN)    :: array (:,:,:), bi, bj
    REAL (rprec)                 :: Interp_2d_of3d
!                                                                       
!   This is the same as Gntrp_2d but for a 3-dim array, see comments for
!   Gntrp_2d. A separate function is needed since if Gntrp_2d were used,
!   then we would need to pass array sections (the other option is Fortran
!   77 style of passing an offset array, but that should be avoided for
!   compiler checking and parallelization reasons).
!
    INTEGER (iprec) :: ii, jn, jj, jp1, imax_array, jmax_array, kmax_array
    REAL (rprec)    :: fi,fj,a1,a2
!
!
!   Prepare indices for interpolation:
!
    imax_array = SIZE (array, 1)
    jmax_array = SIZE (array, 2)
    kmax_array = SIZE (array, DIM = 3)
!
!
    IF (bi < one .OR. bi > imax_array .OR. bj < one .OR. bj > jmax_array) THEN
       WRITE (*,*) 'OUT OF BOUNDS IN INTERP_2D_OF_3D'
       STOP
    END IF
!
!
    IF (index_3 > kmax_array .OR. index_3 < 1) STOP 'INTRP_2D_OF3D: index_3 OUT OF RANGE'
    ii = MAX (1, MIN (INT (bi), imax_array-1))
    fi = REAL (ii,rprec)
!                                                                       
!                                                                       
!   Decide which interpolation to perform and proceed:
!
    jn    = NINT (bj)
    IF (ABS (bj-REAL(jn,rprec)) < 1.0E-4_rprec) THEN  ! 1-d interp. of 2-d array
!
      Interp_2d_of3d = (one-(bi-fi)) * array(ii,jn,index_3) + &
                  (bi-fi)*array(ii+1,jn,index_3)
!
    ELSE    !        2-d interpolation of 2-d array:
!
!         If jwrap <= bj < jmax, then jwrap-1 <= INT(bj) <= jmax-1
!         and jwrap <= INT(bj)+1 <= jmax
!
       jj  = INT (bj)
       fj  = REAL (jj,rprec)
       jp1 = jj + 1
!
       a1 = (one-(bi-fi))*array(ii,jj,index_3)  + (bi-fi)*array(ii+1,jj,index_3)
       a2 = (one-(bi-fi))*array(ii,jp1,index_3) + (bi-fi)*array(ii+1,jp1,index_3)
!                                                                       
       Interp_2d_of3d = (one - (bj-fj)) * a1 + (bj-fj) * a2
!
    END IF
    RETURN
    END FUNCTION Interp_2d_of3d
!
!   7. A few routines needed for circulariation and normalization in J:
!
    FUNCTION Bjmod_real (bj, jwrap, jsize)
    IMPLICIT NONE
    REAL (rprec),    INTENT (IN) :: bj
    INTEGER(iprec),  INTENT (IN) :: jwrap, jsize
    REAL (rprec)                 :: Bjmod_real
!_____________________________________________________________________________
!   last update: 11-28-84               by:rws
!                                                                       
!   this function subporgram returns bjmod with a value
!   between jwrap and jmax-1. In RCM, arrays in j (local time angle)
!   are dimensioned from 1 to jsize, but the grid wraps around and
!   overlaps such that array (jwrap) = array (jsize)
!   array (jwrap-1) = array (jsize-1), etc. In other words, only
!   elements from j=jwrap to j=jsize-1 are unique. This function takes
!   a non-integer j index, BJ, and makes sure that it is larger or
!   equal to jwrap but smaller than jsize-1. Then when array is interpolated
!   on two elements, j is never larger than jsize or smaller than jwrap-1.
!   For the case of jwrap = 3 and a 1-dim array, this looks like:
!
!   j-value:   1  2  3  4  5              jsize-2   jsize-1   jsize
!              x  x  x  x  x .................x        x     x
!              |  |  |                        |        |     |
!              |  |   --------->---------->---|--------|-----
!              |  --------------->------------|-->-----
!               ---------->----------->-------
!
!   Dependency:  none
!
    Bjmod_real = bj
!                                                                       
!   do_1: DO
!      IF (Bjmod_real < REAL (jsize - 1,rprec)) EXIT
!      Bjmod_real = Bjmod_real - REAL (jsize - jwrap,rprec)
!   END DO do_1
!
!   do_2: DO
!      IF (Bjmod_real >= REAL (jwrap,rprec)) EXIT
!      Bjmod_real = Bjmod_real + REAL(jsize - jwrap,rprec)
!   END DO do_2
!
bjmod_real = MODULO(bj-REAL(jwrap),REAL(jsize-jwrap-1)) + REAL(jwrap) 
    RETURN
    END FUNCTION Bjmod_real
!
!
! - - - - - - - - - - - - - - - - - - - - - - - - - - - - - - -
!
!
    FUNCTION Bjmod_int (bj, jwrap, jsize)
    IMPLICIT NONE
    INTEGER (iprec), INTENT (IN) :: bj
    INTEGER (iprec), INTENT (IN) :: jwrap, jsize
    INTEGER (iprec)              :: Bjmod_int
!_____________________________________________________________________________
!   last update: 11-28-84               by:rws
!                                                                       
!   this function subporgram returns bjmod with a value
!   between jwrap and jmax-1. In RCM, arrays in j (local time angle)
!   are dimensioned from 1 to jsize, but the grid wraps around and
!   overlaps such that array (jwrap) = array (jsize)
!   array (jwrap-1) = array (jsize-1), etc. In other words, only
!   elements from j=jwrap to j=jsize-1 are unique. This function takes
!   a non-integer j index, BJ, and makes sure that it is larger or
!   equal to jwrap but smaller than jsize-1. Then when array is interpolated
!   on two elements, j is never larger than jsize or smaller than jwrap-1.
!   For the case of jwrap = 3 and a 1-dim array, this looks like:
!
!   j-value:   1  2  3  4  5              jsize-2   jsize-1   jsize
!              x  x  x  x  x .................x        x     x
!              |  |  |                        |        |     |
!              |  |   --------->---------->---|--------|-----
!              |  --------------->------------|-->-----
!               ---------->----------->-------
!
!   Dependency:  none
!
    Bjmod_int = bj
!                                                                       
    do_1: DO
       IF (Bjmod_int > jsize - 1) THEN
          Bjmod_int = Bjmod_int - (jsize - jwrap)
       ELSE
          EXIT do_1
       END IF
    END DO do_1
!
    do_2: DO
       IF (Bjmod_int < jwrap) THEN
           Bjmod_int = Bjmod_int + (jsize - jwrap)
       ELSE
           EXIT do_2
       END IF
    END DO do_2
!
    RETURN
    END FUNCTION Bjmod_int
!
!
    END MODULE Rcm_mod_subs<|MERGE_RESOLUTION|>--- conflicted
+++ resolved
@@ -2449,16 +2449,10 @@
 !=========================================================================
 !
 SUBROUTINE Move_plasma_grid_MHD (dt)
-<<<<<<< HEAD
-  use rice_housekeeping_module, ONLY : LowLatMHD
-  use math, ONLY : SmoothOpTSC,SmoothOperator33
-
-=======
   use rice_housekeeping_module, ONLY : LowLatMHD,doOCBLoss,doNewCX,doFLCLoss,dp_on,doPPRefill
   use math, ONLY : SmoothOpTSC,SmoothOperator33
   use lossutils, ONLY : CXKaiju,FLCRat,DepleteOCB
   use earthhelper, ONLY : DipFTV_colat,DerivDipFTV
->>>>>>> cbae1d29
   IMPLICIT NONE
   REAL (rprec), INTENT (IN) :: dt
 
@@ -2529,21 +2523,6 @@
     endif
   enddo !j loop
 
-<<<<<<< HEAD
-!Calculate node-centered IJ gradients for use inside loop (instead of redoing for each channel)
-  !veff = v + vcorot - vpar + vm*alamc(k) = vv + vm*alamc(k)
-  vv = v + vcorot - vpar
-  call Grad_IJ(vv,isOpen,dvvdi,dvvdj)
-  !Now get energy-dep. portion, grad_ij vm
-  !Using ftv directly w/ possible intermediate smoothing
-  !call Grad_IJ(vm,isOpen,dvmdi,dvmdj) !Old calculation
-  ftv = vm**(-3.0/2)
-  call Grad_IJ(ftv,isOpen,dftvi,dftvj)
-  call Smooth_IJ(dftvi,isOpen)
-  call Smooth_IJ(dftvj,isOpen)
-  dvmdi = (-2.0/3.0)*(ftv**(-5.0/3.0))*dftvi
-  dvmdj = (-2.0/3.0)*(ftv**(-5.0/3.0))*dftvj
-=======
   
 !Calculate node-centered IJ gradients for use inside loop (instead of redoing for each channel)
   !veff = v + vcorot - vpar + vm*alamc(k) = vv + vm*alamc(k)
@@ -2568,7 +2547,6 @@
   dvmdi = (-2.0/3.0)*(ftv**(-5.0/3.0))*dftvi
   dvmdj = (-2.0/3.0)*(ftv**(-5.0/3.0))*dftvj
   !$OMP END PARALLEL WORKSHARE
->>>>>>> cbae1d29
 
 !---
 !Main channel loop
@@ -2579,15 +2557,9 @@
   !$OMP PRIVATE(i,j,kc,ie,iL,jL,iR,jR) &
   !$OMP PRIVATE(didt,djdt,etaC,rateC,rate,dvedi,dvedj) &
   !$OMP PRIVATE(mass_factor,r_dist,CLAWiter,T1k,T2k) &
-<<<<<<< HEAD
-  !$OMP PRIVATE(lossCX,lossFLC,lossFDG,lossOCB,sumEtaBEF,sumEtaAFT) &
-  !$OMP SHARED(isOpen,iOCB_j,alamc,eeta,v,vcorot,vpar,vm,imin_j,j1,j2,joff,doOCBNuke) &
-  !$OMP SHARED(dvvdi,dvvdj,dvmdi,dvmdj) &
-=======
   !$OMP PRIVATE(lossCX,lossFLC,lossFDG) &
   !$OMP SHARED(isOpen,iOCB_j,alamc,eeta,v,vcorot,vpar,vm,imin_j,j1,j2,joff) &
   !$OMP SHARED(dvvdi,dvvdj,dvmdi,dvmdj,doOCBLoss,doFLCLoss,doNewCX,dp_on,doPPRefill) &
->>>>>>> cbae1d29
   !$OMP SHARED(xmin,ymin,rmin,fac,fudgec,bir,sini,L_dktime,dktime,sunspot_number) &
   !$OMP SHARED(aloct,xlower,xupper,ylower,yupper,dt,T1,T2,iMHD,bmin,radcurv,losscone,vv) 
   DO kc = 1, kcsize
@@ -2853,15 +2825,6 @@
         !Both sides closed
         
         !dvdx = 0.5*(Q(+1)-Q(-1)) !Straight up centered derivative
-<<<<<<< HEAD
-        dvL = Q( 0) - Q(-1)
-        dvR = Q(+1) - Q( 0)
-
-        !Do slope limiter, either minmod or superbee
-        dvdx = qkminmod(dvL,dvR) !Just minmod lim
-        !Superbee slope-lim on gradient
-        !dvdx = qkmaxmod( qkminmod(dvR,2*dvL),qkminmod(2*dvR,dvL) )
-=======
         dvL =       Q( 0) - Q(-1)
         dvR =       Q(+1) - Q( 0)
         dvC = 0.5*( Q(+1) - Q(-1) )
@@ -2879,7 +2842,6 @@
           !Take straight centered difference
           dvdx = dvC
         endif
->>>>>>> cbae1d29
 
       else if (.not. isOp(-1)) then
         !-1 is closed, do backward difference
@@ -2902,13 +2864,10 @@
       INTEGER (iprec) :: i,j
 
       Qs = Q
-<<<<<<< HEAD
-=======
 
       !$OMP PARALLEL DO if (L_doOMPClaw) &
       !$OMP DEFAULT (SHARED) &
       !$OMP PRIVATE(i,j,Q33,G33)
->>>>>>> cbae1d29
       do j=j1,j2 !jwrap,jsize-1
         do i=2,isize-1
           Q33(:,:) = Q(i-1:i+1,j-1:j+1)
@@ -2920,10 +2879,6 @@
       Qs(:,jsize) = Qs(:,jwrap)
       call circle(Qs)
       Q = Qs !Save back smoothed array
-<<<<<<< HEAD
-    end subroutine Smooth_IJ
-
-=======
 
     end subroutine Smooth_IJ
 
@@ -2943,7 +2898,6 @@
       endif
     end function MCLim
 
->>>>>>> cbae1d29
     !Quick and lazy minmod limiter
     function qkminmod(a,b) result(c)
       REAL (rprec), intent(in) :: a,b
