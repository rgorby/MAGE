--- conflicted
+++ resolved
@@ -107,13 +107,8 @@
 !   Plasma on grid:
     REAL (rprec) :: alamc (kcsize), etac (kcsize), fudgec (kcsize), &
                     eeta (isize,jsize,kcsize), eeta_cutoff, cmax, &
-<<<<<<< HEAD
-                    eeta_avg (isize,jsize,kcsize), deleeta(isize,jsize,kcsize), lossratep(isize,jsize,kcsize), lossmodel(isize,jsize,kcsize), Dpp(isize,jsize)
-                    
-=======
                     eeta_avg (isize,jsize,kcsize), deleeta(isize,jsize,kcsize), lossratep(isize,jsize,kcsize), lossmodel(isize,jsize,kcsize), Dpp(isize,jsize) 
 
->>>>>>> 63df6250
     INTEGER (iprec) :: ikflavc (kcsize), i_advect, i_eta_bc, i_birk
     LOGICAL :: L_dktime
     INTEGER (iprec), PARAMETER :: irdk=18, inrgdk=13, isodk=2, iondk=2
@@ -1664,16 +1659,10 @@
           call AddInVar(IOVars,"rcmetac"   )
           call AddInVar(IOVars,"rcmeeta"   )
           call AddInVar(IOVars,"rcmeetaavg")
-<<<<<<< HEAD
           !call AddInVar(IOVars,"rcmlosspre")
           !call AddInVar(IOVars,"rcmlossmod")
           !call AddInVar(IOVars,"rcmDpp")
 
-=======
-          call AddInVar(IOVars,"rcmlosspre")
-          call AddInVar(IOVars,"rcmlossmod")
-          call AddInVar(IOVars,"rcmDpp")
->>>>>>> 63df6250
 
           call AddInVar(IOVars,"rcmpedlam" )
           call AddInVar(IOVars,"rcmpedpsi" )
@@ -1741,7 +1730,6 @@
           call IOArray2DFill(IOVars,"rcmpedlam",pedlam)
           call IOArray2DFill(IOVars,"rcmpedpsi",pedpsi)
 
-<<<<<<< HEAD
           !Disable replacing geometry (calculated fresh anyways)
           !Better for when using upscaled restart
           !call IOArray2DFill(IOVars,"alpha",alpha)
@@ -1750,14 +1738,6 @@
           !call IOArray2DFill(IOVars,"beta",beta)
           !call IOArray2DFill(IOVars,"bir",bir)
           !call IOArray2DFill(IOVars,"sini",sini)
-=======
-          call IOArray2DFill(IOVars,"alpha",alpha)
-          call IOArray2DFill(IOVars,"aloct",aloct)
-          call IOArray2DFill(IOVars,"colat",colat)
-          call IOArray2DFill(IOVars,"beta",beta)
-          call IOArray2DFill(IOVars,"bir",bir)
-          call IOArray2DFill(IOVars,"sini",sini)
->>>>>>> 63df6250
           !call IOArray2DFill(IOVars,"rcmDpp",Dpp)
 
 
@@ -1771,11 +1751,7 @@
           call IOArray3DFill(IOVars,"rcmeeta",eeta)
           call IOArray3DFill(IOVars,"rcmeetaavg",eeta_avg)
           call IOArray3DFill(IOVars,"rcmeflux",eflux)
-<<<<<<< HEAD
           !call IOArray3DFill(IOVars,"rcmlosspre",lossratep)
-=======
-          call IOArray3DFill(IOVars,"rcmlosspre",lossratep)
->>>>>>> 63df6250
           !call IOArray3DFill(IOVars,"rcmlossmod",lossmodel) ! uncomment this when done with restarting tests.
           
         end subroutine ReadRCMRestart
@@ -2167,11 +2143,7 @@
 !=========================================================================
 !
 SUBROUTINE Move_plasma_grid_MHD (dt)
-<<<<<<< HEAD
-  use rice_housekeeping_module, ONLY : LowLatMHD,doNewCX,doFLCLoss,dp_on,doPPRefill,doSmoothDDV,staticR,NowKp
-=======
   use rice_housekeeping_module, ONLY : LowLatMHD,doNewCX,ELOSSMETHOD,doFLCLoss,dp_on,doPPRefill,doSmoothDDV,staticR,NowKp
->>>>>>> 63df6250
   use math, ONLY : SmoothOpTSC,SmoothOperator33
   use lossutils, ONLY : CXKaiju,FLCRat
   use earthhelper, ONLY : DipFTV_colat,DerivDipFTV
@@ -2185,20 +2157,15 @@
   REAL (rprec), dimension( 1:isize  , 1:jsize  ) :: rate,dvedi,dvedj,vv,dvvdi,dvvdj,dvmdi,dvmdj
   REAL (rprec), dimension( 1:isize  , 1:jsize  ) :: vv_avg,dvvdi_avg,dvvdj_avg
 
-<<<<<<< HEAD
-  REAL (rprec), dimension( 1:isize  , 1:jsize  ) :: ftv,dftvi,dftvj!,Dpp
-=======
-  REAL (rprec), dimension( 1:isize  , 1:jsize  ) :: ftv,dftvi,dftvj,lamsmth
->>>>>>> 63df6250
+  REAL (rprec), dimension( 1:isize  , 1:jsize  ) :: ftv,dftvi,dftvj
 
   LOGICAL, dimension(1:isize,1:jsize) :: isOpen
   INTEGER (iprec) :: iOCB_j(1:jsize)
-  REAL (rprec) :: mass_factor,r_dist,lossCX,lossFLC,lossFDG,preciprate,lossFDG0
+  REAL (rprec) :: mass_factor,r_dist,lossCX,lossFLC
   REAL (rprec), dimension(2) :: lossFT
   REAL (rprec), save :: xlower,xupper,ylower,yupper, T1,T2 !Does this need save?
   INTEGER (iprec) :: i, j, kc, ie, iL,jL,iR,jR,iMHD
   INTEGER (iprec) :: CLAWiter, joff
-  INTEGER (iprec) :: jsmth(61),njsmth,njs ! assume RCM lon res is at most 0.5 deg. 61 cells covers 2h MLT.
   
   REAL (rprec) :: T1k,T2k !Local loop variables b/c clawpack alters input
   LOGICAL, save :: FirstTime=.true.
@@ -2299,7 +2266,6 @@
   call Tic("Move_Plasma_Adv")
 !---
 !Main channel loop
-  njsmth = nint((pi*1.0/12.0)/(aloct(1,2)-aloct(1,1))) ! # of cells in half smth window, 1h MLT.
   !NOTE: T1k/T2k need to be private b/c they're altered by claw2ez
   !$OMP PARALLEL DO if (L_doOMPClaw) &
   !$OMP schedule(dynamic) &
@@ -2307,17 +2273,10 @@
   !$OMP PRIVATE(i,j,kc,ie,iL,jL,iR,jR) &
   !$OMP PRIVATE(didt,djdt,etaC,rateC,rate,dvedi,dvedj) &
   !$OMP PRIVATE(mass_factor,r_dist,CLAWiter,T1k,T2k) &
-<<<<<<< HEAD
-  !$OMP PRIVATE(lossCX,lossFLC,lossFDG,preciprate,lossFDG0,lossFT) &
+  !$OMP PRIVATE(lossCX,lossFLC,lossFT) &
   !$OMP SHARED(isOpen,iOCB_j,alamc,eeta,vm,imin_j,j1,j2,joff,Dpp) &
-  !$OMP SHARED(doFLCLoss,doNewCX,dp_on,doPPRefill,deleeta,NowKp,lossratep,lossmodel) &
+  !$OMP SHARED(doFLCLoss,doNewCX,dp_on,doPPRefill,deleeta,NowKp,lossratep,lossmodel,ELOSSMETHOD) &
   !$OMP SHARED(dvvdi,dvvdj,dvmdi,dvmdj,dvvdi_avg,dvvdj_avg,dtAvg_v,advChannel) &
-=======
-  !$OMP PRIVATE(lossCX,lossFLC,lossFDG,preciprate,lossFDG0,lossFT,lamsmth,jsmth,njs) &
-  !$OMP SHARED(isOpen,iOCB_j,alamc,eeta,vm,imin_j,j1,j2,joff,Dpp,njsmth) &
-  !$OMP SHARED(doFLCLoss,doNewCX,dp_on,doPPRefill,deleeta,NowKp,lossratep,lossmodel,ELOSSMETHOD) &
-  !$OMP SHARED(dvvdi,dvvdj,dvmdi,dvmdj,dvvdi_avg,dvvdj_avg,dtAvg_v) &
->>>>>>> 63df6250
   !$OMP SHARED(xmin,ymin,fac,fudgec,bir,sini,L_dktime,dktime,sunspot_number) &
   !$OMP SHARED(aloct,xlower,xupper,ylower,yupper,dt,T1,T2,iMHD,bmin,radcurv,losscone) 
   DO kc = kcsize,1,-1
@@ -2395,40 +2354,26 @@
     !Start w/ loss term on RCM grid
     do j=1,jsize
       do i=1,isize
+        !Do some init
         lossCX  = 0.0
         lossFLC = 0.0
-        lossFDG = 0.0
-        lossFDG0= 0.0
-
-<<<<<<< HEAD
-        if (isOpen(i,j)) then
-            !Do quick short-circuit
-            lossratep(i,j,kc) = 0.0
-            lossmodel(i,j,kc) = 0
-            rate(i,j) = 0.0
-            cycle
+        lossFT  = 0.0
+        lossratep(i,j,kc) = 0.0
+        lossmodel(i,j,kc) = 0
+        rate(i,j) = 0.0
+
+        if (isOpen(i,j)) cycle
+        
+        !Calculate losses and keep track of total losses/precip losses
+        if ( (ie == RCMELECTRON) .and. (kc /= 1) ) then
+        !Do electron losses
+            lossFT = Ratefn(xmin(i,j),ymin(i,j),alamc(kc),vm(i,j),bmin(i,j),losscone(i,j),Dpp(i,j),dble(NowKp),fudgec(kc),sini(i,j),bir(i,j),mass_factor,ELOSSMETHOD)
+            lossratep(i,j,kc) = lossratep(i,j,kc) + lossFT(1)
+            lossmodel(i,j,kc) = lossFT(2)
+            rate(i,j) = rate(i,j) + lossFT(1)
         endif
-        
-=======
->>>>>>> 63df6250
-        if ( (ie == RCMELECTRON) .and. (.not. isOpen(i,j)) .and. (kc /= 1) ) then
-        !Do electron losses
-            !NOTE: Add Dpp(i,j) to argument list to pass psph density (#/cc)
-            !NOTE: Also pass KpNow value if you need Kp dep. stuff
-<<<<<<< HEAD
-            lossFT = RatefnC(xmin(i,j),ymin(i,j),alamc(kc),vm(i,j),bmin(i,j),losscone(i,j),Dpp(i,j),dble(NowKp))
-            lossFDG = lossFT(1)
-=======
-            !lossratep(i,j,kc) = Ratefn(fudgec(kc),alamc(kc),sini(i,j),bir(i,j),vm(i,j),mass_factor)
-            lossFT = Ratefn(xmin(i,j),ymin(i,j),alamc(kc),vm(i,j),bmin(i,j),losscone(i,j),Dpp(i,j),dble(NowKp),fudgec(kc),sini(i,j),bir(i,j),mass_factor,ELOSSMETHOD)
-            !lossFT = RatefnC_ksmth(xmin(i,j),ymin(i,j),alamc(kc),vm(i,j),bmin(i,j),losscone(i,j),Dpp(i,j),dble(NowKp))
-            lossratep(i,j,kc) = lossFT(1)
-            lossmodel(i,j,kc) = lossFT(2)
-            !lossFDG = lossratep(i,j,kc)
->>>>>>> 63df6250
-        endif
-
-        if ( (ie == RCMPROTON) .and. (.not. isOpen(i,j)) ) then
+
+        if (ie == RCMPROTON) then
         !Do ion losses
             r_dist = sqrt(xmin(i,j)**2+ymin(i,j)**2)
             if ( L_dktime ) then
@@ -2437,17 +2382,11 @@
             if (doFLCLoss) then
                 lossFLC = FLCRat(ie,alamc(kc),vm(i,j),bmin(i,j),radcurv(i,j),losscone(i,j))
             endif
+            lossratep(i,j,kc) = lossratep(i,j,kc) + lossFLC
+            rate(i,j) = rate(i,j) + lossFLC + lossCX
         endif
-        
-        !NOTE: Any loss terms that contribute to precipitation need to be added to preciprate
-<<<<<<< HEAD
-        lossratep(i,j,kc) = lossFDG
-        lossmodel(i,j,kc) = lossFT(2)
-=======
->>>>>>> 63df6250
-        rate(i,j) = max(lossCX + lossFLC + lossFDG,0.0)
-        preciprate = lossFLC + lossFDG !Losses for precipitation
-        deleeta(i,j,kc) = deleeta(i,j,kc) + eeta(i,j,kc)*(1.0 - exp(-preciprate*dt))
+        !Keep track of precip losses in eta
+        deleeta(i,j,kc) = deleeta(i,j,kc) + eeta(i,j,kc)*(1.0 - exp(-lossratep(i,j,kc)*dt))
 
       enddo !i loop
       
@@ -2896,29 +2835,14 @@
 
 END SUBROUTINE
 
-<<<<<<< HEAD
-FUNCTION Ratefn (fudgx, alamx, sinix, birx, vmx, xmfact)
-  IMPLICIT NONE
-  REAL (rprec), INTENT (IN) :: fudgx,alamx,sinix,birx,vmx,xmfact
-  REAL (rprec)              :: Ratefn
-=======
 FUNCTION RatefnFDG (fudgx, alamx, sinix, birx, vmx, xmfact)
   IMPLICIT NONE
   REAL (rprec), INTENT (IN) :: fudgx,alamx,sinix,birx,vmx,xmfact
   REAL (rprec)              :: RatefnFDG
->>>>>>> 63df6250
   !                                                                       
   !   Function subprogram to compute precipitation rate
   !   Last update:  04-04-88
   !
-<<<<<<< HEAD
-  Ratefn = 0.0466_rprec*fudgx*SQRT(ABS(alamx))*(sinix/birx)*vmx**2
-  Ratefn = xmfact * ratefn
-  RETURN
-END FUNCTION Ratefn
-
-FUNCTION RatefnC (xx,yy,alamx,vmx,beqx,losscx,nex,kpx)
-=======
   RatefnFDG = 0.0466_rprec*fudgx*SQRT(ABS(alamx))*(sinix/birx)*vmx**2
   RatefnFDG = xmfact * RatefnFDG
   RETURN
@@ -2957,7 +2881,6 @@
 END FUNCTION Ratefn
 
 FUNCTION RatefnC19 (xx,yy,alamx,vmx,beqx,losscx,nex,kpx)
->>>>>>> 63df6250
 ! Function to calculate diffuse electron precipitation loss rate using eq(10) of MW Chen et al. 2019.
 ! loss rate = 1/tau. Need to find tau.
 ! tau = (1+lambda_w*tau_s)/lambda_w for ne<10/cc, 0<=MLT<=15 and 21<=MLT<=24, (outside PP).
@@ -2974,11 +2897,7 @@
   use lossutils, ONLY : RatefnC_tau_s,RatefnC_tau_C05,RatefnC_tau_w,RatefnC_tau_h
   IMPLICIT NONE
   REAL (rprec), INTENT (IN) :: xx,yy,alamx,vmx,beqx,losscx,nex,kpx
-<<<<<<< HEAD
-  REAL (rprec), dimension(2) :: RatefnC
-=======
   REAL (rprec), dimension(2) :: RatefnC19
->>>>>>> 63df6250
   REAL (rprec) :: nhigh, nlow, L, MLT, K, tau, tau_s, E, fL
 
   nhigh = 100.D0 ! [/cc] ne>nhigh indicates inside plasmasphere.
@@ -2988,28 +2907,14 @@
   K = abs(alamx*vmx*1.0e-6) !Energy [MeV]
   ! lifetime under strong diffusion assumption [Schulz, 1974b, 1998].
   tau_s = RatefnC_tau_s(alamx,vmx,beqx,losscx)
-<<<<<<< HEAD
-  RatefnC(1) = 1.D10
-  RatefnC(2) = -1.0
-=======
   RatefnC19(1) = 1.D10
   RatefnC19(2) = -1.0
->>>>>>> 63df6250
 
   ! Leave only density criteria for inside/outside plasmasphere.
   ! If 15<MLT<=21, RatefnC_tau_w will return tau=1.D10.
   ! If L>6 or L<3 or Kp>6 or Ek>10MeV or Ek<1keV or log10(Ek[MeV])<f(L), RatefnC_tau_h will return tau=1.D10.
   if(nex<nlow) then 
     tau = tau_s + RatefnC_tau_w(MLT,K,L,kpx) ! mltx,engx,kpx,Lshx
-<<<<<<< HEAD
-    RatefnC(2) = 1.0
-  elseif(nex>nhigh) then
-    tau = tau_s + RatefnC_tau_h(MLT,K,L,kpx) ! mltx,engx,kpx,Lshx
-    RatefnC(2) = 2.0
-  else
-    tau = tau_s + (dlog(nhigh/nex)*RatefnC_tau_w(MLT,K,L,kpx) + dlog(nex/nlow)*RatefnC_tau_h(MLT,K,L,kpx))/dlog(nhigh/nlow)
-    RatefnC(2) = 3.0
-=======
     RatefnC19(2) = 1.0
   elseif(nex>nhigh) then
     tau = tau_s + RatefnC_tau_h(MLT,K,L,kpx) ! mltx,engx,kpx,Lshx
@@ -3017,29 +2922,12 @@
   else
     tau = tau_s + (dlog(nhigh/nex)*RatefnC_tau_w(MLT,K,L,kpx) + dlog(nex/nlow)*RatefnC_tau_h(MLT,K,L,kpx))/dlog(nhigh/nlow)
     RatefnC19(2) = 3.0
->>>>>>> 63df6250
   endif
 
   ! default MLT dependent scattering rate based on Chen+2005 for non-specified MLTs etc.
 !  if(tau>1.D10) then 
   E = log10(K)
   fL = -0.2573*L**4 + 4.2781*L**3 - 25.9348*L*L + 66.8113*L - 66.1182
-<<<<<<< HEAD
-  if((nex<nlow.and.MLT<=21.0.and.MLT>15.0).or.(nex>nhigh.and.(L>6.0 .or. L<3.0 .or. kpx>6.0 .or. E>1.0 .or. E<-3.0 .or. E<fL))) then 
-!    if(nex>nhigh) write(*,"(6(a,e25.15))") 'C05 triggered: nex=',nex,' L=',L,' Kp=',kpx,' E=',E,' fL=',fL,' RatefnC(2)=',RatefnC(2)
-    tau = tau_s + RatefnC_tau_C05(MLT,K,L) ! mltx,engx,Lshx
-    RatefnC(2) = 0.0
-  endif
-
-  !K: Adding hack for C05 model for testing
-  tau = tau_s + RatefnC_tau_C05(MLT,K,L) ! mltx,engx,Lshx
-  RatefnC(2) = 0.0
-
-  RatefnC(1) = 1.D0/tau !/s
-  RETURN
-END FUNCTION RatefnC
-
-=======
   if((nex<nlow.and.MLT<=21.0.and.MLT>15.0).or.(nex>nhigh.and.(L>6.0 .or. L<3.0 .or. E>1.0 .or. E<-3.0 .or. E<fL))) then !  .or. kpx>6.0
 !    if(nex>nhigh) write(*,"(6(a,e25.15))") 'C05 triggered: nex=',nex,' L=',L,' Kp=',kpx,' E=',E,' fL=',fL,' RatefnC(2)=',RatefnC(2)
     tau = tau_s + RatefnC_tau_C05(MLT,K,L) ! mltx,engx,Lshx
@@ -3047,43 +2935,10 @@
   endif
 
   RatefnC19(1) = 1.D0/tau !/s
+
   RETURN
+
 END FUNCTION RatefnC19
-
-FUNCTION RatefnC_smth (xx,yy,alamx,vmx,beqx,losscx,nex,kpx)
-  ! Smooth RatefnC in MLT based on Kareem's lazy code.
-  IMPLICIT NONE
-  REAL (rprec), INTENT (IN) :: xx,yy,alamx,vmx,beqx,losscx,nex,kpx
-  REAL (rprec), dimension(2) :: RatefnC_smth,lossFT
-  REAL (rprec), dimension(-2:2,-2:2) :: Q
-  LOGICAL, dimension(-2:+2,-2:+2) :: isGood
-  REAL (rprec) :: LWin, L, Ln, pWin, phi, phin
-  INTEGER (iprec) :: ni,nj
-  
-  pWin = 1.5*pi/12.0 ! +/-1.5 hour MLT window.
-  LWin = 1.0     ! +/-1.0 L window.
-  RatefnC_smth = [1.D-10,-1.D0] ! default rate is 1e-10/s, type is -1.
-  L = sqrt(xx**2+yy**2)
-  phi = atan2(yy,xx)
-  Q = 1.D-10
-
-  ! construct 5x5 Q and isGood matrix.
-  isGood = .false.
-  do ni=-2,2
-    do nj=-2,2
-      if(vmx>0.0) then ! vmx<0 if isOpen.
-        phin   = phi+pWin/2.0*nj
-        Ln     = L+LWin/2.0*ni
-        lossFT = RatefnC19(Ln*cos(phin),Ln*sin(phin),alamx,vmx,beqx,losscx,nex,kpx)
-        Q(ni,nj) = lossFT(1)
-        isGood(ni,nj)  = .true.
-        if(ni.eq.0 .and. nj.eq.0) RatefnC_smth(2)=lossFT(2) ! Use the central cell model type.
-      endif
-    enddo
-  enddo
-  RatefnC_smth(1) = 10.0**SmoothOperator55(log10(Q),isGood)
-
-END FUNCTION RatefnC_smth
 
 FUNCTION RatefnC19S (xx,yy,alamx,vmx,beqx,losscx,nex,kpx)
   ! Smooth RatefnC19 in MLT based on Kareem's lazy code.
@@ -3112,252 +2967,7 @@
   enddo
   RatefnC19S(1) = 10.0**(sum(Q))
 END FUNCTION RatefnC19S
->>>>>>> 63df6250
-! !=========================================================================
-! !
-! SUBROUTINE Move_plasma_grid_NEW (dt)
-!   IMPLICIT NONE
-!   REAL (rprec), INTENT (IN) :: dt
-! !_____________________________________________________________________________
-! !   Subroutine to advance eta distribution for a time step
-! !   by using new CLAWPACK advection routines
-! !                                                                       
-! !   Created:     12-05-00
-! !_____________________________________________________________________________
-! !
-! !
-
-!   REAL (rprec) :: mass_factor, max_eeta, eps = 0.0 !sbao 07/2019
-!   INTEGER (iprec) :: i, j, kc, ie
-!   INTEGER (iprec) :: CLAWiter, joff, icut
-!   REAL (rprec), dimension(isize,jsize) :: eeta2,veff,dvefdi,dvefdj
-!   REAL (rprec), dimension(-1:isize+2,-1:jsize-1) :: loc_didt,loc_djdt,loc_Eta,loc_rate
-!   REAL (rprec), save :: xlower,xupper,ylower,yupper, T1,T2
-!   REAL (rprec) :: T1k,T2k !Local loop variables b/c clawpack alters input
-!   REAL (rprec) :: r_dist
-!   INTEGER (iprec) :: ii,istop
-!   LOGICAL, save :: FirstTime=.true.
-  
-!   joff=jwrap-1
-  
-!   if (FirstTime) then
-!     T1=0.
-!     FirstTime = .false.
-!   else
-!     T1=T2
-!   end if
-
-!   T2=T1+dt
-
-!   xlower = 1
-!   xupper = isize
-!   ylower = zero
-!   yupper = jsize-3
-
-!   fac = 1.0E-3*signbe*bir*alpha*beta*dlam*dpsi*ri**2
-
-
-!   !K: Trying to fix omp bindings
-!   !Fixing private/shared and vars altered by clawpack
-!   !NOTE: T1k/T2k need to be private b/c they're altered by claw2ez
-  
-!   !$OMP PARALLEL DO if (L_doOMPClaw) &
-!   !$OMP DEFAULT (NONE) &
-!   !$OMP PRIVATE(i,j,kc,icut,ie) &
-!   !$OMP PRIVATE(eeta2,veff,dvefdi,dvefdj,loc_didt,loc_djdt,loc_Eta,loc_rate) &
-!   !$OMP PRIVATE(mass_factor,r_dist,max_eeta,CLAWiter,T1k,T2k) &
-!   !$OMP SHARED(alamc,eeta,v,vcorot,vpar,vm,imin_j,j1,j2,joff) &
-!   !$OMP SHARED(xmin,ymin,rmin,fac,fudgec,bir,sini,L_dktime,dktime,sunspot_number) &
-!   !$OMP SHARED(aloct,xlower,xupper,ylower,yupper,eps,dt,T1,T2)
-
-!   DO kc = 1, kcsize
-!     !If oxygen is to be added, must change this!
-!     IF (alamc(kc) <= 0.0) THEN
-!       ie = 1  ! electrons
-!     ELSE
-!       ie = 2  ! protons
-!     END IF
-
-!     IF (MAXVAL(eeta(:,:,kc)) == 0.0) CYCLE
-
-!     mass_factor = SQRT (xmass(1)/xmass(ie))
-
-!   !1. Compute the effective potential for the kc energy channel:
-!     !K: Here we're adding corotation to total effective potential
-!     veff = v +vcorot - vpar + vm*alamc(kc)
-
-!   !2. Differentiate Veff with respect to I and J:
-
-!     !!!CALL Deriv_i_new (veff, isize, jsize, j1, j2, imin_J, dvefdi)
-!     !!!CALL Deriv_j_new (veff, isize, jsize, j1, j2, imin_J, dvefdj)
-!     dvefdi = Deriv_i (veff, imin_j)
-!     dvefdj = Deriv_j (veff, imin_j, j1, j2, 1.0E+26_rprec)
-!     WHERE (dvefdj > 1.0E+20)
-!       dvefdj = 0.0
-!     END WHERE
-!     !Zero out local arrays
-!     loc_Eta  = 0.0
-!     loc_didt = 0.0
-!     loc_djdt = 0.0
-!     loc_rate = 0.0
-
-!     icut=0
-!     do j=j1,j2
-!       icut=max(icut,imin_j(j))
-!       do i=imin_j(j),isize-1
-!         if (eeta(i,j,kc) > 1.) icut=max(icut,i)
-!       end do
-!     end do !j
-!     icut=icut+5
-
-!     DO j = j1, j2
-!       DO i = 2, isize-1
-!         loc_didt (i,j-joff) = + dvefdj (i-1,j) / fac(i-1,j)
-!         loc_djdt (i,j-joff) = - dvefdi (i,j-1) / fac(i-1,j)
-!         IF (i > icut) THEN
-!           loc_didt(i,j-joff) = 0.0
-!           loc_djdt(i,j-joff) = 0.0
-!         END IF
-! !
-!         IF (ie == RCMELECTRON) THEN
-
-!           loc_rate(i,j-joff) = Ratefn (fudgec(kc), alamc(kc), sini(i,j),&
-!                                        bir (i,j), vm(i,j), mass_factor)
-!         ELSE IF (ie == RCMPROTON) THEN
-
-!           IF (L_dktime .AND. i >= imin_j(j)) THEN
-!             r_dist = SQRT(xmin(i,j)**2+ymin(i,j)**2)
-!             loc_rate(i,j-joff) = Cexrat (ie, ABS(alamc(kc))*vm(i,j), &
-!                                          R_dist, &
-!                                          sunspot_number, dktime, &
-!                                          irdk,inrgdk,isodk,iondk)
-!           ELSE
-!             loc_rate(i,j-joff) = 0.0
-!           END IF
-
-!         ELSE
-!           STOP 'UNKNOWN IE IN COMPUTING LOSS'
-!         END IF !ie
-
-!       END DO !i loop
-
-!       loc_didt(isize,j-joff) = loc_didt(isize-1,j-joff)
-!       loc_djdt(isize,j-joff) = loc_djdt(isize-1,j-joff)
-!       loc_rate(isize,j-joff) = loc_rate(isize-1,j-joff)
-!     END DO !j loop
-
-!   !Copy to local variables
-!     loc_Eta (1:isize, 1:jsize-jwrap) = eeta (1:isize, jwrap:jsize-1, kc)
-
-!   !Call clawpack
-!     !Always calling as FirstTime
-!     T1k = T1
-!     T2k = T2
-!     CALL Claw2ez (.true., T1k,T2k, xlower,xupper, ylower,yupper, &
-!                   CLAWiter, 2,isize-1+1,jsize-3, &
-!                   loc_Eta, loc_didt, loc_djdt, loc_rate)
-
-!     !Copy out
-!     DO j = j1, j2
-!       DO i = imin_j(j)+1, isize-1
-!         eeta (i, j, kc) = loc_Eta (i, j-joff)
-!       END DO
-!     END DO
-!     DO j = j1, j2
-!       IF (veff(imin_j(j+1),j+1)-veff(imin_j(j-1),j-1) < 0.0) THEN
-!         eeta (imin_j(j),j,kc) = loc_eta (imin_j(j),j-joff)
-!       END IF
-!     END DO
-
-!     ! floor eeta 12/06 frt
-!     max_eeta = maxval(eeta(:,:,kc))
-!     eeta(:,:,kc) = MAX(eps*max_eeta,eeta(:,:,kc))
-
-    
-!     if (kc == 1) then
-!       !refill the plasmasphere  04012020 sbao
-!       !K: Added kc==1 check 8/11/20
-!       CALL Plasmasphere_Refilling_Model(eeta(:,:,1), rmin, aloct, vm, dt)
-!     endif
-!     CALL Circle (eeta(:,:,kc))
-
-!   END DO !Main kc loop
-
-
-!   RETURN
-
-!   !OLD BC CODE:
-! !
-! ! boundary condition correction:
-! !    DO j = j1, j2
-! !       IF (loc_didt(imin_j(j),j-joff) < 0.0) THEN
-! !          eeta(imin_j(j),j,:) = eeta(imin_j(j)+1,j,:)
-! !       END IF
-! !    END DO
-! !
-! !    !Set ghost cell values for clawpack solver
-! !    !  Pole
-! !    do i=1-2, 1-1
-! !       loc_Eta (i,j1-joff:j2-joff) = loc_Eta (1,j1-joff:j2-joff)
-! !       loc_didt(i,j1-joff:j2-joff) = loc_didt(1,j1-joff:j2-joff)
-! !       loc_djdt(i,j1-joff:j2-joff) = loc_djdt(1,j1-joff:j2-joff)
-! !    end do
-! !    !  Equator
-! !    do i=isize+1,isize+2
-! !       loc_Eta (i,j1-joff:j2-joff) = loc_Eta (isize,j1-joff:j2-joff)
-! !       loc_didt(i,j1-joff:j2-joff) = loc_didt(isize,j1-joff:j2-joff)
-! !       loc_djdt(i,j1-joff:j2-joff) = loc_djdt(isize,j1-joff:j2-joff)
-! !    end do
-! !    !  Periodic
-! !    loc_Eta (-1:isize+1,-1:0) = loc_Eta (-1:isize+1,jsize-4:jsize-3)
-! !    loc_didt(-1:isize+1,-1:0) = loc_didt(-1:isize+1,jsize-4:jsize-3)
-! !    loc_djdt(-1:isize+1,-1:0) = loc_djdt(-1:isize+1,jsize-4:jsize-3)
-! !    loc_Eta (-1:isize+1,jsize-joff:jsize-joff+1) = loc_Eta (-1:isize+1,1:2)
-! !    loc_didt(-1:isize+1,jsize-joff:jsize-joff+1) = loc_didt(-1:isize+1,1:2)
-! !    loc_djdt(-1:isize+1,jsize-joff:jsize-joff+1) = loc_djdt(-1:isize+1,1:2)
-
-! END SUBROUTINE Move_plasma_grid_NEW
-
-  SUBROUTINE Deriv_i_NEW (array, isize, jsize, j1, j2, imin_j, derivi)
-!   USE Rcm_mod_subs, ONLY : iprec, rprec
-    IMPLICIT NONE
-    INTEGER (iprec), INTENT (IN) :: isize, jsize, j1, j2, imin_j(jsize)
-    REAL (rprec), INTENT (IN) :: array (isize,jsize)
-    REAL (rprec), INTENT (OUT) :: Derivi (isize,jsize)
-!
-    INTEGER (iprec) :: i, j
-!
-    DO j = 1, jsize
-    DO i = 1, isize
-       IF (i == 1) THEN
-          Derivi(i,j) = -1.5*array(i,j) + 2.0*array(i+1,j) - 0.5*array(i+2,j)
-       ELSE IF (i == isize) THEN
-          Derivi (i,j) =  +1.5*array(i,j) - 2.0*array(i-1,j) + 0.5*array(i-2,j)
-       ELSE
-          Derivi(i,j) = 0.5*(array(i+1,j)-array(i-1,j))
-       END IF
-    END DO
-    END DO
-    RETURN
-  END SUBROUTINE Deriv_i_NEW
-  
-  SUBROUTINE Deriv_j_NEW (array, isize, jsize, j1, j2, imin_j, derivJ)
-!   USE rcm_mod_subs, ONLY : iprec, rprec
-    IMPLICIT NONE
-    INTEGER (iprec), INTENT (IN) :: isize, jsize, j1, j2, imin_j(jsize)
-    REAL (rprec), INTENT (IN) :: array (isize,jsize)
-    REAL (rprec), INTENT (OUT) :: Derivj (isize,jsize)
-!
-    INTEGER (iprec) :: i, j
-!
-    DO j = j1, j2
-    DO i = 1, isize
-       Derivj (i,j) = (array(i,j+1)-array(i,j-1))*0.5
-    END DO
-    END DO
-    CALL Circle (Derivj)
-    RETURN
-  END SUBROUTINE Deriv_j_NEW
+
 !-------------------------------------
     FUNCTION Gntrp_2d_ang (array, bi, bj, ikind)
     IMPLICIT NONE
