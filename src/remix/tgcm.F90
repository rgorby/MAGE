--- conflicted
+++ resolved
@@ -1,257 +1,175 @@
-module gcminterp
-  use mixdefs
-  use mixtypes
-  use gcmtypes
-  use mixgeom
-  use math
-  use ioh5
-  use mixio
-  use kai2geo
-  use clocks
-
-  implicit none
-
-  contains
-
-<<<<<<< HEAD
-    subroutine init_gcm(gcm,ion,isRestart)
-      type(gcm_T),intent(inout) :: gcm
-      type(mixIon_T),dimension(:),intent(inout) :: ion
-      logical, intent(in) :: isRestart
-
-      write(*,*) "start init_gcm"
-
-      if (.not. allocated(gcm%outlist)) allocate(gcm%outlist(mix2gcm_nvar))
-      gcm%outlist(1) = POT
-      gcm%outlist(2) = AVG_ENG
-      gcm%outlist(3) = NUM_FLUX
-      call initGCMNames()
-
-      gcm%isRestart = isRestart
-
-      call init_gcm_mix(gcm,ion)
-      
-      
-    end subroutine init_gcm
-
-  subroutine initGCMNames()
-    ! NOTE: these have to be in the same order as the
-    ! variable enumerator in mixdefs
-    ! LAZY COPY PASTE HERE
-    mixVarNames(POT)           = "Potential"
-    mixUnitNames(POT)          = "kV"
-    mixVarNames(FAC)           = "Field-aligned current"
-    mixUnitNames(FAC)          = "muA/m**2"
-    mixVarNames(SIGMAP)        = "Pedersen conductance"
-    mixUnitNames(SIGMAP)       = "S"
-    mixVarNames(SIGMAH)        = "Hall conductance"
-    mixUnitNames(SIGMAH)       = "S"
-    mixVarNames(SOUND_SPEED)   = "Sound speed"
-    mixUnitNames(SOUND_SPEED)  = "cm/s"
-    mixVarNames(DENSITY)       = "Density"    
-    mixUnitNames(DENSITY)      = "g/cm^3"
-    mixVarNames(AVG_ENG)       = "Average energy"
-    mixUnitNames(AVG_ENG)      = "keV"
-    mixVarNames(NUM_FLUX)      = "Number flux"
-    mixUnitNames(NUM_FLUX)     = "1/cm^2 s"
-    mixVarNames(NEUTRAL_WIND)  = "Neutral wind"
-    mixUnitNames(NEUTRAL_WIND) = "cm/s"
-    mixVarNames(EFIELD)        = "Electric field"
-    mixUnitNames(EFIELD)       = "mV/m" 
-    mixVarNames(IM_EFLUX)      = "IM Energy flux"
-    mixUnitNames(IM_EFLUX)     = "ergs/cm^2 s"
-    mixVarNames(IM_EAVG)       = "IM average energy"
-    mixUnitNames(IM_EAVG)      = "keV" ! add *1e-3 in rcm_mix_interface.F90
-    mixVarNames(IM_IFLUX)      = "IM Energy flux proton"
-    mixUnitNames(IM_IFLUX)     = "ergs/cm^2 s"
-    mixVarNames(IM_IAVG)       = "IM average energy proton"
-    mixUnitNames(IM_IAVG)      = "keV" ! add *1e-3 in rcm_mix_interface.F90
-    mixVarNames(Z_NFLUX)       = "MHD number flux"
-    mixUnitNames(Z_NFLUX)      = "1/cm^2 s"
-    mixVarNames(Z_EAVG)        = "MHD average energy"
-    mixUnitNames(Z_EAVG)       = "keV"
-    mixVarNames(CRPOT)         = "Corotation Potential"
-    mixUnitNames(CRPOT)        = "kV"
-    mixVarNames(TPOT)          = "Total Potential"
-    mixUnitNames(TPOT)         = "kV"
-    mixVarNames(IM_GTYPE)      = "RCM grid type"
-    mixUnitNames(IM_GTYPE)     = "0-1"
-    mixVarNames(AUR_TYPE)      = "Auroral model type"
-    mixUnitNames(IM_BETA)      = "0-3"
-    mixVarNames(IM_BETA)       = "RCM beta"
-    mixUnitNames(IM_BETA)      = "0-1"
-    mixVarNames(IM_EDEN)       = "RCM electron density"
-    mixUnitNames(IM_EDEN)      = "#/m^3"
-    mixVarNames(IM_EPRE)       = "RCM electron pressure"
-    mixUnitNames(IM_EPRE)      = "Pa"
-    mixVarNames(IM_ENFLX)      = "IM Number flux"
-    mixUnitNames(IM_ENFLX)     = "1/cm^2 s"
-    mixVarNames(IM_INFLX)      = "IM Number flux proton"
-    mixUnitNames(IM_INFLX)     = "1/cm^2 s"
-    mixVarNames(DELTAE)        = "Mono potential drop"
-    mixUnitNames(DELTAE)       = "kV"
-  end subroutine initGCMNames
-
-    subroutine init_gcm_mix(gcm,ion)!,remixApp
-=======
-    subroutine init_gcm_grid(gcm,ion)
->>>>>>> 21e0702a
-      type(gcm_T), intent(inout) :: gcm
-      type(mixIon_T),dimension(:),intent(in) :: ion
-      
-      integer :: Np, Nt, Nh, i,j,h,v
-      Np = gcm%nlon
-      Nt = gcm%nhlat
-      Nh = gcm%nhemi
-
-      ! Let's try something
-      ! Build a list of index that says these are N and these are S
-      ! Then use that to map to N/S in gcm
-      gcm%t2N = pack([(i,i=1,gcm%nlat)], gcm%lat > 10)
-      gcm%t2S = pack([(i,i=1,gcm%nlat)], gcm%lat < -10)
-      gcm%lonshift = findloc(gcm%lon(:gcm%nlon-1),0.,1)-1
-
-      ! Going to assume the hemispheres are symetrically sized for now
-      if ( size(gcm%t2N) /= size(gcm%t2S) ) write(*,*) 'WE GOT ASYMMETRY'
-      gcm%nhlat = size(gcm%t2N)
-
-      if (.not.allocated(gcm%gclat)) allocate(gcm%gclat(gcm%nlon,gcm%nhlat,Nh))
-      if (.not.allocated(gcm%glon)) allocate(gcm%glon(gcm%nlon,gcm%nhlat,Nh))
-
-      ! Convert things from latitude to colatitude (and funky colat for south)
-      do i=1,gcm%nlon
-        gcm%gclat(i,:,GCMNORTH) = 90.-gcm%lat(gcm%t2N)
-        gcm%gclat(i,:,GCMNORTH) = gcm%gclat(i,gcm%nhlat:1:-1,GCMNORTH) ! reverse order. Ascending.
-        gcm%gclat(i,:,GCMSOUTH) = 90.+gcm%lat(gcm%t2S) !For mapping to work, we're going to use remix's funky southern colat
-      enddo
-        
-      ! This complicated looking thing converts [-180,180] longitude into [0,360] and also shifts it so that longitude starts at 0
-      do j=1,gcm%nhlat
-        gcm%glon(:gcm%nlon-1,j,GCMNORTH) = modulo(cshift(gcm%lon(:gcm%nlon-1),gcm%lonshift)+360.,360.)!modulo((atan2(G2%y,G2%x)+2*pi),(2*pi))
-        gcm%glon(:gcm%nlon-1,j,GCMSOUTH) = modulo(cshift(gcm%lon(:gcm%nlon-1),gcm%lonshift)+360.,360.)
-        ! cover periodic longitude point
-        gcm%glon(gcm%nlon,j,GCMNORTH) = 360. ! no matter what, last point is periodic point
-        gcm%glon(gcm%nlon,j,GCMSOUTH) = 360. ! hard coding the value of last point for now
-      enddo
-
-      !!!!!!!!!!!!!!!!!!!!!!!!!!!!!!!!!!!!!!!
-
-
-      !Now do remix mapping
-      if (.not.allocated(gcm%GEO)) allocate(gcm%GEO(Nh))
-      if (.not.allocated(gcm%SM)) allocate(gcm%SM(Nh))
-      if (.not.allocated(gcm%r2tMaps)) allocate(gcm%r2tMaps(Nh))
-      if (.not.allocated(gcm%t2rMaps)) allocate(gcm%t2rMaps(Nh))
-
-      call init_grid_fromTP(gcm%GEO(GCMNORTH),gcm%gclat(:,:,GCMNORTH)*deg2rad,gcm%glon(:,:,GCMNORTH)*deg2rad,isSolverGrid=.true.)
-      call init_grid_fromTP(gcm%GEO(GCMSOUTH),gcm%gclat(:,:,GCMSOUTH)*deg2rad,gcm%glon(:,:,GCMSOUTH)*deg2rad,isSolverGrid=.true.)
-
-      do h=1,Nh
-        do v=1,gcm2mix_nvar
-          if (.not.allocated(gcm%mixInput(h,v)%var)) allocate(gcm%mixInput(h,v)%var(ion(h)%G%Np,ion(h)%G%Nt))
-          if (.not.allocated(gcm%gcmInput(h,v)%var)) allocate(gcm%gcmInput(h,v)%var(gcm%nlon,gcm%nhlat))
-        end do
-        do v=1,mix2gcm_nvar
-          if (.not. allocated(gcm%gcmOutput(h,v)%var)) allocate(gcm%gcmOutput(h,v)%var(gcm%nlon,gcm%nhlat))
-        end do
-      enddo
-    end subroutine init_gcm_grid
-
-    subroutine process_gcmimport(gcm,ion)
-      type(gcm_T), intent(inout) :: gcm
-      type(mixIon_T),dimension(:),intent(inout) :: ion
-      
-      integer :: v, i, h, ymod1
-
-      call Tic("Processing")
-      call Tic("Shifting")
-      ! Split global GCM array into two hemispheres
-      ! then shift the array so that longitude starts at 0
-      do v=1,gcm2mix_nvar
-        do i=1,gcm%nhlat
-          gcm%gcmInput(GCMNORTH,v)%var(:gcm%nlon-1,i) = cshift(gcm%invar2d(gcm%t2N(gcm%nhlat-i+1),:gcm%nlon-1,v),gcm%lonshift)
-          gcm%gcmInput(GCMSOUTH,v)%var(:gcm%nlon-1,i) = cshift(gcm%invar2d(gcm%t2S(i),:gcm%nlon-1,v),gcm%lonshift)
-          gcm%gcmInput(GCMNORTH,v)%var(gcm%nlon,i) = gcm%gcmInput(GCMNORTH,v)%var(1,i)
-          gcm%gcmInput(GCMSOUTH,v)%var(gcm%nlon,i) = gcm%gcmInput(GCMSOUTH,v)%var(1,i)
-        enddo
-      end do
-      call Toc("Shifting")
-
-      call Tic("Mapping")
-      ! The weird ymod here is to undo the funky southern hemisphere colat issue.
-      do h=1,size(ion)
-        if (h == GCMSOUTH) then
-          ymod1 = -1
-        else
-          ymod1 = 1
-        endif
-        !ymod1 = 1
-        !write(*,*) "SM -> GEO START:",h,ymod1
-        call transform_grid(ion(h)%G,ion(h)%Ggeo,iSMtoGEO,h,ym1=ymod1)
-        !write(*,*) "SM -> GEO END: ",h
-      end do
-      
-      !Map the data to MIX grid
-      call mapGCM2MIX(gcm,ion)
-      call Toc("Mapping")
-      call Toc("Processing")
-
-    end subroutine process_gcmimport
-
-    subroutine mapGCM2MIX(gcm,ion)
-      type(mixIon_T),dimension(:),intent(inout) :: ion
-      type(gcm_T), intent(inout) :: gcm
-      type(Map_T) :: Map
-      
-      real(rp), dimension(:,:), allocatable :: F
-      integer :: h,v
-
-      do h=1,gcm%nhemi
-        call mix_set_map(gcm%GEO(h),ion(h)%Ggeo,gcm%t2rMaps(h))
-        do v=1,gcm2mix_nvar
-          call mix_map_grids(gcm%t2rMaps(h),gcm%gcmInput(h,v)%var(:,:),F)
-          select case (v)
-          case (GCMSIGMAP)
-            gcm%mixInput(h,v)%var(:,:) = F
-          case (GCMSIGMAH)
-            gcm%mixInput(h,v)%var(:,:) = F
-          end select
-        end do
-      end do
-    end subroutine mapGCM2MIX
-    
-    subroutine mapMIX2GCM(ion,gcm)
-      type(mixIon_T),dimension(:),intent(inout) :: ion
-      type(gcm_T), intent(inout) :: gcm
-      type(Map_T) :: Map
-      
-      real(rp), dimension(:,:), allocatable :: F
-      integer :: h,v
-
-      do h=1,gcm%nhemi
-        call mix_set_map(ion(h)%G,gcm%SM(h),gcm%r2tMaps(h))
-        do v=1,mix2gcm_nvar
-          call mix_map_grids(gcm%r2tMaps(h),ion(h)%St%Vars(:,:,gcm%outlist(v)),F)
-          gcm%gcmOutput(h,v)%var(:,:) = F
-        end do
-      end do
-    end subroutine mapMIX2GCM
-    
-    subroutine apply_gcm2mix(gcm,St,h)
-      type(gcm_T),intent(in) :: gcm
-      type(mixState_T),intent(inout) :: St
-      integer :: v,h
-      
-      do v=1,gcm2mix_nvar
-        select case (v)
-        case (GCMSIGMAP)
-          St%Vars(:,:,SIGMAP) = gcm%mixInput(h,v)%var(:,:)
-        case (GCMSIGMAH)
-          St%Vars(:,:,SIGMAH) = gcm%mixInput(h,v)%var(:,:)
-        end select
-      end do
-      
-    end subroutine apply_gcm2mix
-
-end module gcminterp
-
+module gcminterp
+  use mixdefs
+  use mixtypes
+  use gcmtypes
+  use mixgeom
+  use math
+  use ioh5
+  use mixio
+  use kai2geo
+  use clocks
+
+  implicit none
+
+  contains
+
+    subroutine init_gcm_grid(gcm,ion)
+      type(gcm_T), intent(inout) :: gcm
+      type(mixIon_T),dimension(:),intent(in) :: ion
+      
+      integer :: Np, Nt, Nh, i,j,h,v
+      Np = gcm%nlon
+      Nt = gcm%nhlat
+      Nh = gcm%nhemi
+
+      ! Let's try something
+      ! Build a list of index that says these are N and these are S
+      ! Then use that to map to N/S in gcm
+      gcm%t2N = pack([(i,i=1,gcm%nlat)], gcm%lat > 10)
+      gcm%t2S = pack([(i,i=1,gcm%nlat)], gcm%lat < -10)
+      gcm%lonshift = findloc(gcm%lon(:gcm%nlon-1),0.,1)-1
+
+      ! Going to assume the hemispheres are symetrically sized for now
+      if ( size(gcm%t2N) /= size(gcm%t2S) ) write(*,*) 'WE GOT ASYMMETRY'
+      gcm%nhlat = size(gcm%t2N)
+
+      if (.not.allocated(gcm%gclat)) allocate(gcm%gclat(gcm%nlon,gcm%nhlat,Nh))
+      if (.not.allocated(gcm%glon)) allocate(gcm%glon(gcm%nlon,gcm%nhlat,Nh))
+
+      ! Convert things from latitude to colatitude (and funky colat for south)
+      do i=1,gcm%nlon
+        gcm%gclat(i,:,GCMNORTH) = 90.-gcm%lat(gcm%t2N)
+        gcm%gclat(i,:,GCMNORTH) = gcm%gclat(i,gcm%nhlat:1:-1,GCMNORTH) ! reverse order. Ascending.
+        gcm%gclat(i,:,GCMSOUTH) = 90.+gcm%lat(gcm%t2S) !For mapping to work, we're going to use remix's funky southern colat
+      enddo
+        
+      ! This complicated looking thing converts [-180,180] longitude into [0,360] and also shifts it so that longitude starts at 0
+      do j=1,gcm%nhlat
+        gcm%glon(:gcm%nlon-1,j,GCMNORTH) = modulo(cshift(gcm%lon(:gcm%nlon-1),gcm%lonshift)+360.,360.)!modulo((atan2(G2%y,G2%x)+2*pi),(2*pi))
+        gcm%glon(:gcm%nlon-1,j,GCMSOUTH) = modulo(cshift(gcm%lon(:gcm%nlon-1),gcm%lonshift)+360.,360.)
+        ! cover periodic longitude point
+        gcm%glon(gcm%nlon,j,GCMNORTH) = 360. ! no matter what, last point is periodic point
+        gcm%glon(gcm%nlon,j,GCMSOUTH) = 360. ! hard coding the value of last point for now
+      enddo
+
+      !!!!!!!!!!!!!!!!!!!!!!!!!!!!!!!!!!!!!!!
+
+
+      !Now do remix mapping
+      if (.not.allocated(gcm%GEO)) allocate(gcm%GEO(Nh))
+      if (.not.allocated(gcm%SM)) allocate(gcm%SM(Nh))
+      if (.not.allocated(gcm%r2tMaps)) allocate(gcm%r2tMaps(Nh))
+      if (.not.allocated(gcm%t2rMaps)) allocate(gcm%t2rMaps(Nh))
+
+      call init_grid_fromTP(gcm%GEO(GCMNORTH),gcm%gclat(:,:,GCMNORTH)*deg2rad,gcm%glon(:,:,GCMNORTH)*deg2rad,isSolverGrid=.true.)
+      call init_grid_fromTP(gcm%GEO(GCMSOUTH),gcm%gclat(:,:,GCMSOUTH)*deg2rad,gcm%glon(:,:,GCMSOUTH)*deg2rad,isSolverGrid=.true.)
+
+      do h=1,Nh
+        do v=1,gcm2mix_nvar
+          if (.not.allocated(gcm%mixInput(h,v)%var)) allocate(gcm%mixInput(h,v)%var(ion(h)%G%Np,ion(h)%G%Nt))
+          if (.not.allocated(gcm%gcmInput(h,v)%var)) allocate(gcm%gcmInput(h,v)%var(gcm%nlon,gcm%nhlat))
+        end do
+        do v=1,mix2gcm_nvar
+          if (.not. allocated(gcm%gcmOutput(h,v)%var)) allocate(gcm%gcmOutput(h,v)%var(gcm%nlon,gcm%nhlat))
+        end do
+      enddo
+    end subroutine init_gcm_grid
+
+    subroutine process_gcmimport(gcm,ion)
+      type(gcm_T), intent(inout) :: gcm
+      type(mixIon_T),dimension(:),intent(inout) :: ion
+      
+      integer :: v, i, h, ymod1
+
+      call Tic("Processing")
+      call Tic("Shifting")
+      ! Split global GCM array into two hemispheres
+      ! then shift the array so that longitude starts at 0
+      do v=1,gcm2mix_nvar
+        do i=1,gcm%nhlat
+          gcm%gcmInput(GCMNORTH,v)%var(:gcm%nlon-1,i) = cshift(gcm%invar2d(gcm%t2N(gcm%nhlat-i+1),:gcm%nlon-1,v),gcm%lonshift)
+          gcm%gcmInput(GCMSOUTH,v)%var(:gcm%nlon-1,i) = cshift(gcm%invar2d(gcm%t2S(i),:gcm%nlon-1,v),gcm%lonshift)
+          gcm%gcmInput(GCMNORTH,v)%var(gcm%nlon,i) = gcm%gcmInput(GCMNORTH,v)%var(1,i)
+          gcm%gcmInput(GCMSOUTH,v)%var(gcm%nlon,i) = gcm%gcmInput(GCMSOUTH,v)%var(1,i)
+        enddo
+      end do
+      call Toc("Shifting")
+
+      call Tic("Mapping")
+      ! The weird ymod here is to undo the funky southern hemisphere colat issue.
+      do h=1,size(ion)
+        if (h == GCMSOUTH) then
+          ymod1 = -1
+        else
+          ymod1 = 1
+        endif
+        !ymod1 = 1
+        !write(*,*) "SM -> GEO START:",h,ymod1
+        call transform_grid(ion(h)%G,ion(h)%Ggeo,iSMtoGEO,h,ym1=ymod1)
+        !write(*,*) "SM -> GEO END: ",h
+      end do
+      
+      !Map the data to MIX grid
+      call mapGCM2MIX(gcm,ion)
+      call Toc("Mapping")
+      call Toc("Processing")
+
+    end subroutine process_gcmimport
+
+    subroutine mapGCM2MIX(gcm,ion)
+      type(mixIon_T),dimension(:),intent(inout) :: ion
+      type(gcm_T), intent(inout) :: gcm
+      type(Map_T) :: Map
+      
+      real(rp), dimension(:,:), allocatable :: F
+      integer :: h,v
+
+      do h=1,gcm%nhemi
+        call mix_set_map(gcm%GEO(h),ion(h)%Ggeo,gcm%t2rMaps(h))
+        do v=1,gcm2mix_nvar
+          call mix_map_grids(gcm%t2rMaps(h),gcm%gcmInput(h,v)%var(:,:),F)
+          select case (v)
+          case (GCMSIGMAP)
+            gcm%mixInput(h,v)%var(:,:) = F
+          case (GCMSIGMAH)
+            gcm%mixInput(h,v)%var(:,:) = F
+          end select
+        end do
+      end do
+    end subroutine mapGCM2MIX
+    
+    subroutine mapMIX2GCM(ion,gcm)
+      type(mixIon_T),dimension(:),intent(inout) :: ion
+      type(gcm_T), intent(inout) :: gcm
+      type(Map_T) :: Map
+      
+      real(rp), dimension(:,:), allocatable :: F
+      integer :: h,v
+
+      do h=1,gcm%nhemi
+        call mix_set_map(ion(h)%G,gcm%SM(h),gcm%r2tMaps(h))
+        do v=1,mix2gcm_nvar
+          call mix_map_grids(gcm%r2tMaps(h),ion(h)%St%Vars(:,:,gcm%outlist(v)),F)
+          gcm%gcmOutput(h,v)%var(:,:) = F
+        end do
+      end do
+    end subroutine mapMIX2GCM
+    
+    subroutine apply_gcm2mix(gcm,St,h)
+      type(gcm_T),intent(in) :: gcm
+      type(mixState_T),intent(inout) :: St
+      integer :: v,h
+      
+      do v=1,gcm2mix_nvar
+        select case (v)
+        case (GCMSIGMAP)
+          St%Vars(:,:,SIGMAP) = gcm%mixInput(h,v)%var(:,:)
+        case (GCMSIGMAH)
+          St%Vars(:,:,SIGMAH) = gcm%mixInput(h,v)%var(:,:)
+        end select
+      end do
+      
+    end subroutine apply_gcm2mix
+
+end module gcminterp
+