module mixconductance
  use mixdefs
  use mixtypes
  use earthhelper
  use gcmtypes
  use gcminterp
  use math
  use euvhelper
  use auroralhelper
  use rcmdefs, ONLY : tiote_RCM
  
  implicit none

  real(rp), dimension(:,:), allocatable, private :: tmpD,tmpC ! used for chilling in Fedder95. Declare it here so we can allocate in init.
  real(rp), dimension(:,:), allocatable, private :: JF0,RM,RRdi ! used for zhang15
  real(rp), dimension(:,:), allocatable, private :: tmpE,tmpF ! used for smoothing precipitation avg_eng and num_flux
<<<<<<< HEAD
  real(rp), dimension(:,:), allocatable, private :: Kc ! used for multi-reflection modification
  real(rp), dimension(:,:), allocatable, private :: beta_RCM,alpha_RCM,TOPOD_RCM ! two-dimensional beta based on RCM fluxes.
  real(rp), dimension(:,:), allocatable, private :: phi0_rcmz, Pe_MHD, Ne_MHD, Pe_RMD, Ne_RMD
=======
  real(rp), dimension(:,:), allocatable, private :: beta_RCM,alpha_RCM,gtype_RCM ! two-dimensional beta based on RCM fluxes.
>>>>>>> ed3ba6e8

  !Replacing some hard-coded inline values (bad) w/ module private values (slightly less bad)
  real(rp), parameter, private :: maxDrop = 20.0 !Hard-coded max potential drop [kV]
  real(rp), private :: RinMHD = 0.0 !Rin of MHD grid (0 if not running w/ MHD)
  real(rp), private :: MIXgamma
<<<<<<< HEAD
  logical , private :: doRobKap = .true. !Use Kaeppler+ 15 correction to SigH/SigP from Robinson
=======
>>>>>>> ed3ba6e8
  logical , private :: doDrift = .false. !Whether to add drift term from Zhang

  contains
    subroutine conductance_init(conductance,Params,G)
      type(mixConductance_T), intent(inout) :: conductance
      type(mixParams_T)     , intent(in)    :: Params
      type(mixGrid_T)       , intent(in)    :: G

      ! define these module-wide variables so we don't have to pass the Params object to all the conductance functions
      ! this is similar to how it was done in MIX
      conductance%euv_model_type    = Params%euv_model_type
      conductance%et_model_type     = Params%et_model_type
      conductance%alpha             = Params%alpha
      conductance%beta              = Params%beta
      conductance%R                 = Params%R
      conductance%F107              = Params%F107
      conductance%pedmin            = Params%pedmin
      conductance%hallmin           = Params%hallmin
      conductance%sigma_ratio       = Params%sigma_ratio
      conductance%ped0              = Params%ped0
      conductance%const_sigma       = Params%const_sigma
      conductance%doRamp            = Params%doRamp
      conductance%doChill           = Params%doChill
      conductance%doStarlight       = Params%doStarlight      
      conductance%doMR              = Params%doMR      
      conductance%doAuroralSmooth   = Params%doAuroralSmooth      
      conductance%apply_cap         = Params%apply_cap
      conductance%aurora_model_type = Params%aurora_model_type

      if (.not. allocated(conductance%zenith)) allocate(conductance%zenith(G%Np,G%Nt))
      if (.not. allocated(conductance%coszen)) allocate(conductance%coszen(G%Np,G%Nt))
      if (.not. allocated(conductance%euvSigmaP)) allocate(conductance%euvSigmaP(G%Np,G%Nt))
      if (.not. allocated(conductance%euvSigmaH)) allocate(conductance%euvSigmaH(G%Np,G%Nt))
      if (.not. allocated(conductance%deltaSigmaP)) allocate(conductance%deltaSigmaP(G%Np,G%Nt))
      if (.not. allocated(conductance%deltaSigmaH)) allocate(conductance%deltaSigmaH(G%Np,G%Nt))

      if (.not. allocated(conductance%rampFactor)) allocate(conductance%rampFactor(G%Np,G%Nt))
      if (.not. allocated(conductance%ares)) allocate(conductance%ares(G%Np,G%Nt))
      if (.not. allocated(conductance%deltaE)) allocate(conductance%deltaE(G%Np,G%Nt))
      if (.not. allocated(conductance%E0)) allocate(conductance%E0(G%Np,G%Nt))
      if (.not. allocated(conductance%phi0)) allocate(conductance%phi0(G%Np,G%Nt))
      if (.not. allocated(conductance%engFlux)) allocate(conductance%engFlux(G%Np,G%Nt))

      if (.not. allocated(conductance%avgEng)) allocate(conductance%avgEng(G%Np,G%Nt))
      if (.not. allocated(conductance%drift)) allocate(conductance%drift(G%Np,G%Nt))      
      if (.not. allocated(conductance%AuroraMask)) allocate(conductance%AuroraMask(G%Np,G%Nt))      
      if (.not. allocated(conductance%PrecipMask)) allocate(conductance%PrecipMask(G%Np,G%Nt))    

      if (.not. allocated(tmpD)) allocate(tmpD(G%Np,G%Nt))
      if (.not. allocated(tmpC)) allocate(tmpC(G%Np,G%Nt))  

      if (.not. allocated(JF0))  allocate(JF0 (G%Np,G%Nt))      
      if (.not. allocated(RM))   allocate(RM  (G%Np,G%Nt))      
      if (.not. allocated(RRdi)) allocate(RRdi(G%Np,G%Nt))      
      if (.not. allocated(tmpE)) allocate(tmpE(G%Np+4,G%Nt+4)) ! for boundary processing.
      if (.not. allocated(tmpF)) allocate(tmpF(G%Np+4,G%Nt+4))
<<<<<<< HEAD
      if (.not. allocated(Kc))   allocate(Kc  (G%Np,G%Nt))
      if (.not. allocated(beta_RCM)) allocate(beta_RCM(G%Np,G%Nt))
      if (.not. allocated(alpha_RCM)) allocate(alpha_RCM(G%Np,G%Nt))
      if (.not. allocated(TOPOD_RCM)) allocate(TOPOD_RCM(G%Np,G%Nt))
      if (.not. allocated(phi0_rcmz)) allocate(phi0_rcmz(G%Np,G%Nt))
      if (.not. allocated(Pe_MHD)) allocate(Pe_MHD(G%Np,G%Nt))
      if (.not. allocated(Ne_MHD)) allocate(Ne_MHD(G%Np,G%Nt))
      if (.not. allocated(Pe_RMD)) allocate(Pe_RMD(G%Np,G%Nt))
      if (.not. allocated(Ne_RMD)) allocate(Ne_RMD(G%Np,G%Nt))
=======
      if (.not. allocated(beta_RCM)) allocate(beta_RCM(G%Np,G%Nt))
      if (.not. allocated(alpha_RCM)) allocate(alpha_RCM(G%Np,G%Nt))
      if (.not. allocated(gtype_RCM)) allocate(gtype_RCM(G%Np,G%Nt))
>>>>>>> ed3ba6e8

      call SetMIXgamma(Params%gamma)
      RinMHD = Params%RinMHD
      ! alpha_RCM and alpha_beta replace conductance_alpha/beta in zhang15.
      ! Use default xml input if not using rcmhd.
      alpha_RCM = 1.0/(tiote_RCM+1.0)
      beta_RCM  = conductance%beta
<<<<<<< HEAD
      TOPOD_RCM = 0.0 ! if conductance_IM_TOPOD is not called, TOPOD_RCM has all zero, MHD values have a weight of 1.
=======
      gtype_RCM = 0.0 ! if conductance_IM_GTYPE is not called, gtype_RCM has all zero, MHD values have a weight of 1.
>>>>>>> ed3ba6e8

    end subroutine conductance_init

    subroutine conductance_euv(conductance,G,St)
      type(mixConductance_T), intent(inout) :: conductance
      type(mixGrid_T), intent(in) :: G
      type(mixState_T), intent(inout) :: St

      real(rp) :: ang65, ang100, pref, href, shall
      real(rp) :: speder, pedslope, pedslope2, hallslope,sigmap65, sigmah65, sigmap100

      conductance%zenith = PI/2 - ( asin(G%x) + St%tilt )
      ! An alternative (correct) definition of the zenith angle (for Moen-Brekke)
      conductance%coszen = G%x*cos(St%tilt)+sqrt(1.-G%x**2-G%y**2)*sin(St%tilt) ! as it should be
      conductance%zenith = acos(conductance%coszen)

      select case ( conductance%euv_model_type )
         case (AMIE)
            ang65     = pi/180.0*65.0
            ang100    = pi*5.0/9.0
            pref      = 2.0*250.0**(-2.0/3.0)
            href      = 1.0/(1.8*sqrt(250.0))
            shall     = 1.8*sqrt(conductance%f107)
            speder    = 0.5*conductance%f107**(2.0/3.0)
            pedslope  = 0.24*pref*speder*rad2deg
            pedslope2 = 0.13*pref*speder*rad2deg   
            hallslope = 0.27*href*shall*rad2deg;
            sigmap65  = speder*cos(ang65)**(2.0/3.0)
            sigmah65  = shall*cos(ang65)
            sigmap100 = sigmap65-(ang100-ang65)*pedslope

            where (conductance%zenith <= ang65) 
               conductance%euvSigmaP = speder*cos(conductance%zenith)**(2.0/3.0)
               conductance%euvSigmaH = shall *cos(conductance%zenith)
            elsewhere (conductance%zenith <= ang100)
               conductance%euvSigmaP = sigmap65 - pedslope *(conductance%zenith - ang65)
               conductance%euvSigmaH = sigmah65 - hallslope*(conductance%zenith - ang65)
            elsewhere (conductance%zenith > ang100)
               conductance%euvSigmaP = sigmap100 - pedslope2*(conductance%zenith-ang100)
               conductance%euvSigmaH = sigmah65  - hallslope*(conductance%zenith-ang65)
            end where
         case (MOEN_BREKKE) !!! Needs testing
            ! This works only for the dayside (zenith <= pi/2)
            ! Set it to pedMin (hallMin) on the nightside (may rethink it later)
            where (conductance%coszen >=0.0) 
!               euvSigmaP = f107**0.49*( 0.34*cos(zenith)+0.93*sqrt(cos(zenith)) )
!               euvSigmaH = f107,0.53*( 0.81*cos(zenith)+0.54*sqrt(cos(zenith)) )
               conductance%euvSigmaP = conductance%f107**0.49*( 0.34*conductance%coszen+0.93*sqrt(conductance%coszen) )
               conductance%euvSigmaH = conductance%f107**0.53*( 0.81*conductance%coszen+0.54*sqrt(conductance%coszen) )
            elsewhere
               conductance%euvSigmaP = conductance%pedmin
               conductance%euvSigmaH = conductance%hallmin
            end where
         case (LOMPE) 
            conductance%euvSigmaP = SigP_EUV_LOMPE(conductance%zenith,conductance%f107)
            conductance%euvSigmaH = SigH_EUV_LOMPE(conductance%zenith,conductance%f107)

         case default
            stop "The EUV model type entered is not supported."
      end select

      if (conductance%doStarlight) then ! Makes sense to turn off apply_cap if this is on
         ! add background conductance quadratically instead of a sharp cutoff
         ! first need to remove negative conductances resulting form AMIE for strong tilt
         ! otherwise, the quadratic addition results in conductances growing toward nightside.
         conductance%euvSigmaP = max(conductance%euvSigmaP,0.)
         conductance%euvSigmaH = max(conductance%euvSigmaH,0.)
         
         conductance%euvSigmaP = sqrt(conductance%euvSigmaP**2 + conductance%pedmin**2)
         conductance%euvSigmaH = sqrt(conductance%euvSigmaH**2 + conductance%hallmin**2)
      else
         ! otherwise, default to the standard way of applying the floor
         ! I'll leave it as default for now (doStarlight=.false.) but we can reconsider later
         conductance%euvSigmaP = max(conductance%euvSigmaP,conductance%pedmin)
         conductance%euvSigmaH = max(conductance%euvSigmaH,conductance%hallmin)
      end if
      
    end subroutine conductance_euv


    subroutine conductance_fedder95(conductance,G,St)
      type(mixConductance_T), intent(inout) :: conductance
      type(mixGrid_T), intent(in) :: G
      type(mixState_T), intent(inout) :: St
      
      real(rp) :: Redge, Rmin, Rmin2, Rmax, rfac
      real(rp) :: signOfY, signOfJ
      real(rp) :: Rout = 6.D0, Rin = 1.2D0
      real(rp) :: rhoFactor = 3.3D-24*0.5D0

      tmpC = 0.D0
      tmpD = 0.D0

      if (St%hemisphere==NORTH) then
         signOfY = -1  ! note, factor2 (dawn-dusk asymmetry is not
                           ! implemented since factor2 in the old
                           ! fedder95 code was removed, i.e., set to
                           ! 1, anyway). I think Mike did this when he
                           ! implemented his ramp function.
         signOfJ = -1  
      elseif (St%hemisphere==SOUTH) then
         signOfY = 1
         signOfJ = 1
      else
         stop 'Wrong hemisphere label. Stopping...'
      endif

      ! fills in rampFactor
      if (conductance%doRamp) then
         call conductance_ramp(conductance,G,20.0D0*pi/180.D0,30.0D0*pi/180.0D0,0.02D0)
      else 
         conductance%rampFactor = 1.0D0
      end if

      if (conductance%doChill) then
         ! MHD density replaced with gallagher where it's lower      
         ! and temperature changed correspondingly
          tmpD = max(G%D0*Mp_cgs,St%Vars(:,:,DENSITY))
          tmpC = St%Vars(:,:,SOUND_SPEED)*sqrt(St%Vars(:,:,DENSITY)/tmpD)
       else
          tmpD = St%Vars(:,:,DENSITY)
          tmpC = St%Vars(:,:,SOUND_SPEED)
      end if
      
      conductance%E0 = conductance%alpha*Mp_cgs*heFrac*erg2kev*tmpC**2*conductance%RampFactor
      conductance%phi0 = sqrt(kev2erg)/(heFrac*Mp_cgs)**1.5D0*conductance%beta*tmpD*sqrt(conductance%E0)*conductance%RampFactor
      ! resistence out of the ionosphere is 2*rout resistence into the
      ! ionosphere is 2*rin outward current is positive
      where ( signOfJ*St%Vars(:,:,FAC) >=0. ) 
         conductance%aRes = 2.D0*Rout
      elsewhere
         conductance%aRes = 2.D0*Rin
      end where
   
      ! Density floor to limit characteristic energy.  See Wiltberger et al. 2009 for details.
      where (tmpD < rhoFactor*conductance%euvSigmaP) 
         tmpD = rhoFactor*conductance%euvSigmaP
      end where
      conductance%deltaE = (heFrac*Mp_cgs)**1.5D0/eCharge*1.D-4*sqrt(erg2kev)*conductance%R*conductance%aRes*signOfJ*(St%Vars(:,:,FAC)*1.e-6)*sqrt(conductance%E0)/tmpD

      ! limit the max potential energy drop to 20 [keV]
      conductance%deltaE = min(maxDrop,conductance%deltaE)

      ! floor on total energy
      St%Vars(:,:,AVG_ENG) = max(conductance%E0 + conductance%deltaE,1.D-8)

      where  ( conductance%deltaE > 0. )
         St%Vars(:,:,NUM_FLUX) = conductance%phi0*(8.D0-7.D0*exp(-conductance%deltaE/7.D0/conductance%E0))
      elsewhere 
         St%Vars(:,:,NUM_FLUX) = conductance%phi0*exp(conductance%deltaE/conductance%E0)
      end where

    end subroutine conductance_fedder95

    subroutine conductance_zhang15(conductance,G,St,dorcmO)
      type(mixConductance_T), intent(inout) :: conductance
      type(mixGrid_T), intent(in) :: G
      type(mixState_T), intent(inout) :: St
      logical, optional, intent(in) :: dorcmO
      
      real(rp) :: signOfY, signOfJ
      logical :: dorcm
<<<<<<< HEAD
=======
      real(rp), dimension(G%Np,G%Nt) :: Pe_MHD, Ne_MHD, Pe_RMD, Ne_RMD
>>>>>>> ed3ba6e8
      
      if(present(dorcmO)) then
         dorcm = dorcmO
      else ! default is NOT use RCM thermal flux for mono derivation.
         dorcm = .false. 
      endif

      tmpC = 0.D0
      tmpD = 0.D0
      JF0 = 0.D0
      
      if (St%hemisphere==NORTH) then
         signOfY = -1  ! note, factor2 (dawn-dusk asymmetry is not
                           ! implemented since factor2 in the old
                           ! fedder95 code was removed, i.e., set to
                           ! 1, anyway). I think Mike did this when he
                           ! implemented his ramp function.
         signOfJ = -1  
      elseif (St%hemisphere==SOUTH) then
         signOfY = 1
         signOfJ = 1
      else
         stop 'Wrong hemisphere label. Stopping...'
      endif

      if (conductance%doChill) then
         ! MHD density replaced with gallagher where it's lower      
         ! and temperature changed correspondingly
          tmpD = max(G%D0*Mp_cgs,St%Vars(:,:,DENSITY))
          tmpC = St%Vars(:,:,SOUND_SPEED)*sqrt(St%Vars(:,:,DENSITY)/tmpD)
       else
          tmpD = St%Vars(:,:,DENSITY)
          tmpC = St%Vars(:,:,SOUND_SPEED)
      end if

      call conductance_auroralmask(conductance,G,signOfY)

      Pe_MHD = 0.1/MIXgamma*alpha_RCM*tmpD*tmpC**2 ! electron pressure from MHD side in [Pa].
      Ne_MHD = tmpD/(Mp_cgs*heFrac)*1.0D6      ! electron number density from MHD side in [/m^3].
      if(.not.dorcm) then ! default Zhang15 using MHD thermal flux only.
<<<<<<< HEAD
         ! conductance%E0 = alpha_RCM*Mp_cgs*heFrac*erg2kev*tmpC**2
         ! conductance%phi0 = sqrt(kev2erg)/(heFrac*Mp_cgs)**1.5D0*beta_RCM*sqrt(heFrac*1836.152674)*0.39894228*tmpD*sqrt(conductance%E0)
         conductance%E0   = 2.0/kev2J*Pe_MHD/Ne_MHD     ! Mean energy from MHD electron fluxes in [keV].
=======
         conductance%E0   = 2.0/kev2J*Pe_MHD/Ne_MHD     ! Mean energy from MHD electron fluxes in [keV]. E_avg = 2*kT for Maxwellian.
>>>>>>> ed3ba6e8
         conductance%phi0 = beta_RCM*sqrt(Pe_MHD*Ne_MHD/(2.0D-3*pi*Me_cgs))*1.0D-4     ! Thermal number flux from MHD electron fluxes in [#/cm^2/s].
      else ! Trigger this part by including dorcm=.true. when calling zhang15.
         ! similarly, E0 is a ratio and should NOT be merged. 
         ! Derive it from merged pressure and density instead.
<<<<<<< HEAD
         ! See wiki for derivations of the coefficients.
         Pe_RMD = TOPOD_RCM*St%Vars(:,:,IM_EPRE) + (1.0-TOPOD_RCM)*Pe_MHD ! Merged electron pressure in [Pa].
         Ne_RMD = TOPOD_RCM*St%Vars(:,:,IM_EDEN) + (1.0-TOPOD_RCM)*Ne_MHD ! Merged electron number density in [/m^3].
=======
         ! See kaiju wiki for derivations of the coefficients.
         ! https://bitbucket.org/aplkaiju/kaiju/wiki/userGuide/derivation_of_precipitation
         Pe_RMD = gtype_RCM*St%Vars(:,:,IM_EPRE) + (1.0-gtype_RCM)*Pe_MHD ! Merged electron pressure in [Pa].
         Ne_RMD = gtype_RCM*St%Vars(:,:,IM_EDEN) + (1.0-gtype_RCM)*Ne_MHD ! Merged electron number density in [/m^3].
>>>>>>> ed3ba6e8
         conductance%E0   = 2.0/kev2J*Pe_RMD/Ne_RMD     ! Mean energy from merged electron fluxes in [keV].
         conductance%phi0 = beta_RCM*sqrt(Pe_RMD*Ne_RMD/(2.0D-3*pi*Me_cgs))*1.0D-4     ! Thermal number flux from merged electron fluxes in [#/cm^2/s].
      endif
      
      JF0 = min( 1.D-4*signOfJ*(St%Vars(:,:,FAC)*1.e-6)/eCharge/(conductance%phi0), RM*0.99 )

      !NOTE: conductance%drift should be turned off when using RCM for diffuse
      if (.not. doDrift) then
         conductance%drift = 1.0 !Remove dep.
      endif

      where ( JF0 > 1. )
      ! limit the max potential energy drop to 20 [keV]
         conductance%deltaE = min( 0.5*conductance%E0*(RM - 1.D0)*dlog((RM-1.D0)/(RM-JF0)),maxDrop)
         St%Vars(:,:,Z_NFLUX) = JF0*conductance%phi0
      elsewhere
         conductance%deltaE = 0.
         St%Vars(:,:,Z_NFLUX) = conductance%phi0*conductance%drift
      end where

      ! floor on total energy
      St%Vars(:,:,Z_EAVG) = max(2.0*conductance%E0 + conductance%deltaE,1.D-8)
      St%Vars(:,:,Z_NFLUX) = St%Vars(:,:,Z_NFLUX)!*conductance%AuroraMask

      ! Apply Zhang15 precipitation to main arrays
      St%Vars(:,:,AVG_ENG)  = St%Vars(:,:,Z_EAVG) ! [keV]
      St%Vars(:,:,NUM_FLUX) = St%Vars(:,:,Z_NFLUX)! [#/cm^2/s]
      
    end subroutine conductance_zhang15

    subroutine conductance_alpha_beta(conductance,G,St)
      type(mixConductance_T), intent(inout) :: conductance
      type(mixGrid_T), intent(in) :: G
      type(mixState_T), intent(inout) :: St
<<<<<<< HEAD
=======
      real(rp), dimension(G%Np,G%Nt) :: phi0_rcmz
>>>>>>> ed3ba6e8
      integer :: i,j

      ! In MHD, use the same alpha/beta with RCM.
      ! Calculate beta from RCM fluxes.
      ! Default values are from xml in conductance_init.
      ! It's still necessary to initialize alpha/beta_RCM here because they may be using an old value at some points
      ! if IM_EAVG or IM_EPRE or EM_EDEN no longer satisfies the if criteria. Better to use default background beta.
      alpha_RCM = 1.0/(tiote_RCM+1.0)
      phi0_rcmz = sqrt(St%Vars(:,:,IM_EPRE)*St%Vars(:,:,IM_EDEN)/(Me_cgs*1e-3*2*pi))*1.0e-4 ! sqrt([Pa]*[#/m^3]/[kg]) = sqrt([#/m^4/s^2]) = 1e-4*[#/cm^2/s]
      where(phi0_rcmz>TINY.and.St%Vars(:,:,IM_EPRE)>1e-10 .and. St%Vars(:,:,IM_EDEN)>1e7)
<<<<<<< HEAD
=======
      ! The thresholds of IM_EPRE and IM_EDEN are empirically added to exclude outliers of beta_RCM.
>>>>>>> ed3ba6e8
         beta_RCM = St%Vars(:,:,IM_ENFLX)/phi0_rcmz
      elsewhere
         beta_RCM  = conductance%beta
      end where
      St%Vars(:,:,IM_BETA) = min(beta_RCM,1.0)

    end subroutine conductance_alpha_beta

<<<<<<< HEAD
    subroutine conductance_IM_TOPOD(G,St)
=======
    subroutine conductance_IM_GTYPE(G,St)
>>>>>>> ed3ba6e8
      type(mixGrid_T), intent(in) :: G
      type(mixState_T), intent(in) :: St
      real(rp), dimension(3,3) :: A33
      logical, dimension(3,3) :: isG33 !isG33 = (A3>0.0 .and. A3<1.0)
<<<<<<< HEAD
      integer :: i,j,it,MaxIter
=======
      integer :: i,j,it,MaxIter,im1,ip1,jm1,jp1
>>>>>>> ed3ba6e8
      real(rp) :: mad,Ttmp

      MaxIter = 5
      
<<<<<<< HEAD
      ! Iterative diffusion algorithm to smooth out IM_TOPOD: 0/1 are boundary cells. Evolve with nine-cell mean. 
      ! Otherwise it only has three values, 0, 0.5, and 1.0, 
      ! which causes discontinuities in the merged precipitation.
      TOPOD_RCM = St%Vars(:,:,IM_TOPOD) ! defined/initialized in the head.
      do it=1,MaxIter
         mad = 0.D0 ! max abs difference from last iteration.
         do j=2,G%Nt-1
            do i=2,G%Np-1
               if(St%Vars(i,j,IM_TOPOD)>0.01 .and. St%Vars(i,j,IM_TOPOD)<0.99) then
                  A33  = TOPOD_RCM(i-1:i+1,j-1:j+1)
                  Ttmp = sum(A33)/9.0
                  mad  = max(abs(TOPOD_RCM(i,j)-Ttmp),mad)
                  TOPOD_RCM(i,j) = Ttmp
=======
      ! Iterative diffusion algorithm to smooth out IM_GTYPE: 0/1 are boundary cells. Evolve with nine-cell mean. 
      ! Otherwise it only has three values, 0, 0.5, and 1.0, 
      ! which causes discontinuities in the merged precipitation.
      gtype_RCM = St%Vars(:,:,IM_GTYPE) ! supposed to be between 0 and 1.
      do it=1,MaxIter
         mad = 0.D0 ! max abs difference from last iteration.
         do j=1,G%Nt ! use open BC for lat.
            if(j==1) then
               jm1 = 1
            else
               jm1 = j-1
            endif
            if(j==G%Nt) then
               jp1 = G%Nt
            else
               jp1 = j+1
            endif
            do i=1,G%Np ! use periodic BC for lon.
               if(i==1) then
                  im1 = G%Np
               else
                  im1 = i-1
               endif
               if(i==G%Np) then
                  ip1 = 1
               else
                  ip1 = i+1
               endif
               if(St%Vars(i,j,IM_GTYPE)>0.01 .and. St%Vars(i,j,IM_GTYPE)<0.99) then
                  Ttmp = (gtype_RCM(im1,jm1)+gtype_RCM(im1,j)+gtype_RCM(im1,jp1) &
                       + gtype_RCM(i  ,jm1)+gtype_RCM(i  ,j)+gtype_RCM(i  ,jp1) &
                       + gtype_RCM(ip1,jm1)+gtype_RCM(ip1,j)+gtype_RCM(ip1,jp1))/9.D0
                  mad  = max(abs(gtype_RCM(i,j)-Ttmp),mad)
                  gtype_RCM(i,j) = Ttmp
>>>>>>> ed3ba6e8
               endif
            enddo
         enddo
         if(mad<0.05) exit
      enddo
<<<<<<< HEAD
      TOPOD_RCM = min(TOPOD_RCM,1.0)

    end subroutine conductance_IM_TOPOD
=======
      gtype_RCM = min(gtype_RCM,1.0)

    end subroutine conductance_IM_GTYPE
>>>>>>> ed3ba6e8

    subroutine conductance_rcmhd(conductance,G,St)
      type(mixConductance_T), intent(inout) :: conductance
      type(mixGrid_T), intent(in) :: G
      type(mixState_T), intent(inout) :: St

      integer :: i,j
      logical :: isMono
      real(rp) :: mhd_eavg, mhd_nflx, mhd_eflx, rmd_nflx, rmd_eflx, rmd_eavg
      real(rp) :: rmd_eavg_fin, rmd_nflx_fin, rmd_SigP, mhd_SigP
      logical :: dorcm = .true.

      ! derive spatially varying beta using RCM precipitation and thermal fluxes.
      call conductance_alpha_beta(conductance,G,St)

      ! derive RCM grid weighting based on that passed from RCM and smooth it with five iterations of numerical diffusion.
<<<<<<< HEAD
      call conductance_IM_TOPOD(G,St)
=======
      call conductance_IM_GTYPE(G,St)
>>>>>>> ed3ba6e8

      ! derive MHD/mono precipitation with zhang15 but include RCM thermal flux to the source by using dorcm=.true.
      call conductance_zhang15(conductance,G,St,dorcm)

      !$OMP PARALLEL DO default(shared) &
      !$OMP private(i,j,isMono) &
      !$OMP private(mhd_eavg, mhd_nflx, mhd_eflx, rmd_nflx, rmd_eflx, rmd_eavg)&
      !$OMP private(rmd_eavg_fin, rmd_nflx_fin, rmd_SigP, mhd_SigP)
      do j=1,G%Nt
         do i=1,G%Np
            isMono = conductance%deltaE(i,j) > 0.0    !Potential drop

            mhd_eavg = St%Vars(i,j,Z_EAVG)
            mhd_nflx = St%Vars(i,j,Z_NFLUX)
            mhd_eflx = St%Vars(i,j,Z_EAVG)*St%Vars(i,j,Z_NFLUX)*kev2erg

<<<<<<< HEAD
            rmd_nflx = St%Vars(i,j,IM_ENFLX)*TOPOD_RCM(i,j)+mhd_nflx*(1.0-TOPOD_RCM(i,j))
            rmd_eflx = St%Vars(i,j,IM_EFLUX)*TOPOD_RCM(i,j)+mhd_eflx*(1.0-TOPOD_RCM(i,j))
=======
            rmd_nflx = St%Vars(i,j,IM_ENFLX)*gtype_RCM(i,j)+mhd_nflx*(1.0-gtype_RCM(i,j))
            rmd_eflx = St%Vars(i,j,IM_EFLUX)*gtype_RCM(i,j)+mhd_eflx*(1.0-gtype_RCM(i,j))
>>>>>>> ed3ba6e8
            if(rmd_nflx>TINY) then
               rmd_eavg = max(rmd_eflx/(rmd_nflx*kev2erg),1.0e-8)
            else
               rmd_eavg = 0.0
            endif

            if (.not. isMono) then
<<<<<<< HEAD
               !F/T/T
               !Have RCM info and no drop, just use RCM
=======
               !No potential drop, just use merged precipitation.
>>>>>>> ed3ba6e8
               St%Vars(i,j,AVG_ENG ) = rmd_eavg
               St%Vars(i,j,NUM_FLUX) = rmd_nflx
               St%Vars(i,j,AUR_TYPE) = AT_RMnoE
               cycle
            endif

<<<<<<< HEAD
            !If still here, we have both RCM info and a potential drop
=======
            !If still here, we have a potential drop
>>>>>>> ed3ba6e8
            !Decide between the two by taking one that gives highest Sig-P
            if (conductance%doMR) then ! be careful here is using nflux.
               call AugmentMR(rmd_eavg,rmd_nflx,rmd_eavg_fin,rmd_nflx_fin) !Correct for MR
            else
               !No corrections
               rmd_eavg_fin = rmd_eavg
               rmd_nflx_fin = rmd_nflx
            endif

            rmd_SigP = SigmaP_Robinson(rmd_eavg_fin,kev2erg*rmd_eavg_fin*rmd_nflx_fin)
            mhd_SigP = SigmaP_Robinson(mhd_eavg    ,kev2erg*mhd_eavg    *mhd_nflx    )

            if (mhd_SigP>rmd_SigP) then
               St%Vars(i,j,AVG_ENG ) = mhd_eavg
               St%Vars(i,j,NUM_FLUX) = mhd_nflx
               St%Vars(i,j,AUR_TYPE) = AT_RMono
            else
<<<<<<< HEAD
               !RCM diffuse is still better than MHD + puny potential drop
=======
               !RMD diffuse is still better than MHD + puny potential drop
>>>>>>> ed3ba6e8
               St%Vars(i,j,AVG_ENG ) = rmd_eavg !Use un-augmented value since MR gets called later
               St%Vars(i,j,NUM_FLUX) = rmd_nflx
               conductance%deltaE(i,j) = 0.0 !Wipe out potential drop since it don't matter (otherwise MR won't happen if desired)
               St%Vars(i,j,AUR_TYPE) = AT_RMfnE
            endif
            
         enddo
      enddo

    end subroutine conductance_rcmhd

    subroutine conductance_rcmonoK(conductance,G,St)
      type(mixConductance_T), intent(inout) :: conductance
      type(mixGrid_T), intent(in) :: G
      type(mixState_T), intent(inout) :: St

      integer :: i,j
      logical :: isRCM,isMono,isMHD
      real(rp) :: rcm_eavg,rcm_nflx,mhd_eavg,mhd_nflx,rcm_eavg_fin,rcm_nflx_fin,rcm_SigP,mhd_SigP,rcm_eavg0,rcm_nflx0
      real(rp) :: pK = 0.5 !Cut-off for "interesting" energy for precipitation [keV]

      ! If using rcmono, beta will be uniform and specified in xml or default.
<<<<<<< HEAD
      ! RCM thermal flux will NOT be used for mono by setting TOPOD_RCM = 0.0
=======
      ! RCM thermal flux will NOT be used for mono by setting gtype_RCM = 0.0
>>>>>>> ed3ba6e8
      ! to be safe, make beta_RCM=specified beta although conductance_alpha_beta won't be called in rcmono mode.
      beta_RCM  = conductance%beta
      call conductance_zhang15(conductance,G,St)

      !$OMP PARALLEL DO default(shared) &
      !$OMP private(i,j,isRCM,isMono,isMHD,rcm_SigP,mhd_SigP) &
      !$OMP private(rcm_eavg,rcm_nflx,mhd_eavg,mhd_nflx,rcm_eavg_fin,rcm_nflx_fin)
      do j=1,G%Nt
         do i=1,G%Np
            isMono = conductance%deltaE(i,j) > 0.0    !Potential drop
            isMHD  = conductance%E0(i,j)     > pK     !Have "hot" MHD information, ie worth putting into Robinson
<<<<<<< HEAD
            ! IM_TOPOD>0.5 covers low lat RCM grid. IM_EAVG>1.0e-8 covers buffre region with meaningful RCM precipitation.
            isRCM  = St%Vars(i,j,IM_TOPOD) > 0.5 .or. St%Vars(i,j,IM_EAVG)>1.0e-8
=======
            ! IM_GTYPE>0.5 covers low lat RCM grid. IM_EAVG>1.0e-8 covers buffre region with meaningful RCM precipitation.
            isRCM  = St%Vars(i,j,IM_GTYPE) > 0.5 .or. St%Vars(i,j,IM_EAVG)>1.0e-8
>>>>>>> ed3ba6e8

            !Cases: isMono/isRCM/isMHD = 8 cases
            !- No RCM: 
            if (.not. isRCM) then
               !*/F/* = 4 cases
               !If we don't have RCM info then MHD is the only game in town, use Zhang
               St%Vars(i,j,AVG_ENG ) = St%Vars(i,j,Z_EAVG) ! [keV]
               St%Vars(i,j,NUM_FLUX) = St%Vars(i,j,Z_NFLUX)! [#/cm^2/s]
               St%Vars(i,j,AUR_TYPE) = AT_MHD ! AT_MHD=1,AT_RCM,AT_RMnoE,AT_RMfnE,AT_RMono
               cycle
               !NOTE: Should we handle ~isRCM and ~isMHD case separately?
            endif
            
            !If still here we have RCM information
            ! Rcmono is obsolete here because it assumes rcm passes eflux and eavg,
            !     and it does not involve any merging based on rcm grid.
            !     It only chooses whichever is present and whichever gives higher SigP when both are present.
            !     Keep it here as a historical record. Use rcmhd where nflux is merged.
            rcm_eavg = St%Vars(i,j,IM_EAVG)
            if(St%Vars(i,j,IM_EAVG)>TINY) then
               rcm_nflx = St%Vars(i,j,IM_EFLUX)/(St%Vars(i,j,IM_EAVG)*kev2erg)
            else
               rcm_nflx = 0.0
            endif
            mhd_eavg = St%Vars(i,j,Z_EAVG)
            mhd_nflx = St%Vars(i,j,Z_NFLUX)
            
            !- No (hot) MHD, but RCM info (ie low-lat plasmasphere)
            if (.not. isMHD) then !T/T/F & F/T/F
               !NOTE: Split this case into isMono and apply drop to RCM?
               !For now just use RCM
               St%Vars(i,j,AVG_ENG ) = rcm_eavg
               St%Vars(i,j,NUM_FLUX) = rcm_nflx
               St%Vars(i,j,AUR_TYPE) = AT_RCM
               cycle               
            endif

            !Remaining, have both RCM and (hot) MHD. May or may not have pot drop
            !T/T/T and F/T/T

            if (.not. isMono) then
               !F/T/T
               !Have RCM info and no drop, just use RCM
               St%Vars(i,j,AVG_ENG ) = rcm_eavg
               St%Vars(i,j,NUM_FLUX) = rcm_nflx
               St%Vars(i,j,AUR_TYPE) = AT_RMnoE
               cycle
            endif

            !If still here, we have both RCM info and a potential drop
            !Decide between the two by taking one that gives highest Sig-P
            if (conductance%doMR) then
               call AugmentMR(rcm_eavg,rcm_nflx,rcm_eavg_fin,rcm_nflx_fin) !Correct for MR
            else
               !No corrections
               rcm_eavg_fin = rcm_eavg 
               rcm_nflx_fin = rcm_nflx
            endif

            rcm_SigP = SigmaP_Robinson(rcm_eavg_fin,kev2erg*rcm_eavg_fin*rcm_nflx_fin)
            mhd_SigP = SigmaP_Robinson(mhd_eavg    ,kev2erg*mhd_eavg    *mhd_nflx    )

            if (mhd_SigP>rcm_SigP) then
               St%Vars(i,j,AVG_ENG ) = mhd_eavg
               St%Vars(i,j,NUM_FLUX) = mhd_nflx
               St%Vars(i,j,AUR_TYPE) = AT_RMono
            else
               !RCM diffuse is still better than MHD + puny potential drop
               St%Vars(i,j,AVG_ENG ) = rcm_eavg !Use un-augmented value since MR gets called later
               St%Vars(i,j,NUM_FLUX) = rcm_nflx
               conductance%deltaE(i,j) = 0.0 !Wipe out potential drop since it don't matter (otherwise MR won't happen if desired)
               St%Vars(i,j,AUR_TYPE) = AT_RMfnE
            endif

         enddo
      enddo

    end subroutine conductance_rcmonoK

    subroutine conductance_rcmono(conductance,G,St)
      ! Keep a record of even older rcmono in master as of 20220303. 
      ! Slight changes to AUR_TYPE assignment. Note alpha/beta are effectively diff by 2/gamma and 1/sqrt(2).
      type(mixConductance_T), intent(inout) :: conductance
      type(mixGrid_T), intent(in) :: G
      type(mixState_T), intent(inout) :: St

      call conductance_zhang15(conductance,G,St)
      ! If there is no potential drop OR mono eflux is too low, use RCM precipitation instead.
      St%Vars(:,:,AUR_TYPE) = AT_MHD
      where(conductance%deltaE<=0.0)
         St%Vars(:,:,AVG_ENG)  = max(St%Vars(:,:,IM_EAVG),1.D-8) ! [keV]
         St%Vars(:,:,NUM_FLUX) = St%Vars(:,:,IM_EFLUX)/(St%Vars(:,:,AVG_ENG)*kev2erg) ! [ergs/cm^2/s]
         St%Vars(:,:,AUR_TYPE) = AT_RCM
         !St%Vars(:,:,Z_NFLUX)  = -1.0 ! for diagnostic purposes since full Z15 does not currently work.
      end where

    end subroutine conductance_rcmono

    subroutine conductance_rcmfed(conductance,G,St)
      type(mixConductance_T), intent(inout) :: conductance
      type(mixGrid_T), intent(in) :: G
      type(mixState_T), intent(inout) :: St
      real(rp) :: E2Th, E2Tl
      E2Th = 2.0
      E2Tl = 1.0

      ! Use totally Fedder precipitation if deltaE > 2Te.
      call conductance_fedder95(conductance,G,St)
      tmpC = conductance%deltaE/conductance%E0
      where(tmpC<=E2Th.and.tmpC>=E2Tl) ! Linearly combine RCM and Fedder where 1<=deltaE/Te<=2.
         St%Vars(:,:,AVG_ENG)  = max(((E2Th-tmpC)*St%Vars(:,:,IM_EAVG)+(tmpC-E2Tl)*St%Vars(:,:,AVG_ENG))/(E2Th-E2Tl),1.D-8) ! [keV]
         St%Vars(:,:,NUM_FLUX) = ((E2Th-tmpC)*St%Vars(:,:,IM_EFLUX)/(St%Vars(:,:,AVG_ENG)*kev2erg)+(tmpC-E2Tl)*St%Vars(:,:,NUM_FLUX))/(E2Th-E2Tl) ! [ergs/cm^2/s]/[ergs]
         St%Vars(:,:,Z_NFLUX)  = -0.5 ! for diagnostic purposes since full Z15 does not currently work.
      elsewhere(tmpC<E2Tl) ! Use totally RCM precipitation if deltaE<Te.
         St%Vars(:,:,AVG_ENG)  = max(St%Vars(:,:,IM_EAVG),1.D-8) ! [keV]
         St%Vars(:,:,NUM_FLUX) = St%Vars(:,:,IM_EFLUX)/(St%Vars(:,:,AVG_ENG)*kev2erg) ! [ergs/cm^2/s]
         St%Vars(:,:,Z_NFLUX)  = -1.0 ! for diagnostic purposes since full Z15 does not currently work.
      end where

    end subroutine conductance_rcmfed

    subroutine conductance_aurora(conductance,G,St)
      type(mixConductance_T), intent(inout) :: conductance
      type(mixGrid_T), intent(in) :: G
      type(mixState_T), intent(inout) :: St

      ! note, this assumes that fedder95/zhang15/rcmhd/rcmono/rcmfed has been called prior
      ! **********************************************************************************
      ! ********** Diffuse precipitation from RCM has been divided by 2 in ***************
      ! ********** rcm_subs.F90/subroutine kdiffPrecip for each hemisphere. **************
      ! **********************************************************************************
      conductance%engFlux = kev2erg*St%Vars(:,:,AVG_ENG)*St%Vars(:,:,NUM_FLUX)  ! Energy flux in ergs/cm^2/s
      conductance%deltaSigmaP = SigmaP_Robinson(St%Vars(:,:,AVG_ENG),conductance%engFlux)
      conductance%deltaSigmaH = SigmaH_Robinson(St%Vars(:,:,AVG_ENG),conductance%engFlux)

    end subroutine conductance_aurora

    ! George Khazanov's multiple reflection(MR) corrections
    subroutine conductance_mr(conductance,G,St)
      type(mixConductance_T), intent(in) :: conductance
      type(mixGrid_T), intent(in) :: G
      type(mixState_T), intent(inout) :: St
      real(rp), dimension(G%Np,G%Nt) :: Kc

      ! Modify the diffuse precipitation energy and mean energy based on equation (5) in Khazanov et al. [2019JA026589]
      ! Kc = 3.36-exp(0.597-0.37*Eavg+0.00794*Eavg^2)
      ! Eavg_c = 0.073+0.933*Eavg-0.0092*Eavg^2
      ! Nflx_c = Eflx_c/Eavg_c = Eflx*Kc/Eavg_c = Nflx*Eavg*Kc/Eavg_c
      ! where Eavg is the mean energy in [keV] before MR, Eavg_c is the modified mean energy. Kc is the ratio between modified enflux and unmodified enflux.
      ! print *, "doMR for diffuse electron precipitation."
      Kc = 1.D0
      where(conductance%deltaE<=0.0.and.St%Vars(:,:,AVG_ENG)<=30.and.St%Vars(:,:,AVG_ENG)>=0.5)
      ! The formula was derived from E_avg between 0.5 and 30 keV. Kc becomes negative when E_avg > 47-48 keV.
         Kc = 3.36 - exp(0.597-0.37*St%Vars(:,:,AVG_ENG)+0.00794*St%Vars(:,:,AVG_ENG)**2)
         St%Vars(:,:,NUM_FLUX) = St%Vars(:,:,NUM_FLUX)*St%Vars(:,:,AVG_ENG) ! store Eflux
         St%Vars(:,:,AVG_ENG)  = 0.073+0.933*St%Vars(:,:,AVG_ENG)-0.0092*St%Vars(:,:,AVG_ENG)**2 ! [keV]
         St%Vars(:,:,NUM_FLUX) = Kc*St%Vars(:,:,NUM_FLUX)/St%Vars(:,:,AVG_ENG)
      end where
!      conductance%deltaSigmaP = (2.16-0.87*exp(-0.16*St%Vars(:,:,AVG_ENG)))*conductance%deltaSigmaP
!      conductance%deltaSigmaH = (1.87-0.54*exp(-0.16*St%Vars(:,:,AVG_ENG)))*conductance%deltaSigmaH
    end subroutine conductance_mr

    !Cleaned up routine to calculate MR-augmented eavg and nflx
    subroutine AugmentMR(eavg,nflx,eavgMR,nflxMR)
      real(rp), intent(in)  :: eavg  ,nflx
      real(rp), intent(out) :: eavgMR,nflxMR

      real(rp) :: eflux,Kc

      if ( (eavg<=30.0) .and. (eavg>=0.5) ) then
         Kc = 3.36 - exp(0.597-0.37*eavg+0.00794*eavg**2)
         eflux = eavg*nflx
         eavgMR = 0.073+0.933*eavg-0.0092*eavg**2 ! [keV]
         nflxMR = Kc*eflux/eavgMR
      else
         !Nothing to do
         eavgMR = eavg
         nflxMR = nflx

      endif
    end subroutine AugmentMR

    !Calculate mirror ratio array
    !NOTE: Leaving this to be done every time at every lat/lon to accomodate improved model later
   subroutine GenMirrorRatio(G)
      type(mixGrid_T), intent(in) :: G

      real(rp) :: mlat,mlon
      integer  :: i,j

      if (RinMHD > 0) then
         !Calculate actual mirror ratio
         !NOTE: Should replace this w/ actual inner boundary field strength
         do j=1,G%Nt
            do i=1,G%Np
               mlat = PI/2 - G%t(i,j)
               mlon = G%p(i,j)

               RM(i,j) = MirrorRatio(mlat,RinMHD)
            enddo
         enddo
      else
         !Set mirror ratio everywhere no matter the inner boundary to 10
         !Note: This may have been okay for simulating magnetospheres 40 years ago, but it's 2021 now
         RM = 10.0
      endif
   end subroutine GenMirrorRatio

    subroutine conductance_total(conductance,G,St,gcm,h)
      type(mixConductance_T), intent(inout) :: conductance
      type(mixGrid_T), intent(in) :: G
      type(mixState_T), intent(inout) :: St
      type(gcm_T),optional,intent(in) :: gcm
      integer,optional,intent(in) :: h

      call GenMirrorRatio(G)

      ! always call fedder to fill in AVG_ENERGY and NUM_FLUX
      ! even if const_sigma, we still have the precip info that way

      ! compute EUV though because it's used in fedder
      call conductance_euv(conductance,G,St)
      select case ( conductance%aurora_model_type )
         case (FEDDER)
            call conductance_fedder95(conductance,G,St)
         case (ZHANG)
            doDrift = .true.
            call conductance_zhang15(conductance,G,St)
         case (RCMONO)
            doDrift = .false.
            call conductance_rcmono(conductance,G,St)
         case (RCMHD)
            doDrift = .false.
            call conductance_rcmhd(conductance,G,St)
         case (RCMFED)
            call conductance_rcmfed(conductance,G,St)
         case default
            stop "The aurora precipitation model type entered is not supported."
      end select

      ! correct for multiple reflections if you're so inclined
      if (conductance%doMR) call conductance_mr(conductance,G,St)

      ! Smooth precipitation energy and flux before calculating conductance.
      if (conductance%doAuroralSmooth) call conductance_auroralsmooth(St,G,conductance)
      
      if (present(gcm)) then
         !write(*,*) 'going to apply!'
         call apply_gcm2mix(gcm,St,h)
         St%Vars(:,:,SIGMAP) = max(conductance%pedmin,St%Vars(:,:,SIGMAP))
         St%Vars(:,:,SIGMAH) = max(conductance%hallmin,St%Vars(:,:,SIGMAH))
         !St%Vars(:,:,SIGMAH) = min(max(conductance%hallmin,St%Vars(:,:,SIGMAH)),&
         !     St%Vars(:,:,SIGMAP)*conductance%sigma_ratio)
      else if (conductance%const_sigma) then
         !write(*,*) "conductance: const_sigma"
         St%Vars(:,:,SIGMAP) = conductance%ped0
         St%Vars(:,:,SIGMAH) = 0.D0
      else
         !write(*,*) "conductance: aurora"
         call conductance_aurora(conductance,G,St)
      
         St%Vars(:,:,SIGMAP) = sqrt( conductance%euvSigmaP**2 + conductance%deltaSigmaP**2) 
         St%Vars(:,:,SIGMAH) = sqrt( conductance%euvSigmaH**2 + conductance%deltaSigmaH**2)
      endif

      ! Apply cap
      if ((conductance%apply_cap).and.(.not. conductance%const_sigma).and.(.not. present(gcm))) then
         St%Vars(:,:,SIGMAP) = max(conductance%pedmin,St%Vars(:,:,SIGMAP))
         St%Vars(:,:,SIGMAH) = min(max(conductance%hallmin,St%Vars(:,:,SIGMAH)),&
              St%Vars(:,:,SIGMAP)*conductance%sigma_ratio)
      endif

    end subroutine conductance_total

    subroutine conductance_ramp(conductance,G,rPolarBound,rEquatBound,rLowLimit)
      type(mixConductance_T), intent(inout) :: conductance
      type(mixGrid_T), intent(in) :: G      
      real(rp), intent(in) :: rPolarBound,rEquatBound,rLowLimit
      
      where (G%r < rPolarBound)
         conductance%rampFactor = 1.0D0
      elsewhere ( (G%r > rPolarBound).and.(G%r <= rEquatBound) )
         conductance%rampFactor = 1.0D0+(rLowLimit - 1.0D0)*(G%r - rPolarBound)/(rEquatBound-rPolarBound)
      elsewhere ! G%r > rEquatBound
         conductance%rampFactor = rLowLimit
      end where
    end subroutine conductance_ramp

    subroutine conductance_auroralmask(conductance,G,signOfY)
      type(mixConductance_T), intent(inout) :: conductance
      type(mixGrid_T), intent(in) :: G      
      real(rp), intent(in) :: signOfY
      real(rp) :: Rio, al0, alp, Radi, order, Rady
      
      Rio = 1.02
      al0 = -5.0*deg2rad
      alp = 28*deg2rad
      alp = min(28*deg2rad,alp)
      Rady = Rio*sin(alp-al0)
      Radi = Rady**2 ! Rio**2*(1-cos(alp-al0)*cos(alp-al0))
      order = 2.0
      
      RRdi = 0.D0
      RRdi = (G%y-0.03*signOfY)**2 + ( G%x/cos(al0) - Rio*cos(alp-al0)*tan(al0) )**2
      where(RRdi < Radi)
         conductance%AuroraMask = cos((RRdi/Radi)**order*PI/2)+0.D0
      elsewhere
         conductance%AuroraMask = 0.D0
      end where
      where(abs(G%y)<Rady)
         conductance%drift = 1.D0 + 0.5*G%y*signOfY/Rady
      elsewhere
         conductance%drift = 1.D0
      end where
    end subroutine conductance_auroralmask

    subroutine conductance_auroralsmooth(St,G,conductance)
      type(mixState_T), intent(inout) :: St
      type(mixGrid_T), intent(in) :: G      
      type(mixConductance_T), intent(inout) :: conductance
      integer :: i, j
      logical :: smthDEPonly = .true.
      integer :: smthE
      smthE = 1 ! 1. smooth EFLUX; 2. smooth EAVG

      tmpC = 0.D0
      tmpD = 0.D0
      tmpE = 0.D0
      tmpF = 0.D0

      ! Test only smoothing diffuse precipitation.
      ! Diffuse mask is St%Vars(:,:,Z_NFLUX)<0.
      ! Get AVG_ENG*mask and NUM_FLUX*mask for smoothing.
      ! Fill AVG_ENG and NUM_FLUX with smoothed where mask is true.
      ! this domain of conductance is never used. Here it's used for diffuse precipitation mask. Be careful if not in RCMONO mode.
      conductance%PrecipMask = 1.D0 
      if(smthDEPonly) then
        where(St%Vars(:,:,Z_NFLUX)>=0)
          conductance%PrecipMask = 0.D0
        end where
        ! back up mono
        tmpC = St%Vars(:,:,AVG_ENG)
        tmpD = St%Vars(:,:,NUM_FLUX)
      endif

      ! get expanded diffuse with margin grid (ghost cells)
      if(smthE==1) then
        call conductance_margin(G,St%Vars(:,:,AVG_ENG)*St%Vars(:,:,NUM_FLUX)*conductance%PrecipMask, tmpE)
      else
        call conductance_margin(G,St%Vars(:,:,AVG_ENG)*conductance%PrecipMask, tmpE)
      end if
      call conductance_margin(G,St%Vars(:,:,NUM_FLUX)*conductance%PrecipMask, tmpF)

      ! do smoothing
    !$OMP PARALLEL DO default(shared) collapse(2) &
    !$OMP private(i,j)
      do j=1,G%Nt
        do i=1,G%Np
          ! SmoothOperator55(Q,isGO)
          St%Vars(i,j,NUM_FLUX)=SmoothOperator55(tmpF(i:i+4,j:j+4))
          if(smthE==1) then
            St%Vars(i,j,AVG_ENG) = max(SmoothOperator55(tmpE(i:i+4,j:j+4))/St%Vars(i,j,NUM_FLUX),1.D-8)
          else
            St%Vars(i,j,AVG_ENG) = max(SmoothOperator55(tmpE(i:i+4,j:j+4)),1.D-8)
          end if
        end do
      end do

      if(smthDEPonly) then
        ! combine smoothed diffuse and unsmoothed mono
        where(St%Vars(:,:,Z_NFLUX)>=0)
          St%Vars(:,:,AVG_ENG)  = tmpC
          St%Vars(:,:,NUM_FLUX) = tmpD
        end where
      endif
    end subroutine conductance_auroralsmooth

    subroutine conductance_margin(G,array,arraymar)
      type(mixGrid_T), intent(in) :: G      
      real(rp),dimension(G%Np,G%Nt), intent(in) :: array
      real(rp),dimension(G%Np+4,G%Nt+4), intent(out) :: arraymar
      arraymar(3:G%Np+2,3:G%Nt+2) = array
      ! reflective BC for lat
      arraymar(3:G%Np+2,1) = array(:,3)
      arraymar(3:G%Np+2,2) = array(:,2)
      arraymar(3:G%Np+2,G%Nt+3) = array(:,G%Nt-1)
      arraymar(3:G%Np+2,G%Nt+4) = array(:,G%Nt-2)
      ! periodic BC for lon
      arraymar(1:2,:) = arraymar(G%Np+1:G%Np+2,:)
      arraymar(G%Np+3:G%Np+4,:) = arraymar(3:4,:)
    end subroutine conductance_margin

    !Routine to change MIX-gamma on the fly if necessary
    subroutine SetMIXgamma(gamma)
      real(rp), intent(in) :: gamma
      MIXgamma = gamma
    end subroutine SetMIXgamma

  end module mixconductance<|MERGE_RESOLUTION|>--- conflicted
+++ resolved
@@ -14,22 +14,12 @@
   real(rp), dimension(:,:), allocatable, private :: tmpD,tmpC ! used for chilling in Fedder95. Declare it here so we can allocate in init.
   real(rp), dimension(:,:), allocatable, private :: JF0,RM,RRdi ! used for zhang15
   real(rp), dimension(:,:), allocatable, private :: tmpE,tmpF ! used for smoothing precipitation avg_eng and num_flux
-<<<<<<< HEAD
-  real(rp), dimension(:,:), allocatable, private :: Kc ! used for multi-reflection modification
-  real(rp), dimension(:,:), allocatable, private :: beta_RCM,alpha_RCM,TOPOD_RCM ! two-dimensional beta based on RCM fluxes.
-  real(rp), dimension(:,:), allocatable, private :: phi0_rcmz, Pe_MHD, Ne_MHD, Pe_RMD, Ne_RMD
-=======
   real(rp), dimension(:,:), allocatable, private :: beta_RCM,alpha_RCM,gtype_RCM ! two-dimensional beta based on RCM fluxes.
->>>>>>> ed3ba6e8
 
   !Replacing some hard-coded inline values (bad) w/ module private values (slightly less bad)
   real(rp), parameter, private :: maxDrop = 20.0 !Hard-coded max potential drop [kV]
   real(rp), private :: RinMHD = 0.0 !Rin of MHD grid (0 if not running w/ MHD)
   real(rp), private :: MIXgamma
-<<<<<<< HEAD
-  logical , private :: doRobKap = .true. !Use Kaeppler+ 15 correction to SigH/SigP from Robinson
-=======
->>>>>>> ed3ba6e8
   logical , private :: doDrift = .false. !Whether to add drift term from Zhang
 
   contains
@@ -86,21 +76,9 @@
       if (.not. allocated(RRdi)) allocate(RRdi(G%Np,G%Nt))      
       if (.not. allocated(tmpE)) allocate(tmpE(G%Np+4,G%Nt+4)) ! for boundary processing.
       if (.not. allocated(tmpF)) allocate(tmpF(G%Np+4,G%Nt+4))
-<<<<<<< HEAD
-      if (.not. allocated(Kc))   allocate(Kc  (G%Np,G%Nt))
-      if (.not. allocated(beta_RCM)) allocate(beta_RCM(G%Np,G%Nt))
-      if (.not. allocated(alpha_RCM)) allocate(alpha_RCM(G%Np,G%Nt))
-      if (.not. allocated(TOPOD_RCM)) allocate(TOPOD_RCM(G%Np,G%Nt))
-      if (.not. allocated(phi0_rcmz)) allocate(phi0_rcmz(G%Np,G%Nt))
-      if (.not. allocated(Pe_MHD)) allocate(Pe_MHD(G%Np,G%Nt))
-      if (.not. allocated(Ne_MHD)) allocate(Ne_MHD(G%Np,G%Nt))
-      if (.not. allocated(Pe_RMD)) allocate(Pe_RMD(G%Np,G%Nt))
-      if (.not. allocated(Ne_RMD)) allocate(Ne_RMD(G%Np,G%Nt))
-=======
       if (.not. allocated(beta_RCM)) allocate(beta_RCM(G%Np,G%Nt))
       if (.not. allocated(alpha_RCM)) allocate(alpha_RCM(G%Np,G%Nt))
       if (.not. allocated(gtype_RCM)) allocate(gtype_RCM(G%Np,G%Nt))
->>>>>>> ed3ba6e8
 
       call SetMIXgamma(Params%gamma)
       RinMHD = Params%RinMHD
@@ -108,11 +86,7 @@
       ! Use default xml input if not using rcmhd.
       alpha_RCM = 1.0/(tiote_RCM+1.0)
       beta_RCM  = conductance%beta
-<<<<<<< HEAD
-      TOPOD_RCM = 0.0 ! if conductance_IM_TOPOD is not called, TOPOD_RCM has all zero, MHD values have a weight of 1.
-=======
       gtype_RCM = 0.0 ! if conductance_IM_GTYPE is not called, gtype_RCM has all zero, MHD values have a weight of 1.
->>>>>>> ed3ba6e8
 
     end subroutine conductance_init
 
@@ -275,10 +249,7 @@
       
       real(rp) :: signOfY, signOfJ
       logical :: dorcm
-<<<<<<< HEAD
-=======
       real(rp), dimension(G%Np,G%Nt) :: Pe_MHD, Ne_MHD, Pe_RMD, Ne_RMD
->>>>>>> ed3ba6e8
       
       if(present(dorcmO)) then
          dorcm = dorcmO
@@ -319,27 +290,15 @@
       Pe_MHD = 0.1/MIXgamma*alpha_RCM*tmpD*tmpC**2 ! electron pressure from MHD side in [Pa].
       Ne_MHD = tmpD/(Mp_cgs*heFrac)*1.0D6      ! electron number density from MHD side in [/m^3].
       if(.not.dorcm) then ! default Zhang15 using MHD thermal flux only.
-<<<<<<< HEAD
-         ! conductance%E0 = alpha_RCM*Mp_cgs*heFrac*erg2kev*tmpC**2
-         ! conductance%phi0 = sqrt(kev2erg)/(heFrac*Mp_cgs)**1.5D0*beta_RCM*sqrt(heFrac*1836.152674)*0.39894228*tmpD*sqrt(conductance%E0)
-         conductance%E0   = 2.0/kev2J*Pe_MHD/Ne_MHD     ! Mean energy from MHD electron fluxes in [keV].
-=======
          conductance%E0   = 2.0/kev2J*Pe_MHD/Ne_MHD     ! Mean energy from MHD electron fluxes in [keV]. E_avg = 2*kT for Maxwellian.
->>>>>>> ed3ba6e8
          conductance%phi0 = beta_RCM*sqrt(Pe_MHD*Ne_MHD/(2.0D-3*pi*Me_cgs))*1.0D-4     ! Thermal number flux from MHD electron fluxes in [#/cm^2/s].
       else ! Trigger this part by including dorcm=.true. when calling zhang15.
          ! similarly, E0 is a ratio and should NOT be merged. 
          ! Derive it from merged pressure and density instead.
-<<<<<<< HEAD
-         ! See wiki for derivations of the coefficients.
-         Pe_RMD = TOPOD_RCM*St%Vars(:,:,IM_EPRE) + (1.0-TOPOD_RCM)*Pe_MHD ! Merged electron pressure in [Pa].
-         Ne_RMD = TOPOD_RCM*St%Vars(:,:,IM_EDEN) + (1.0-TOPOD_RCM)*Ne_MHD ! Merged electron number density in [/m^3].
-=======
          ! See kaiju wiki for derivations of the coefficients.
          ! https://bitbucket.org/aplkaiju/kaiju/wiki/userGuide/derivation_of_precipitation
          Pe_RMD = gtype_RCM*St%Vars(:,:,IM_EPRE) + (1.0-gtype_RCM)*Pe_MHD ! Merged electron pressure in [Pa].
          Ne_RMD = gtype_RCM*St%Vars(:,:,IM_EDEN) + (1.0-gtype_RCM)*Ne_MHD ! Merged electron number density in [/m^3].
->>>>>>> ed3ba6e8
          conductance%E0   = 2.0/kev2J*Pe_RMD/Ne_RMD     ! Mean energy from merged electron fluxes in [keV].
          conductance%phi0 = beta_RCM*sqrt(Pe_RMD*Ne_RMD/(2.0D-3*pi*Me_cgs))*1.0D-4     ! Thermal number flux from merged electron fluxes in [#/cm^2/s].
       endif
@@ -374,10 +333,7 @@
       type(mixConductance_T), intent(inout) :: conductance
       type(mixGrid_T), intent(in) :: G
       type(mixState_T), intent(inout) :: St
-<<<<<<< HEAD
-=======
       real(rp), dimension(G%Np,G%Nt) :: phi0_rcmz
->>>>>>> ed3ba6e8
       integer :: i,j
 
       ! In MHD, use the same alpha/beta with RCM.
@@ -388,10 +344,7 @@
       alpha_RCM = 1.0/(tiote_RCM+1.0)
       phi0_rcmz = sqrt(St%Vars(:,:,IM_EPRE)*St%Vars(:,:,IM_EDEN)/(Me_cgs*1e-3*2*pi))*1.0e-4 ! sqrt([Pa]*[#/m^3]/[kg]) = sqrt([#/m^4/s^2]) = 1e-4*[#/cm^2/s]
       where(phi0_rcmz>TINY.and.St%Vars(:,:,IM_EPRE)>1e-10 .and. St%Vars(:,:,IM_EDEN)>1e7)
-<<<<<<< HEAD
-=======
       ! The thresholds of IM_EPRE and IM_EDEN are empirically added to exclude outliers of beta_RCM.
->>>>>>> ed3ba6e8
          beta_RCM = St%Vars(:,:,IM_ENFLX)/phi0_rcmz
       elsewhere
          beta_RCM  = conductance%beta
@@ -400,39 +353,16 @@
 
     end subroutine conductance_alpha_beta
 
-<<<<<<< HEAD
-    subroutine conductance_IM_TOPOD(G,St)
-=======
     subroutine conductance_IM_GTYPE(G,St)
->>>>>>> ed3ba6e8
       type(mixGrid_T), intent(in) :: G
       type(mixState_T), intent(in) :: St
       real(rp), dimension(3,3) :: A33
       logical, dimension(3,3) :: isG33 !isG33 = (A3>0.0 .and. A3<1.0)
-<<<<<<< HEAD
-      integer :: i,j,it,MaxIter
-=======
       integer :: i,j,it,MaxIter,im1,ip1,jm1,jp1
->>>>>>> ed3ba6e8
       real(rp) :: mad,Ttmp
 
       MaxIter = 5
       
-<<<<<<< HEAD
-      ! Iterative diffusion algorithm to smooth out IM_TOPOD: 0/1 are boundary cells. Evolve with nine-cell mean. 
-      ! Otherwise it only has three values, 0, 0.5, and 1.0, 
-      ! which causes discontinuities in the merged precipitation.
-      TOPOD_RCM = St%Vars(:,:,IM_TOPOD) ! defined/initialized in the head.
-      do it=1,MaxIter
-         mad = 0.D0 ! max abs difference from last iteration.
-         do j=2,G%Nt-1
-            do i=2,G%Np-1
-               if(St%Vars(i,j,IM_TOPOD)>0.01 .and. St%Vars(i,j,IM_TOPOD)<0.99) then
-                  A33  = TOPOD_RCM(i-1:i+1,j-1:j+1)
-                  Ttmp = sum(A33)/9.0
-                  mad  = max(abs(TOPOD_RCM(i,j)-Ttmp),mad)
-                  TOPOD_RCM(i,j) = Ttmp
-=======
       ! Iterative diffusion algorithm to smooth out IM_GTYPE: 0/1 are boundary cells. Evolve with nine-cell mean. 
       ! Otherwise it only has three values, 0, 0.5, and 1.0, 
       ! which causes discontinuities in the merged precipitation.
@@ -467,21 +397,14 @@
                        + gtype_RCM(ip1,jm1)+gtype_RCM(ip1,j)+gtype_RCM(ip1,jp1))/9.D0
                   mad  = max(abs(gtype_RCM(i,j)-Ttmp),mad)
                   gtype_RCM(i,j) = Ttmp
->>>>>>> ed3ba6e8
                endif
             enddo
          enddo
          if(mad<0.05) exit
       enddo
-<<<<<<< HEAD
-      TOPOD_RCM = min(TOPOD_RCM,1.0)
-
-    end subroutine conductance_IM_TOPOD
-=======
       gtype_RCM = min(gtype_RCM,1.0)
 
     end subroutine conductance_IM_GTYPE
->>>>>>> ed3ba6e8
 
     subroutine conductance_rcmhd(conductance,G,St)
       type(mixConductance_T), intent(inout) :: conductance
@@ -498,11 +421,7 @@
       call conductance_alpha_beta(conductance,G,St)
 
       ! derive RCM grid weighting based on that passed from RCM and smooth it with five iterations of numerical diffusion.
-<<<<<<< HEAD
-      call conductance_IM_TOPOD(G,St)
-=======
       call conductance_IM_GTYPE(G,St)
->>>>>>> ed3ba6e8
 
       ! derive MHD/mono precipitation with zhang15 but include RCM thermal flux to the source by using dorcm=.true.
       call conductance_zhang15(conductance,G,St,dorcm)
@@ -519,13 +438,8 @@
             mhd_nflx = St%Vars(i,j,Z_NFLUX)
             mhd_eflx = St%Vars(i,j,Z_EAVG)*St%Vars(i,j,Z_NFLUX)*kev2erg
 
-<<<<<<< HEAD
-            rmd_nflx = St%Vars(i,j,IM_ENFLX)*TOPOD_RCM(i,j)+mhd_nflx*(1.0-TOPOD_RCM(i,j))
-            rmd_eflx = St%Vars(i,j,IM_EFLUX)*TOPOD_RCM(i,j)+mhd_eflx*(1.0-TOPOD_RCM(i,j))
-=======
             rmd_nflx = St%Vars(i,j,IM_ENFLX)*gtype_RCM(i,j)+mhd_nflx*(1.0-gtype_RCM(i,j))
             rmd_eflx = St%Vars(i,j,IM_EFLUX)*gtype_RCM(i,j)+mhd_eflx*(1.0-gtype_RCM(i,j))
->>>>>>> ed3ba6e8
             if(rmd_nflx>TINY) then
                rmd_eavg = max(rmd_eflx/(rmd_nflx*kev2erg),1.0e-8)
             else
@@ -533,23 +447,14 @@
             endif
 
             if (.not. isMono) then
-<<<<<<< HEAD
-               !F/T/T
-               !Have RCM info and no drop, just use RCM
-=======
                !No potential drop, just use merged precipitation.
->>>>>>> ed3ba6e8
                St%Vars(i,j,AVG_ENG ) = rmd_eavg
                St%Vars(i,j,NUM_FLUX) = rmd_nflx
                St%Vars(i,j,AUR_TYPE) = AT_RMnoE
                cycle
             endif
 
-<<<<<<< HEAD
-            !If still here, we have both RCM info and a potential drop
-=======
             !If still here, we have a potential drop
->>>>>>> ed3ba6e8
             !Decide between the two by taking one that gives highest Sig-P
             if (conductance%doMR) then ! be careful here is using nflux.
                call AugmentMR(rmd_eavg,rmd_nflx,rmd_eavg_fin,rmd_nflx_fin) !Correct for MR
@@ -567,11 +472,7 @@
                St%Vars(i,j,NUM_FLUX) = mhd_nflx
                St%Vars(i,j,AUR_TYPE) = AT_RMono
             else
-<<<<<<< HEAD
-               !RCM diffuse is still better than MHD + puny potential drop
-=======
                !RMD diffuse is still better than MHD + puny potential drop
->>>>>>> ed3ba6e8
                St%Vars(i,j,AVG_ENG ) = rmd_eavg !Use un-augmented value since MR gets called later
                St%Vars(i,j,NUM_FLUX) = rmd_nflx
                conductance%deltaE(i,j) = 0.0 !Wipe out potential drop since it don't matter (otherwise MR won't happen if desired)
@@ -594,11 +495,7 @@
       real(rp) :: pK = 0.5 !Cut-off for "interesting" energy for precipitation [keV]
 
       ! If using rcmono, beta will be uniform and specified in xml or default.
-<<<<<<< HEAD
-      ! RCM thermal flux will NOT be used for mono by setting TOPOD_RCM = 0.0
-=======
       ! RCM thermal flux will NOT be used for mono by setting gtype_RCM = 0.0
->>>>>>> ed3ba6e8
       ! to be safe, make beta_RCM=specified beta although conductance_alpha_beta won't be called in rcmono mode.
       beta_RCM  = conductance%beta
       call conductance_zhang15(conductance,G,St)
@@ -610,13 +507,8 @@
          do i=1,G%Np
             isMono = conductance%deltaE(i,j) > 0.0    !Potential drop
             isMHD  = conductance%E0(i,j)     > pK     !Have "hot" MHD information, ie worth putting into Robinson
-<<<<<<< HEAD
-            ! IM_TOPOD>0.5 covers low lat RCM grid. IM_EAVG>1.0e-8 covers buffre region with meaningful RCM precipitation.
-            isRCM  = St%Vars(i,j,IM_TOPOD) > 0.5 .or. St%Vars(i,j,IM_EAVG)>1.0e-8
-=======
             ! IM_GTYPE>0.5 covers low lat RCM grid. IM_EAVG>1.0e-8 covers buffre region with meaningful RCM precipitation.
             isRCM  = St%Vars(i,j,IM_GTYPE) > 0.5 .or. St%Vars(i,j,IM_EAVG)>1.0e-8
->>>>>>> ed3ba6e8
 
             !Cases: isMono/isRCM/isMHD = 8 cases
             !- No RCM: 
