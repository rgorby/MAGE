--- conflicted
+++ resolved
@@ -57,13 +57,8 @@
     mixUnitNames(CRPOT)        = "kV"
     mixVarNames(TPOT)          = "Total Potential"
     mixUnitNames(TPOT)         = "kV"
-<<<<<<< HEAD
-    mixVarNames(IM_TOPOD)      = "RCM grid type"
-    mixUnitNames(IM_TOPOD)     = "0-1"
-=======
     mixVarNames(IM_GTYPE)      = "RCM grid type"
     mixUnitNames(IM_GTYPE)     = "0-1"
->>>>>>> ed3ba6e8
     mixVarNames(AUR_TYPE)      = "Auroral model type"
     mixUnitNames(AUR_TYPE)     = "Zhang Fedder RCM RCMZ"
     mixVarNames(IM_BETA)       = "RCM beta"
@@ -193,17 +188,10 @@
           case (Z_EAVG)
              doDump = .true.         
           case (CRPOT) 
-<<<<<<< HEAD
-             doDump = .true.       
-          case (TPOT) 
-             doDump = .true.
-          case (IM_TOPOD)
-=======
              doDump = .false.       
           case (TPOT) 
              doDump = .false.
           case (IM_GTYPE)
->>>>>>> ed3ba6e8
              doDump = .true.
           case (AUR_TYPE)
              doDump = .true.
@@ -691,11 +679,7 @@
              doDump = .true.
           case (Z_EAVG)
              doDump = .true.   
-<<<<<<< HEAD
-          case (IM_TOPOD)
-=======
           case (IM_GTYPE)
->>>>>>> ed3ba6e8
              doDump = .true.
           case (AUR_TYPE)
              doDump = .true.
