module testmixmain
  use pfUnit
  use mixmain
  use mixtypes
  use voltapp
  use gamapp
  use uservoltic

  implicit none

  character(len=strLen) :: kaijuHome

contains

  @before
  subroutine firstSerial()
  end subroutine firstSerial

  @after
  subroutine lastSerial()
  end subroutine lastSerial

  @test
  subroutine testZeroInput()
    ! testing that an input of all zeroes gets output of all zeroes
    type(voltApp_T) :: voltronApp
    type(gamApp_T) :: gameraApp
    character(len=strLen) :: caseInput = 'cmiD.xml'

    write(*,*) 'Doing testZeroInput ...'
    call initGamera(gameraApp, initUser, caseInput)

    call initVoltron(voltronApp, gameraApp, caseInput)

    call convertGameraToRemix(voltronApp%mhd2mix, gameraApp, voltronApp%remixApp)

    call mapGameraToRemix(voltronApp%mhd2mix, voltronApp%remixApp)

    ! field aligned current in remixApp%ion(h)%St%Vars(:,:,FAC)
    voltronApp%remixApp%ion(NORTH)%St%Vars(:,:,FAC) = 0
    voltronApp%remixApp%ion(SOUTH)%St%Vars(:,:,FAC) = 0

    call run_mix(voltronApp%remixApp%ion, voltronApp%tilt)

    ! potential in remixApp%ion(h)%St%Vars(:,:,POT)
    ! error value allows 1e-3 error per cell on average
<<<<<<< HEAD
    @assertLessThanOrEqual(sum(abs(voltronApp%remixApp%ion(NORTH)%S%Solution)), 8.1_rp, 'Non-zero remix output in North hemisphere')
    @assertLessThanOrEqual(sum(abs(voltronApp%remixApp%ion(SOUTH)%S%Solution)), 8.1_rp, 'Non-zero remix output in South hemisphere')
=======
    @assertLessThanOrEqual(sum(abs(remixApp%ion(NORTH)%S%Solution)), 8.1_rp, 'Non-zero remix output in North hemisphere')
    @assertLessThanOrEqual(sum(abs(remixApp%ion(SOUTH)%S%Solution)), 8.1_rp, 'Non-zero remix output in South hemisphere')
    
    write(*,*) 'Min/Max of potential (NORTH) = ', minval(remixApp%ion(NORTH)%S%Solution), maxval(remixApp%ion(NORTH)%S%Solution)
    write(*,*) 'Min/Max of potential (SOUTH) = ', minval(remixApp%ion(SOUTH)%S%Solution), maxval(remixApp%ion(SOUTH)%S%Solution)
    
    call mix2mhd(remixApp)
    call mix_mhd_output(remixApp%ion,remixApp%mixoutput,hmsphrs,0.0_rp)

>>>>>>> d5351215

  end subroutine testZeroInput

  !@test
  subroutine testConstantSolution()
    ! testing that an input of all zeroes gets output of all zeroes
    type(voltApp_T) :: voltronApp
    type(gamApp_T) :: gameraApp

    real(rp) :: testValue = 240.19
    character(len=strLen) :: caseInput = 'cmiD.xml'

    write(*,*) 'Doing testConstantSolution ...'
    call initGamera(gameraApp, initUser, caseInput)

    call initVoltron(voltronApp, gameraApp, caseInput)

    call convertGameraToRemix(voltronApp%mhd2mix, gameraApp, voltronApp%remixApp)

    call mapGameraToRemix(voltronApp%mhd2mix, voltronApp%remixApp)

    ! field aligned current in remixApp%ion(h)%St%Vars(:,:,FAC)
    voltronApp%remixApp%ion(NORTH)%St%Vars(:,:,FAC) = 0
    voltronApp%remixApp%ion(SOUTH)%St%Vars(:,:,FAC) = 0

    ! modify low lat boundary condition for test
    voltronApp%remixApp%ion(NORTH)%P%llbc_value = testValue
    voltronApp%remixApp%ion(SOUTH)%P%llbc_value = testValue

    call run_mix(voltronApp%remixApp%ion, voltronApp%tilt)

    ! potential in remixApp%ion(h)%St%Vars(:,:,POT)
    ! error value allows 1e-3 error per cell on average
    @assertLessThanOrEqual(sum(abs(voltronApp%remixApp%ion(NORTH)%S%Solution - testValue)), 8.1_rp, 'Remix output in North hemisphere not specified value')
    @assertLessThanOrEqual(sum(abs(voltronApp%remixApp%ion(SOUTH)%S%Solution - testValue)), 8.1_rp, 'Remix output in South hemisphere not specified value')

  end subroutine testConstantSolution

  !@test
  subroutine testAzimuthallyDependentFAC()
    ! testing that an input of all zeroes gets output of all zeroes
    type(voltApp_T) :: voltronApp
    type(gamApp_T) :: gameraApp

    character(len=strLen) :: caseInput = 'cmiD.xml'
    integer :: h,ip,it
    real(rp) :: thetaMin, thetaDelta

    write(*,*) 'Doing testAzimuthallyDependentFAC ...'
    call initGamera(gameraApp, initUser, caseInput)

    call initVoltron(voltronApp, gameraApp, caseInput)

    call convertGameraToRemix(voltronApp%mhd2mix, gameraApp, voltronApp%remixApp)

    call mapGameraToRemix(voltronApp%mhd2mix, voltronApp%remixApp)

    ! field aligned current in remixApp%ion(h)%St%Vars(:,:,FAC)
<<<<<<< HEAD
    thetaMin = 22.0_rp
    thetaDelta = 12.0_rp
    do h=1,size(voltronApp%remixApp%ion)
        do ip=1,voltronApp%remixApp%ion(h)%G%Np
            do it=1,voltronApp%remixApp%ion(h)%G%Nt
                if(voltronApp%remixApp%ion(h)%G%t(ip,it) .ge. thetaMin .and. voltronApp%remixApp%ion(h)%G%t(ip,it) .le. (thetaMin+thetaDelta)) then
                    voltronApp%remixApp%ion(h)%St%Vars(ip,it,FAC) = sin(voltronApp%remixApp%ion(h)%G%t(ip,it)) * sin(voltronApp%remixApp%ion(h)%G%p(ip,it))
=======
    thetaMin   = (PI/180.0)*22.0_rp
    thetaDelta = (PI/180.0)*12.0_rp
    do h=1,size(remixApp%ion)
        do ip=1,remixApp%ion(h)%G%Np
            do it=1,remixApp%ion(h)%G%Nt
                if(remixApp%ion(h)%G%t(ip,it) .ge. thetaMin .and. remixApp%ion(h)%G%t(ip,it) .le. (thetaMin+thetaDelta)) then
                    remixApp%ion(h)%St%Vars(ip,it,FAC) = sin(remixApp%ion(h)%G%t(ip,it)) * sin(remixApp%ion(h)%G%p(ip,it))
>>>>>>> d5351215
                else
                    voltronApp%remixApp%ion(h)%St%Vars(ip,it,FAC) = 0.0_rp
                endif
            end do
        end do
    end do

    call run_mix(voltronApp%remixApp%ion, voltronApp%tilt)

    ! potential in remixApp%ion(h)%St%Vars(:,:,POT)
    call mix2mhd(remixApp)
    call mix_mhd_output(remixApp%ion,remixApp%mixoutput,hmsphrs,0.0_rp)

  end subroutine testAzimuthallyDependentFAC

end module testmixmain<|MERGE_RESOLUTION|>--- conflicted
+++ resolved
@@ -44,10 +44,6 @@
 
     ! potential in remixApp%ion(h)%St%Vars(:,:,POT)
     ! error value allows 1e-3 error per cell on average
-<<<<<<< HEAD
-    @assertLessThanOrEqual(sum(abs(voltronApp%remixApp%ion(NORTH)%S%Solution)), 8.1_rp, 'Non-zero remix output in North hemisphere')
-    @assertLessThanOrEqual(sum(abs(voltronApp%remixApp%ion(SOUTH)%S%Solution)), 8.1_rp, 'Non-zero remix output in South hemisphere')
-=======
     @assertLessThanOrEqual(sum(abs(remixApp%ion(NORTH)%S%Solution)), 8.1_rp, 'Non-zero remix output in North hemisphere')
     @assertLessThanOrEqual(sum(abs(remixApp%ion(SOUTH)%S%Solution)), 8.1_rp, 'Non-zero remix output in South hemisphere')
     
@@ -57,7 +53,6 @@
     call mix2mhd(remixApp)
     call mix_mhd_output(remixApp%ion,remixApp%mixoutput,hmsphrs,0.0_rp)
 
->>>>>>> d5351215
 
   end subroutine testZeroInput
 
@@ -116,15 +111,6 @@
     call mapGameraToRemix(voltronApp%mhd2mix, voltronApp%remixApp)
 
     ! field aligned current in remixApp%ion(h)%St%Vars(:,:,FAC)
-<<<<<<< HEAD
-    thetaMin = 22.0_rp
-    thetaDelta = 12.0_rp
-    do h=1,size(voltronApp%remixApp%ion)
-        do ip=1,voltronApp%remixApp%ion(h)%G%Np
-            do it=1,voltronApp%remixApp%ion(h)%G%Nt
-                if(voltronApp%remixApp%ion(h)%G%t(ip,it) .ge. thetaMin .and. voltronApp%remixApp%ion(h)%G%t(ip,it) .le. (thetaMin+thetaDelta)) then
-                    voltronApp%remixApp%ion(h)%St%Vars(ip,it,FAC) = sin(voltronApp%remixApp%ion(h)%G%t(ip,it)) * sin(voltronApp%remixApp%ion(h)%G%p(ip,it))
-=======
     thetaMin   = (PI/180.0)*22.0_rp
     thetaDelta = (PI/180.0)*12.0_rp
     do h=1,size(remixApp%ion)
@@ -132,7 +118,6 @@
             do it=1,remixApp%ion(h)%G%Nt
                 if(remixApp%ion(h)%G%t(ip,it) .ge. thetaMin .and. remixApp%ion(h)%G%t(ip,it) .le. (thetaMin+thetaDelta)) then
                     remixApp%ion(h)%St%Vars(ip,it,FAC) = sin(remixApp%ion(h)%G%t(ip,it)) * sin(remixApp%ion(h)%G%p(ip,it))
->>>>>>> d5351215
                 else
                     voltronApp%remixApp%ion(h)%St%Vars(ip,it,FAC) = 0.0_rp
                 endif
