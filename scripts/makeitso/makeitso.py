#!/usr/bin/env python


"""makeitso for the MAGE magnetosphere software.

This master script is used to perform all of the steps needed to prepare
<<<<<<< HEAD
and run a kaiju job. This script is interactive - the user is prompted for
each decision that must be made to prepare for the run. All options provided
by the user are saved in a JSON file when this script is complete. This JSON
file can then be edited and submitted using the --options_path argument to
avoid repeating a lengthy interactive session.
=======
for the run of a MAGE magnetosphere model. This script is interactive - the
user is prompted for each decision that must be made to prepare for the run.
This script was designed for use on HPC systems using an MPI build of the
kaiju code.

When complete, the options specified for the current run are saved to the
JSON file "options.json" in the current directory.

NOTE: This script assumes the KAIJUHOME environment variable has been set
correctly. This is typically done by sourcing the setup script:
$KAIJUHOME/scripts/setupEnvironment.[c]sh
>>>>>>> 79b183a9
"""


# Import standard modules.
import argparse
import json
import os
import subprocess

# Import 3rd-party modules.
from jinja2 import Template

# Import project modules.


# Program constants

# Program description.
DESCRIPTION = "Interactive script to prepare a MAGE magnetosphere model run."

# Indent level for JSON output.
JSON_INDENT = 4


# Program defaults

# Module sets by platform and run type.
modules = {
    "cheyenne": [
        "cmake/3.22.0",
        "git/2.33.1",
        "ncarenv/1.3",
        "intel/2022.1",
        "geos/3.10.1",
        "ncarcompilers/0.5.0",
        "mpt/2.25",
        "hdf5-mpi/1.12.2",
    ],
    "derecho": [
        "ncarenv/23.06",
        "cmake/3.26.3",
        "craype/2.7.20",
        "intel/2023.0.0",
        "geos/3.9.1",
        "ncarcompilers/1.0.0",
        "cray-mpich/8.1.25",
        "hdf5-mpi/1.12.2",
    ],
    "pleiades": [
        "nas"
        "pkgsrc/2022Q1-rome",
        "comp-intel/2020.4.304",
        "mpi-hpe/mpt.2.23",
        "hdf5/1.8.18_mpt",
    ],
}

# Path to directory containing support files.
SUPPORT_FILES_DIRECTORY = os.path.join(
    os.environ["KAIJUHOME"], "scripts", "makeitso"
)

# Path to option descriptions file.
OPTION_DESCRIPTIONS_FILE = os.path.join(
    SUPPORT_FILES_DIRECTORY, "option_descriptions.json"
)

# Path to template .ini file.
INI_TEMPLATE = os.path.join(SUPPORT_FILES_DIRECTORY, "template.ini")

# Path to template .pbs file.
PBS_TEMPLATE = os.path.join(SUPPORT_FILES_DIRECTORY, "template.pbs")


def create_command_line_parser():
    """Create the command-line argument parser.

    Create the parser for command-line arguments.

    Parameters
    ----------
    None

    Returns
    -------
    parser : argparse.ArgumentParser
        Command-line argument parser for this script.

    Raises
    ------
    None
    """
    parser = argparse.ArgumentParser(description=DESCRIPTION)
    parser.add_argument(
        "--debug", "-d", action="store_true", default=False,
        help="Print debugging output (default: %(default)s)."
    )
    parser.add_argument(
        "--options", "-o", default=None,
        help="Path to JSON file of options (default: %(default)s)"
    )
    parser.add_argument(
        "--verbose", "-v", action="store_true", default=False,
        help="Print verbose output (default: %(default)s)."
    )
    return parser


def get_run_option(name, description):
    """Prompt the user for a single run option.

    Prompt the user for a single run option. If no user input is provided,
    the default value is returned for the option. If valids are provided, the
    new value is compared against the valids, and rejected if not in the
    valids list.

    Parameters
    ----------
    name : str, default None
        Name of option
    description : dict, default None
        Dictionary of metadata for the option.

    Returns
    -------
    value_str : str
        Value of option as a string.

    Raises
    ------
    None
    """
    # Extract prompt, default, and valids.
    prompt = description.get("prompt", "")
    default = description.get("default", None)
    valids = description.get("valids", None)

    # If provided, add the valid values in val1|val2 format to the prompt.
    if valids is not None:
        vs = "|".join(valids)
        prompt += f" ({vs})"

    # If provided, add the default to the prompt.
    if default is not None:
        prompt += f" [{default}]"

    # Prompt the user and fetch the input until a good value is provided.
    ok = False
    while not ok:

        # Fetch input from the user.
        option_value = input(f"{prompt}: ")

        # Use the default if no user input provided.
        if option_value == "":
            option_value = default

        # Validate the result. If bad, start over.
        if valids is not None and option_value not in valids:
            print(f"Invalid value for option {name}: {option_value}!")
            continue

        # Keep this result.
        ok = True

    # Return the option as a string.
    return str(option_value)


def get_run_options():
    """Prompt the user for run options.

    Prompt the user for run options.

    NOTE: In this function, the complete set of parameters is split up
    into logical groups. This is done partly to make the organization of the
    parameters more obvious, and partly to allow the values of options to
    depend upon previously-specified options.

    Parameters
    ----------
    None

    Returns
    -------
    options : dict
        Dictionary of program options, each entry maps str to str.

    Raises
    ------
    None
    """
    # Read the dictionary of option descriptions.
    with open(OPTION_DESCRIPTIONS_FILE, "r", encoding="utf-8") as f:
        options_yaml = json.load(f)
        option_descriptions = options_yaml["option_descriptions"]

    # Initialize the dictionary of program options.
    options = {}

    # Fetch the HPC system and run type.
    for name in ["hpc_system"]:
        options[name] = get_run_option(name, option_descriptions[name])

    # Specify the location of the kaiju installation to use.
    # The installation is assumed to be the installation which contains
    # this running script. Note that this code requires that the KAIJUHOME
    # environment variable is set. This environment variable is set
    # automatically when the user runs the setupEnvironment.[c]sh script
    # or its equivalent.
    options["kaijuhome"] = os.environ["KAIJUHOME"]

    # Compute the default build directory based on KAIJUHOME and the run
    # type. The build directory is the directory where cmake and make were
    # run during the build process. Typically, this is done in the kaiju
    # subdirectory "build_mpi" (for MPI builds).
    option_descriptions["kaiju_build_directory"]["default"] = (
        f"{options['kaijuhome']}/build_mpi"
    )

    # Fetch options about the kaiju software to use.
    option_names = [
        "kaiju_build_directory"
    ]
    for name in option_names:
        options[name] = get_run_option(name, option_descriptions[name])

    # Fetch high-level options about the run.
    # NOTE: All files must be in the run directory.
    option_names = [
        "run_directory", "runid", "LFM_grid_type", "solar_wind_file"
    ]
    for name in option_names:
        options[name] = get_run_option(name, option_descriptions[name])

    # PBS job options
    # Assumes all nodes have same architecture.
    hpc_system = options["hpc_system"]
    option_names = [
        "pbs_account_name", "pbs_queue", "pbs_walltime",
        "pbs_select", "pbs_ncpus",
        "pbs_mpiprocs", "pbs_ompthreads",
        "pbs_num_helpers", "pbs_numjobs",
    ]
    for name in option_names:
        options[name] = get_run_option(name, option_descriptions[name])

    # The helper nodes use one OMP thread per core.
    options["pbs_helper_ompthreads"] = options["pbs_ncpus"]

    # Specify the command to launch an MPI program.
    options["pbs_mpiexec_command"] = "mpiexec omplace"

    # Assemble the module load statements into a single string.
    hpc_system = options["hpc_system"]
    module_names = modules[hpc_system]
    pbs_module_load = ""
    for module_name in module_names:
        pbs_module_load += f"module load {module_name}\n"
    pbs_module_load = pbs_module_load.rstrip()
    options["pbs_module_load"] = pbs_module_load

    # Specify other environment variables to set.
    options["pbs_additional_environment_variables"] = ""

    # GAMERA section
    option_names = [
        "gamera_sim_doH5g", "gamera_sim_H5Grid", "gamera_sim_icType",
        "gamera_sim_pdmb", "gamera_sim_rmeth",
        "gamera_floors_dFloor", "gamera_floors_pFloor",
        "gamera_timestep_doCPR", "gamera_timestep_limCPR",
        "gamera_restart_doRes", "gamera_restart_resID", "gamera_restart_nRes",
        "gamera_physics_doMHD", "gamera_physics_doBoris", "gamera_physics_Ca",
        "gamera_ring_gid", "gamera_ring_doRing",
        "gamera_ringknobs_doVClean",
        "gamera_wind_tsfile",
        "gamera_source_doSource", "gamera_source_doWolfLim",
        "gamera_source_doBounceDT", "gamera_source_nBounce",
        "gamera_iPdir_N", "gamera_iPdir_bcPeriodic",
        "gamera_jPdir_N", "gamera_jPdir_bcPeriodic",
        "gamera_kPdir_N", "gamera_kPdir_bcPeriodic",
    ]
    for name in option_names:
        options[name] = get_run_option(name, option_descriptions[name])

    # VOLTRON section
    option_names = [
        "voltron_time_tFin",
        "voltron_spinup_doSpin", "voltron_spinup_tSpin",
        "voltron_output_dtOut", "voltron_output_tsOut",
        "voltron_coupling_dtCouple", "voltron_coupling_rTrc",
        "voltron_coupling_imType", "voltron_coupling_doQkSquish",
        "voltron_coupling_qkSquishStride",
        "voltron_restart_dtRes",
        "voltron_imag_doInit",
        "voltron_ebsquish_epsSquish",
    ]
    for name in option_names:
        options[name] = get_run_option(name, option_descriptions[name])

    # CHIMP section
    option_names = [
        "chimp_units_uid",
        "chimp_fields_grType",
        "chimp_domain_dtype",
        "chimp_tracer_epsds",
    ]
    for name in option_names:
        options[name] = get_run_option(name, option_descriptions[name])

    # REMIX section
    option_names = [
        "remix_conductance_doStarlight", "remix_conductance_doRamp",
        "remix_precipitation_aurora_model_type", "remix_precipitation_alpha",
        "remix_precipitation_beta",
    ]
    for name in option_names:
        options[name] = get_run_option(name, option_descriptions[name])

    # RCM section
    option_names = [
        "rcm_rcmdomain_domType",
        "rcm_ellipse_xSun", "rcm_ellipse_yDD", "rcm_ellipse_xTail",
        "rcm_ellipse_isDynamic", "rcm_grid_LowLat", "rcm_grid_HiLat",
        "rcm_grid_doLatStretch",
        "rcm_plasmasphere_isDynamic", "rcm_plasmasphere_initKp",
        "rcm_plasmasphere_doRefill", "rcm_plasmasphere_DenPP0",
        "rcm_plasmasphere_tAvg",
    ]
    for name in option_names:
        options[name] = get_run_option(name, option_descriptions[name])

    # Return the options dictionary.
    return options


def run_preprocessing_steps(options):
    """Execute any preprocessing steps required for the run.

    Execute any preprocessing steps required for the run.

    Parameters
    ----------
    options : dict
        Dictionary of program options, each entry maps str to str.

    Returns
    -------
    None

    Raises
    ------
    None
    """
    # Create the LFM grid file.
    # NOTE: Assumes genLFM.py is in PATH.
    cmd = "genLFM.py"
    args = [cmd, "-gid", options["LFM_grid_type"]]
    subprocess.run(args, check=True)

    # Create the RCM configuration file.
    # NOTE: Assumes genRCM.py is in PATH.
    cmd = "genRCM.py"
    args = [cmd]
    subprocess.run(args, check=True)


def create_ini_files(options):
    """Create the MAGE .ini files from a template.

    Create the MAGE .ini files from a template.

    Parameters
    ----------
    options : dict
        Dictionary of program options, each entry maps str to str.

    Returns
    -------
    ini_files : list of str
        Paths to the .ini files for the gamera run.

    Raises
    ------
    None
    """
    # Read and create the template.
    template_file = INI_TEMPLATE
    with open(template_file, "r", encoding="utf-8") as f:
        template_content = f.read()
    template = Template(template_content)

    # Initialize the list of file paths.
    ini_files = []

    # If a single segment was requested, create a single file.
    # If multiple segments were requested, create an .ini file for each
    # segment.
    if int(options["pbs_numjobs"]) == 1:
        ini_content = template.render(options)
        ini_file = os.path.join(

            options["run_directory"], f"{options['runid']}.ini"
        )
        with open(ini_file, "w", encoding="utf-8") as f:
            f.write(ini_content)
        ini_files.append(ini_file)
    else:
        for job in range(int(options["pbs_numjobs"])):
            opt = options  # Need a copy of options
            if job > 0:
                opt["gamera_restart_doRes"] = "T"
            ini_content = template.render(options)
            ini_file = os.path.join(
                options["run_directory"], f"{options['runid']}-{job:02d}.ini"
            )
            ini_files.append(ini_file)
            with open(ini_file, "w", encoding="utf-8") as f:
                f.write(ini_content)

    # Return the paths to the .ini files.
    return ini_files


def convert_ini_to_xml(ini_files):
    """Convert the .ini files to XML.

    Convert the .ini files describing the run to XML files.

    Parameters
    ----------
    ini_files : list of str
        Paths to the .ini files to convert.

    Returns
    -------
    xml_files : str
        Paths to the XML files.

    Raises
    ------
    None
    """
    # Convert each .ini file to an .xml file.
    xml_files = []
    for ini_file in ini_files:

        # Put the XML file in the same directory as the .ini file.
        xml_file = ini_file.replace(".ini", ".xml")

        # Convert the .ini file to .xml.
        # NOTE: assumes XMLGenerator.py is in PATH.
        cmd = "XMLGenerator.py"
        args = [cmd, ini_file, xml_file]
        subprocess.run(args, check=True)

        # Add this file to the list of XML files.
        xml_files.append(xml_file)

    # Return the paths to the XML files.
    return xml_files


def create_pbs_scripts(options):
    """Create the PBS job scripts for the run.

    Create the PBS job scripts from a template.

    Parameters
    ----------
    options : dict
        Dictionary of program options, each entry maps str to str.

    Returns
    -------
    pbs_scripts : list of str
        Paths to PBS job script.

    Raises
    ------
    None
    """
    # Read and create the template.
    with open(PBS_TEMPLATE, "r", encoding="utf-8") as f:
        template_content = f.read()
    template = Template(template_content)

    # Create a PBS script for each segment.
    pbs_scripts = []
    if int(options["pbs_numjobs"]) == 1:
        pbs_content = template.render(options)
        pbs_script = os.path.join(
            options["run_directory"], f"{options['runid']}.pbs"
        )
        with open(pbs_script, "w", encoding="utf-8") as f:
            f.write(pbs_content)
            pbs_scripts.append(pbs_script)
    else:
        for segment in range(int(options["pbs_numjobs"])):
            pbs_content = template.render(options)
            pbs_script = os.path.join(
                options["run_directory"],
                f"{options['runid']}-{segment:02d}.pbs"
            )
            pbs_scripts.append(pbs_script)
            with open(pbs_script, "w", encoding="utf-8") as f:
                f.write(pbs_content)

    # Create a single script which will submit all of the PBS jobs in order.
    path = "submit_pbs.sh"
    with open(path, "w", encoding="utf-8") as f:
        s = pbs_scripts[0]
        cmd = f"job_id=`qsub {s}`\n"
        f.write(cmd)
        cmd = f"echo $job_id\n"
        f.write(cmd)
        for s in pbs_scripts[1:]:
            cmd = "old_job_id=$job_id\n"
            f.write(cmd)
            cmd = f"job_id=`qsub -W depend=afterok:$old_job_id {s}`\n"
            f.write(cmd)
            cmd = f"echo $job_id\n"
            f.write(cmd)
    
    # Return the paths to the PBS scripts.
    return pbs_scripts


def main():
    """Main program code for makeitso.

    This is the main program code for makeitso.

    Parameters
    ----------
    None

    Returns
    -------
    None

    Raises
    ------
    None
    """
    # Set up the command-line parser.
    parser = create_command_line_parser()

    # Parse the command-line arguments.
    args = parser.parse_args()
    debug = args.debug
    options_path = args.options
    verbose = args.verbose
    if debug:
        print(f"args = {args}")

    # Fetch the run options.
    if options_path:
        # Read the run options from a JSON file.
        with open(options_path, "r", encoding="utf-8") as f:
            options = json.load(f)
    else:
        # Prompt the user for the run options.
        options = get_run_options()
    if debug:
        print(f"options = {options}")

    # Save the options dictionary as a JSON file.
    path = os.path.join(options["run_directory"], "options.json")
    with open(path, "w", encoding="utf-8") as f:
        json.dump(options, f, indent=JSON_INDENT)

    # Save the current directory.
    original_directory = os.getcwd()

    # Move to the output directory.
    os.chdir(options["run_directory"])

    # Run the preprocessing steps.
    if verbose:
        print("Running preprocessing steps.")
    run_preprocessing_steps(options)

    # Create the .ini file(s).
    if verbose:
        print("Creating .ini file(s) for run.")
    ini_files = create_ini_files(options)
    if debug:
        print(f"ini_files = {ini_files}")

    # Convert the .ini file(s) to .xml files(s).
    if verbose:
        print("Converting .ini file(s) to .xml file(s).")
    xml_files = convert_ini_to_xml(ini_files)
    if debug:
        print(f"xml_files = {xml_files}")

    # Create the PBS job script(s).
    if verbose:
        print("Creating PBS job script(s) for run.")
    pbs_scripts = create_pbs_scripts(options)
    if verbose:
        print(f"The PBS job scripts {pbs_scripts} are ready.")

    # Move back to the original directory.
    os.chdir(original_directory)


if __name__ == "__main__":
    """Begin main program."""
    main()<|MERGE_RESOLUTION|>--- conflicted
+++ resolved
@@ -4,25 +4,8 @@
 """makeitso for the MAGE magnetosphere software.
 
 This master script is used to perform all of the steps needed to prepare
-<<<<<<< HEAD
 and run a kaiju job. This script is interactive - the user is prompted for
-each decision that must be made to prepare for the run. All options provided
-by the user are saved in a JSON file when this script is complete. This JSON
-file can then be edited and submitted using the --options_path argument to
-avoid repeating a lengthy interactive session.
-=======
-for the run of a MAGE magnetosphere model. This script is interactive - the
-user is prompted for each decision that must be made to prepare for the run.
-This script was designed for use on HPC systems using an MPI build of the
-kaiju code.
-
-When complete, the options specified for the current run are saved to the
-JSON file "options.json" in the current directory.
-
-NOTE: This script assumes the KAIJUHOME environment variable has been set
-correctly. This is typically done by sourcing the setup script:
-$KAIJUHOME/scripts/setupEnvironment.[c]sh
->>>>>>> 79b183a9
+each decision that must be made to prepare for the run.
 """
 
 
