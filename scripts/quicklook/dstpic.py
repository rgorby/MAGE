--- conflicted
+++ resolved
@@ -29,19 +29,6 @@
     Need to run or point to directory that has the bcwind and msphere.gam files of interest
     """
 
-<<<<<<< HEAD
-	parser = argparse.ArgumentParser(description=MainS, formatter_class=RawTextHelpFormatter)
-	parser.add_argument('-d',type=str,metavar="directory",default=fdir,help="Directory to read from (default: %(default)s)")
-	parser.add_argument('-id',type=str,metavar="runid",default=ftag,help="RunID of data (default: %(default)s)")
-	parser.add_argument('-tpad',type=float,metavar="time padding",default=tpad,help="Time beyond MHD data (in hours) to plot (default: %(default)s)")
-	parser.add_argument('-swfile',type=str,metavar='filename',default=swfname,help="Solar wind file name (default: %(default)s)")
-	#Finalizing parsing
-	args = parser.parse_args()
-	fdir = args.d
-	tpad = args.tpad
-	swfname = args.swfile
-	ftag = args.id
-=======
     parser = argparse.ArgumentParser(description=MainS, formatter_class=RawTextHelpFormatter)
     parser.add_argument('-d',type=str,metavar="directory",default=fdir,help="Directory to read from (default: %(default)s)")
     parser.add_argument('-id',type=str,metavar="runid",default=ftag,help="RunID of data (default: %(default)s)")
@@ -54,7 +41,6 @@
     tpad = args.tpad
     swfname = args.swfile
     doDPS = args.dps
->>>>>>> 92e8bef2
 
     #UT formats for plotting
     isotfmt = '%Y-%m-%dT%H:%M:%S.%f'
