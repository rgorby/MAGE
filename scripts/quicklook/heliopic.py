--- conflicted
+++ resolved
@@ -131,17 +131,16 @@
         help="Print verbose output (default: %(default)s)."
     )
     parser.add_argument(
-<<<<<<< HEAD
         "-o", "--outfile", type=str, metavar="outFile", default=fOut,
         help="Output file name (default: %(default)s)."
-=======
+    )
+    parser.add_argument(
         "-p", "--parallel", action="store_true", default=False,
         help="Read from HDF5 in parallel (default: %(default)s)."
     )
     parser.add_argument(
         "-nw", "--nworkers", type=int, metavar="nworkers", default=4,
         help="Number of parallel workers (default: %(default)s)"
->>>>>>> 3b6a1203
     )
     return parser
 
@@ -180,21 +179,14 @@
     fdir = args.d
     ftag = args.id
     noMPI = args.nompi
-<<<<<<< HEAD
     steps = args.nlist
     slices = args.nslice
-    pic = args.p
     spacecraft = args.spacecraft
     verbose = args.verbose
     fOut = args.outfile
-=======
-    nStp = args.n
     pic = args.pic
-    spacecraft = args.spacecraft
-    verbose = args.verbose
     doParallel = args.parallel
     nWorkers = args.nworkers
->>>>>>> 3b6a1203
     if debug:
         print("args = %s" % args)
     if slices:
@@ -215,10 +207,13 @@
     mpl.use("Agg")
 
     # Open a pipe to the results data.
-<<<<<<< HEAD
     tic = time.perf_counter()
-    gsph = hsph.GamsphPipe(fdir, ftag, doFast=doFast)
+    gsph = hsph.GamsphPipe(fdir, ftag, doFast=doFast, doParallel=doParallel, nWorkers=nWorkers)
     toc = time.perf_counter()
+
+    if nStp < 0:
+        nStp = gsph.sFin
+        print("Using Step %d" % nStp)
 
     print(f"Open pipe took {toc-tic} s")
 
@@ -309,39 +304,6 @@
             spacecraft = spacecraft.split(',')
             if debug:
                 print("spacecraft = %s" % spacecraft)
-=======
-    gsph = hsph.GamsphPipe(fdir, ftag, doFast=doFast, doParallel=doParallel, nWorkers=nWorkers)
-    if nStp < 0:
-        nStp = gsph.sFin
-        print("Using Step %d" % nStp)
-
-    # Now create the actual plots.
-    if pic == "pic1":
-        # These are all equatorial plots in the XY plane of the HGS frame
-        # used by gamhelio.
-        hviz.PlotEqMagV(gsph, nStp, xyBds, AxL0, AxC1_0)
-        hviz.PlotEqD(gsph, nStp, xyBds, AxR0, AxC2_0)
-        hviz.PlotEqTemp(gsph, nStp, xyBds, AxL1, AxC1_1)
-        hviz.PlotEqBr(gsph, nStp, xyBds, AxR1, AxC2_1)
-    elif pic == "pic2":
-        hviz.PlotMerMagV(gsph ,nStp, xyBds, AxL0, AxC1_0)
-        hviz.PlotMerDNorm(gsph, nStp, xyBds, AxR0, AxC2_0)
-        hviz.PlotMerTemp(gsph, nStp, xyBds, AxL1, AxC1_1)
-        hviz.PlotMerBrNorm(gsph, nStp, xyBds, AxR1, AxC2_1)
-    elif pic == "pic3":
-        hviz.PlotiSlMagV(gsph, nStp, xyBds, AxL0, AxC1_0)
-        hviz.PlotiSlD(gsph, nStp, xyBds, AxR0, AxC2_0)
-        hviz.PlotiSlTemp(gsph, nStp, xyBds, AxL1, AxC1_1)
-        hviz.PlotiSlBr(gsph, nStp, xyBds, AxR1, AxC2_1)
-    elif pic == "pic4":
-        hviz.PlotiSlBrRotatingFrame(gsph, nStp, xyBds, Ax, AxC)
-    elif pic == "pic5":
-        hviz.PlotDensityProf(gsph, nStp, xyBds, Ax)
-        hviz.PlotSpeedProf(gsph, nStp, xyBds, AxC)
-        hviz.PlotFluxProf(gsph, nStp, xyBds, AxC1)
-    else:
-        print ("Pic is empty. Choose pic1 or pic2 or pic3")
->>>>>>> 3b6a1203
 
             # Fetch the MJD start and end time of the model results.
             fname = gsph.f0
