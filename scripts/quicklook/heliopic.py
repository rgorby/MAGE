#!/usr/bin/env python


"""Make a quick-look figure of a Gamera heliosphere run.

Make a quick-look figure of a Gamera heliosphere run.

Five different sets of plots are supported, and are distinguished by the
value of the "pic" argument.

pic1 (default): A 4-panel display showing pcolormesh plots in the z = 0
(equatorial) plane of the gamhelio frame used in the simulation. The plots
are:

    Upper left: Solar wind speed (km/s)
    Upper right: Solar wind number density scaled by (r/r0)**2 (cm**-3)
    Lower left: Solar wind temperature scaled by r/r0 (MK)
    Lower right: Solar wind radial magnetic field scaled by r/r0 (nT)

pic2: A 4-panel display showing pcolormesh plots in the y = 0 (meridional,
containing Earth) plane of the gamhelio frame used in the simulation. The
plots are:

    Upper left: Solar wind speed (km/s)
    Upper right: Solar wind number density scaled by (r/r0)**2 (cm**-3)
    Lower left: Solar wind temperature scaled by r/r0 (MK)
    Lower right: Solar wind radial magnetic field scaled bryr/r0 (nT)

pic3: A 4-panel display showing pcolormesh plots in the r = 1 AU slice of the
gamhelio frame used in the simulation. The plots are:

    Upper left: Solar wind speed (km/s)
    Upper right: Solar wind number density (cm**-3)
    Lower left: Solar wind temperature (MK)
    Lower right: Solar wind radial magnetic field (nT)

pic4: A pcolormesh plot in the innermost radial slice (r = 22 Rsun) of the
gamhelio frame used in the simulation. The plot shows the radial magnetic
field in nT, in a coordinate frame rotating with the Sun.

pic5: A 3-panel display showing line as a function of radius,
22 Rsun <= r <= 220 Rsun. The plots are:

    Upper left: Solar wind number density (cm**-3)
    Upper right: Solar wind speed (km/s)
    Lower left: Solar wind radial momentum flux (km**2/s**2/cm**3)

All plots can optionally display the contemporary location of relevant
spacecraft.

Author
------
Elena Provornikova (elena.provornikova@jhuapl.edu)
Eric Winter (eric.winter@jhuapl.edu)
"""


# Import standard modules.
import argparse
import os
import time

# Import supplemental modules.
import astropy.time
import matplotlib as mpl
from matplotlib import gridspec
import matplotlib.pyplot as plt
import numpy as np

# Import project-specific modules.
from kaipy import cdaweb_utils
import kaipy.gamhelio.helioViz as hviz
import kaipy.gamhelio.heliosphere as hsph
import kaipy.kaiH5 as kh5
import kaipy.kaiTools as ktools
import kaipy.kaiViz as kv
import kaipy.kdefs as kdefs
from kaipy.satcomp import scutils


# Program constants and defaults

# Program description.
description = "Create quick-look plots for a Gamera heliosphere run"

# Default identifier for results to read.
default_runid = "wsa"

# List of steps
default_steps = "-1"

# Default slices
default_slice = "1:2:1"

# Code for default picture type.
default_pictype = "pic1"

<<<<<<< HEAD
# Name of plot output file.
fOut = "qkpic.png"

=======
# Color to use for spacecraft position symbols.
SPACECRAFT_COLOR = "red"
>>>>>>> bcbad52c

def create_command_line_parser():
    """Create the command-line argument parser.

    Create the parser for command-line arguments.

    Parameters
    ----------
    None

    Returns
    -------
    parser : argparse.ArgumentParser
        Command-line argument parser for this script.
    """
    parser = argparse.ArgumentParser(
        description=description,
        formatter_class=argparse.RawTextHelpFormatter
    )
    parser.add_argument(
        "--debug", action="store_true", default=False,
        help="Print debugging output (default: %(default)s)."
    )
    parser.add_argument(
        "-d", type=str, metavar="directory", default=os.getcwd(),
        help="Directory containing data to read (default: %(default)s)"
    )
    parser.add_argument(
        "-id", type=str, metavar="runid", default=default_runid,
        help="Run ID of data (default: %(default)s)"
    )
    parser.add_argument(
        "--nlist", type=lambda n: [int(item) for item in n.split(',')], metavar="list of steps", default=default_steps,
        help="List of time slice(s) to plot (default: %(default)s)"
    )
    parser.add_argument(
        "--nslice", type=lambda n: [int(item) for item in n.split(':')], metavar="step slice", default=default_slice,
        help="Slice for range of time slice(s) to plot (default: %(default)s)"
    )
    parser.add_argument(
<<<<<<< HEAD
        "-p", type=str, metavar="pictype", default=default_pictype,
=======
        "-nompi", action="store_true", default=False,
        help="Don't show MPI boundaries (default: %(default)s)."
    )
    parser.add_argument(
        "-pic", type=str, metavar="pictype", default=default_pictype,
>>>>>>> bcbad52c
        help="Code for plot type (default: %(default)s)"
    )
    parser.add_argument(
        "--spacecraft", type=str, metavar="spacecraft", default=None,
        help="Names of spacecraft to plot positions, separated by commas"
        " (default: %(default)s)"
    )
    parser.add_argument(
        "-v", "--verbose", action="store_true", default=False,
        help="Print verbose output (default: %(default)s)."
    )
    parser.add_argument(
        "-o", "--outfile", type=str, metavar="outFile", default=fOut,
        help="Output file name (default: %(default)s)."
    )
    parser.add_argument(
        "-p", "--parallel", action="store_true", default=False,
        help="Read from HDF5 in parallel (default: %(default)s)."
    )
    parser.add_argument(
        "-nw", "--nworkers", type=int, metavar="nworkers", default=4,
        help="Number of parallel workers (default: %(default)s)"
    )
    parser.add_argument(
        "-lon", type=float, metavar="lon", default=0.0,
        help="Longitude of meridian slice (pic2) (default: %(default)s)"
    )
    return parser

def initFig(pic):
    # Determine figure size (width, height) (inches) based on the picture type.
    if pic == "pic1" or pic == "pic2" or pic == "pic7":
        figSz = (10, 12.5)
    elif pic == "pic3":
        figSz = (10, 6.5)
    elif pic == "pic4":
        figSz = (10, 6)
    elif pic == "pic5":
        figSz = (12, 12)
    elif  pic == "pic6":
        figSz = (12.5, 12.5)

    # Create the figure.
    fig = plt.figure(figsize=figSz)
    return fig

# Name of plot output file.
def fOut(id, pic, nStp):
    return "qkpic_{}_{}_n{}.png".format(id, pic, nStp)

if __name__ == "__main__":
    from alive_progress import alive_bar

    """Make a quick figure of a Gamera heliosphere run."""

    # Set up the command-line parser.
    parser = create_command_line_parser()

    # Parse the command-line arguments.
    args = parser.parse_args()
    debug = args.debug
    fdir = args.d
    ftag = args.id
<<<<<<< HEAD
    nStp = args.n
    pic = args.p
=======
    noMPI = args.nompi
    steps = args.nlist
    slices = args.nslice
>>>>>>> bcbad52c
    spacecraft = args.spacecraft
    verbose = args.verbose
    fOut = args.outfile
    pic = args.pic
    doParallel = args.parallel
    nWorkers = args.nworkers
    pic2lon = args.lon
    if debug:
        print("args = %s" % args)
<<<<<<< HEAD

=======
    if slices:
        print("Slice selected {}".format(slice(slices[0],slices[1],slices[2])))
    # Invert the MPI flag for convenience.
    doMPI = not noMPI

    tic = time.perf_counter()
>>>>>>> bcbad52c
    # Fetch the plot domain based on the picture type.
    xyBds = hviz.GetSizeBds(pic)
    toc = time.perf_counter()
    print(xyBds)
    print(f"Get bounds took {toc-tic} s")
    # Do work?
    doFast = False

    # Create figures in a memory buffer.
    mpl.use("Agg")

<<<<<<< HEAD
    # Read the CDAWeb spacecraft database.
    sc_metadata_path = os.path.join(
        os.environ["KAIJUHOME"], "kaipy", "satcomp", "sc_helio.json"
    )
    sc_metadata = scutils.getScIds(spacecraft_data_file=sc_metadata_path)

    # Determine figure size (width, height) (inches) based on the picture type.
    if pic == "pic1" or pic == "pic2":
        figSz = (10, 12.5)
    elif pic == "pic3":
        figSz = (10, 6.5)
    elif pic == "pic4":
        figSz = (10, 6)
    elif pic == "pic5":
        figSz = (12, 12)
=======
    # Open a pipe to the results data.
    tic = time.perf_counter()
    gsph = hsph.GamsphPipe(fdir, ftag, doFast=doFast, doParallel=doParallel, nWorkers=nWorkers)
    toc = time.perf_counter()
    
    print(f"Open pipe took {toc-tic} s")

    if(slices and steps[0] == -1):
        steps = range(gsph.sFin)[slice(slices[0],slices[1],slices[2])]

    nsteps = len(steps)

    for nStp in steps: 
        tic = time.perf_counter()
        print(f"Generating {pic} for time step {nStp}")
        fig = initFig(pic)

        # Lay out the subplots.
        if pic == "pic1" or pic == "pic2" or pic == "pic3" or pic == "pic6" or pic == "pic7":
            gs = gridspec.GridSpec(4, 6, height_ratios=[20, 1, 20, 1])
            # Axes for plots.
            AxL0 = fig.add_subplot(gs[0, 0:3])
            AxR0 = fig.add_subplot(gs[0, 3:])
            AxL1 = fig.add_subplot(gs[2, 0:3])
            AxR1 = fig.add_subplot(gs[2, 3:])
            # Axes for colorbars.
            AxC1_0 = fig.add_subplot(gs[1, 0:3])
            AxC2_0 = fig.add_subplot(gs[1, 3:])
            AxC1_1 = fig.add_subplot(gs[3, 0:3])
            AxC2_1 = fig.add_subplot(gs[3, 3:])
        elif pic == "pic4":
            gs = gridspec.GridSpec(2, 1, height_ratios=[20, 1])
            Ax = fig.add_subplot(gs[0, 0])
            AxC = fig.add_subplot(gs[1, 0])
        elif pic == "pic5":
            gs = gridspec.GridSpec(2, 2)
            Ax = fig.add_subplot(gs[0, 0])
            AxC = fig.add_subplot(gs[0, 1])
            AxC1 = fig.add_subplot(gs[1, 0])

        if nStp < 0:
            nStp = gsph.sFin
            print("Using Step %d" % nStp)

        # Now create the actual plots.
        if pic == "pic1":
            # These are all equatorial plots in the XY plane of the HGS frame
            # used by gamhelio.
            hviz.PlotEqMagV(gsph, nStp, xyBds, AxL0, AxC1_0)
            hviz.PlotEqD(gsph, nStp, xyBds, AxR0, AxC2_0)
            hviz.PlotEqTemp(gsph, nStp, xyBds, AxL1, AxC1_1)
            hviz.PlotEqBr(gsph, nStp, xyBds, AxR1, AxC2_1)
        elif pic == "pic2":
            hviz.PlotMerMagV(gsph ,nStp, xyBds, AxL0, AxC1_0,indx=(None,pic2lon))
            hviz.PlotMerDNorm(gsph, nStp, xyBds, AxR0, AxC2_0,indx=(None,pic2lon))
            hviz.PlotMerTemp(gsph, nStp, xyBds, AxL1, AxC1_1,indx=(None,pic2lon))
            hviz.PlotMerBrNorm(gsph, nStp, xyBds, AxR1, AxC2_1,indx=(None,pic2lon))
        elif pic == "pic3":
            hviz.PlotiSlMagV(gsph, nStp, xyBds, AxL0, AxC1_0,idx=0)
            hviz.PlotiSlD(gsph, nStp, xyBds, AxR0, AxC2_0,idx=0)
            hviz.PlotiSlTemp(gsph, nStp, xyBds, AxL1, AxC1_1,idx=0)
            hviz.PlotiSlBr(gsph, nStp, xyBds, AxR1, AxC2_1,idx=0)
        elif pic == "pic4":
            hviz.PlotiSlBrRotatingFrame(gsph, nStp, xyBds, Ax, AxC)
        elif pic == "pic5":
            hviz.PlotDensityProf(gsph, nStp, xyBds, Ax)
            hviz.PlotSpeedProf(gsph, nStp, xyBds, AxC)
            hviz.PlotFluxProf(gsph, nStp, xyBds, AxC1)
        elif pic == "pic6":
            hviz.PlotEqBr(gsph, nStp, xyBds, AxL0, AxC1_0)
            hviz.PlotEqBx(gsph, nStp, xyBds, AxR0, AxC2_0)
            hviz.PlotEqBy(gsph, nStp, xyBds, AxL1, AxC1_1)
            hviz.PlotEqBz(gsph, nStp, xyBds, AxR1, AxC2_1)
        elif pic == "pic7":
            hviz.PlotjMagV(gsph, nStp, xyBds, AxL0, AxC1_0,jidx=448)
            hviz.PlotjD(gsph, nStp, xyBds, AxR0, AxC2_0,jidx=448)
            hviz.PlotjTemp(gsph, nStp, xyBds, AxL1, AxC1_1,jidx=448)
            hviz.PlotjBr(gsph, nStp, xyBds, AxR1, AxC2_1,jidx=448)
        else:
            print ("Pic is empty. Choose pic1 or pic2 or pic3")

        # Add time in the upper left.
        if pic == "pic1" or pic == "pic2" or pic == "pic6" or pic == "pic7":
            gsph.AddTime(nStp, AxL0, xy=[0.025, 0.875], fs="x-large")
        elif pic == "pic3":
            gsph.AddTime(nStp, AxL0, xy=[0.015, 0.82], fs="small")
        elif pic == "pic4" or pic == "pic5":
            gsph.AddTime(nStp, Ax, xy=[0.015, 0.92], fs="small")
        else:
            print ("Pic is empty. Choose pic1 or pic2 or pic3")

        # Overlay the spacecraft trajectory, if needed.
        if spacecraft:
            print("Overplotting spacecraft trajectories of %s." % spacecraft)

            # Split the list into individual spacecraft names.
            spacecraft = spacecraft.split(',')
            if debug:
                print("spacecraft = %s" % spacecraft)
>>>>>>> bcbad52c

            # Fetch the MJD start and end time of the model results.
            fname = gsph.f0
            if debug:
                print("fname = %s" % fname)
            MJD_start = kh5.tStep(fname, 0, aID="MJD")
            if debug:
                print("MJD_start = %s" % MJD_start)
            MJD_end = kh5.tStep(fname, gsph.sFin, aID="MJD")
            if debug:
                print("MJD_end = %s" % MJD_end)

            # Convert the start and stop MJD to a datetime object in UT.
            ut_start = ktools.MJD2UT(MJD_start)
            if debug:
                print("ut_start = %s" % ut_start)
            ut_end = ktools.MJD2UT(MJD_end)
            if debug:
                print("ut_end = %s" % ut_end)

<<<<<<< HEAD
    # Open a pipe to the results data.
    gsph = hsph.GamsphPipe(fdir, ftag, doFast=doFast)
    if nStp < 0:
        nStp = gsph.sFin
        print("Using Step %d" % nStp)

    # Extract the date/time of the plot.
    mjd = gsph.MJDs[nStp]
    if debug:
        print(f"mjd = {mjd}")

    # Now create the actual plots.
    if pic == "pic1":
        # These are all equatorial plots in the XY plane of the HGS frame
        # used by gamhelio.
        hviz.PlotEqMagV(gsph, nStp, xyBds, AxL0, AxC1_0)
        hviz.PlotEqD(gsph, nStp, xyBds, AxR0, AxC2_0)
        hviz.PlotEqTemp(gsph, nStp, xyBds, AxL1, AxC1_1)
        hviz.PlotEqBr(gsph, nStp, xyBds, AxR1, AxC2_1)
    elif pic == "pic2":
        hviz.PlotMerMagV(gsph, nStp, xyBds, AxL0, AxC1_0)
        hviz.PlotMerDNorm(gsph, nStp, xyBds, AxR0, AxC2_0)
        hviz.PlotMerTemp(gsph, nStp, xyBds, AxL1, AxC1_1)
        hviz.PlotMerBrNorm(gsph, nStp, xyBds, AxR1, AxC2_1)
    elif pic == "pic3":
        hviz.PlotiSlMagV(gsph, nStp, xyBds, AxL0, AxC1_0)
        hviz.PlotiSlD(gsph, nStp, xyBds, AxR0, AxC2_0)
        hviz.PlotiSlTemp(gsph, nStp, xyBds, AxL1, AxC1_1)
        hviz.PlotiSlBr(gsph, nStp, xyBds, AxR1, AxC2_1)
    elif pic == "pic4":
        hviz.PlotiSlBrRotatingFrame(gsph, nStp, xyBds, Ax, AxC)
    elif pic == "pic5":
        hviz.PlotDensityProf(gsph, nStp, xyBds, Ax)
        hviz.PlotSpeedProf(gsph, nStp, xyBds, AxC)
        hviz.PlotFluxProf(gsph, nStp, xyBds, AxC1)
    else:
        print("Pic is empty. Choose pic1 or pic2 or pic3")

    # Add time in the upper left.
    if pic == "pic1" or pic == "pic2":
        gsph.AddTime(nStp, AxL0, xy=[0.025, 0.875], fs="x-large")
    elif pic == "pic3":
        gsph.AddTime(nStp, AxL0, xy=[0.015, 0.82], fs="small")
    elif pic == "pic4" or pic == "pic5":
        gsph.AddTime(nStp, Ax, xy=[0.015, 0.92], fs="small")
    else:
        print("Pic is empty. Choose pic1 or pic2 or pic3")

    # Overlay the spacecraft trajectory, if needed.
    if spacecraft:
        print("Overplotting spacecraft trajectories of %s." % spacecraft)

        # Split the list into individual spacecraft names.
        spacecraft = spacecraft.split(',')
        if debug:
            print("spacecraft = %s" % spacecraft)

        # Fetch the MJD start and end time of the model results.
        fname = gsph.f0
        if debug:
            print("fname = %s" % fname)
        MJD_start = kh5.tStep(fname, 0, aID="MJD")
        if debug:
            print("MJD_start = %s" % MJD_start)
        MJD_end = kh5.tStep(fname, gsph.sFin, aID="MJD")
        if debug:
            print("MJD_end = %s" % MJD_end)

        # Convert the start and stop MJD to a datetime object in UT.
        ut_start = ktools.MJD2UT(MJD_start)
        if debug:
            print("ut_start = %s" % ut_start)
        ut_end = ktools.MJD2UT(MJD_end)
        if debug:
            print("ut_end = %s" % ut_end)

        # Get the MJDc value for use in computing the gamhelio frame.
        MJDc = scutils.read_MJDc(fname)
        if debug:
            print("mjdc = %s" % MJDc)

        # Fetch and plot the trajectory of each spacecraft from CDAWeb.
        for (i_sc, sc_id) in enumerate(spacecraft):
            if verbose:
                print("Fetching trajectory for %s." % sc_id)

            # Fetch the spacecraft trajectory in whatever frame is available
            # from CDAWeb.
            sc_data = cdaweb_utils.fetch_helio_spacecraft_trajectory(
                sc_id, ut_start, ut_end
            )
            if sc_data is None:
                print("No trajectory found for %s." % sc_id)
                continue

            # Ingest the trajectory by converting it to the GH(MJDc) frame.
            if verbose:
                print("Converting ephemeris for %s into gamhelio format." %
                      sc_id)
            x, y, z = cdaweb_utils.ingest_helio_spacecraft_trajectory(
                sc_id, sc_data, MJDc
            )
            if debug:
                print("x, y, z = %s, %s, %s" % (x, y, z))

            # Convert the datetime objects from the trajectory to MJD.
            t_strings = np.array([str(t) for t in sc_data["Epoch"]])
            t = astropy.time.Time(t_strings, scale='utc').mjd

            # Interpolate the spacecraft position at the time for the plot.
            t_sc = mjd
            x_sc = np.interp(t_sc, t, x)
            y_sc = np.interp(t_sc, t, y)
            z_sc = np.interp(t_sc, t, z)

            # If needed, compute heliocentric spherical coordinates.
            if pic == "pic3" or pic == "pic4":
                rxy = np.sqrt(x**2 + y**2)
                theta = np.arctan2(rxy, z)
                phi = np.arctan2(y, x)
                lat = np.degrees(np.pi/2 - theta)
                lon = np.degrees(phi)
                lat_sc = np.interp(t_sc, t, lat)
                lon_sc = np.interp(t_sc, t, lon)

            # Plot a labelled trajectory of the spacecraft. Also plot a larger
            # dot at the last point in the trajectory.
            # Left plot
            SPACECRAFT_COLORS = list(mpl.colors.TABLEAU_COLORS.keys())
            color = SPACECRAFT_COLORS[i_sc % len(SPACECRAFT_COLORS)]
            x_nudge = 0.0
            y_nudge = 8.0
            sc_label = sc_metadata[sc_id]["label"]
            if pic == "pic1":
                for ax in (AxL0, AxR0, AxL1, AxR1):
                    ax.plot(x_sc, y_sc, 'o', c=color)
                    ax.plot(x_sc, y_sc, 'o', c="black", fillstyle="none")
                    ax.text(x_sc + x_nudge, y_sc + y_nudge, sc_label,
                            c="black", horizontalalignment="center")
            elif pic == "pic2":
                for ax in (AxL0, AxR0, AxL1, AxR1):
                    ax.plot(x_sc, z_sc, 'o', c=color)
                    ax.plot(x_sc, z_sc, 'o', c="black", fillstyle="none")
                    ax.text(x_sc + x_nudge, z_sc + y_nudge, sc_label,
                            c="black", horizontalalignment="center")
            elif pic == "pic3":
                for ax in (AxL0, AxR0, AxL1, AxR1):
                    ax.plot(lon_sc, lat_sc, 'o', c=color)
                    ax.plot(lon_sc, lat_sc, 'o', c="black", fillstyle="none")
                    ax.text(lon_sc + x_nudge, lat_sc + y_nudge, sc_label,
                            c="black", horizontalalignment="center")
            elif pic == "pic4":
                ax = Ax
                ax.plot(lon_sc, lat_sc, 'o', c=color)
                ax.plot(lon_sc, lat_sc, 'o', c="black", fillstyle="none")
                ax.text(lon_sc + x_nudge, lat_sc + y_nudge, sc_label,
                        c="black", horizontalalignment="center")
            elif pic == "pic5":
                pass

    # Save the figure to a file.
    path = os.path.join(fdir, fOut)
    kv.savePic(path, bLenX=45)
=======
            # Get the MJDc value for use in computing the gamhelio frame.
            MJDc = scutils.read_MJDc(fname)
            if debug:
                print("mjdc = %s" % MJDc)

            # Fetch and plot the trajectory of each spacecraft from CDAWeb.
            for (i_sc, sc_id) in enumerate(spacecraft):
                if verbose:
                    print("Fetching trajectory for %s." % sc_id)

                # Fetch the spacecraft trajectory in whatever frame is available
                # from CDAWeb.
                sc_data = cdaweb_utils.fetch_helio_spacecraft_trajectory(
                    sc_id, ut_start, ut_end
                )
                if sc_data is None:
                    print("No trajectory found for %s." % sc_id)
                    continue

                # Ingest the trajectory by converting it to the GH(MJDc) frame.
                if verbose:
                    print("Converting ephemeris for %s into gamhelio format." % sc_id)
                x, y, z = cdaweb_utils.ingest_helio_spacecraft_trajectory(sc_id, sc_data, MJDc)
                if debug:
                    print("x, y, z = %s, %s, %s" % (x, y, z))

                # If needed, compute heliocentric spherical coordinates.
                if pic == "pic3" or pic == "pic4":
                    r = np.sqrt(x**2 + y**2 + z**2)
                    lon = np.degrees(np.arccos(x/(x**2 + y**2)))
                    lat = np.degrees(-np.arccos(z/r) + np.pi/2)

                # Plot a labelled trajectory of the spacecraft. Also plot a larger
                # dot at the last point in the trajectory.
                # Left plot
                SPACECRAFT_COLORS = list(mpl.colors.TABLEAU_COLORS.keys())
                color = SPACECRAFT_COLORS[i_sc % len(SPACECRAFT_COLORS)]
                x_nudge = 5.0
                y_nudge = 5.0
                if pic == "pic1":
                    for ax in (AxL0, AxR0, AxL1, AxR1):
                        ax.plot(x, y, marker=None, linewidth=1, c=color)
                        ax.plot(x[-1], y[-1], 'o', c=color)
                        ax.text(x[-1] + x_nudge, y[-1] + y_nudge, sc_id, c=color)
                elif pic == "pic2":
                    for ax in (AxL0, AxR0, AxL1, AxR1):
                        ax.plot(x, z, marker=None, linewidth=1, c=color)
                        ax.plot(x[-1], z[-1], 'o', c=color)
                        ax.text(x[-1] + x_nudge, z[-1] + y_nudge, sc_id, c=color)
                elif pic == "pic3":
                    for ax in (AxL0, AxR0, AxL1, AxR1):
                        ax.plot(lon, lat, marker=None, linewidth=1, c=color)
                        ax.plot(lon[-1], lat[-1], 'o', c=color)
                        ax.text(lon[-1] + x_nudge, lat[-1] + y_nudge, sc_id, c=color)
                elif pic == "pic4":
                    ax = Ax
                    ax.plot(lon, lat, marker=None, linewidth=1, c=color)
                    ax.plot(lon[-1], lat[-1], 'o', c=color)
                    ax.text(lon[-1] + x_nudge, lat[-1] + y_nudge, sc_id, c=color)
                elif pic == "pic5":
                    pass

        # Save the figure to a file.
        path = os.path.join(fdir, fOut(ftag, pic, nStp))
        kv.savePic(path, bLenX=40)
        fig.clear()
        toc = time.perf_counter()
        print(f"Step {nStp} took {toc-tic} s")
>>>>>>> bcbad52c
<|MERGE_RESOLUTION|>--- conflicted
+++ resolved
@@ -1,52 +1,26 @@
 #!/usr/bin/env python
 
 
-"""Make a quick-look figure of a Gamera heliosphere run.
-
-Make a quick-look figure of a Gamera heliosphere run.
+"""Make a quick figure of a Gamera heliosphere run.
+
+Make a quick figure of a Gamera heliosphere run.
 
 Five different sets of plots are supported, and are distinguished by the
 value of the "pic" argument.
 
-pic1 (default): A 4-panel display showing pcolormesh plots in the z = 0
-(equatorial) plane of the gamhelio frame used in the simulation. The plots
-are:
-
-    Upper left: Solar wind speed (km/s)
-    Upper right: Solar wind number density scaled by (r/r0)**2 (cm**-3)
-    Lower left: Solar wind temperature scaled by r/r0 (MK)
-    Lower right: Solar wind radial magnetic field scaled by r/r0 (nT)
-
-pic2: A 4-panel display showing pcolormesh plots in the y = 0 (meridional,
-containing Earth) plane of the gamhelio frame used in the simulation. The
-plots are:
-
-    Upper left: Solar wind speed (km/s)
-    Upper right: Solar wind number density scaled by (r/r0)**2 (cm**-3)
-    Lower left: Solar wind temperature scaled by r/r0 (MK)
-    Lower right: Solar wind radial magnetic field scaled bryr/r0 (nT)
-
-pic3: A 4-panel display showing pcolormesh plots in the r = 1 AU slice of the
-gamhelio frame used in the simulation. The plots are:
-
-    Upper left: Solar wind speed (km/s)
-    Upper right: Solar wind number density (cm**-3)
-    Lower left: Solar wind temperature (MK)
-    Lower right: Solar wind radial magnetic field (nT)
-
-pic4: A pcolormesh plot in the innermost radial slice (r = 22 Rsun) of the
-gamhelio frame used in the simulation. The plot shows the radial magnetic
-field in nT, in a coordinate frame rotating with the Sun.
-
-pic5: A 3-panel display showing line as a function of radius,
-22 Rsun <= r <= 220 Rsun. The plots are:
-
-    Upper left: Solar wind number density (cm**-3)
-    Upper right: Solar wind speed (km/s)
-    Lower left: Solar wind radial momentum flux (km**2/s**2/cm**3)
-
-All plots can optionally display the contemporary location of relevant
-spacecraft.
+pic1 (default): A 4-panel display showing radial speed, number
+density*(r/r0)**2, temperature*(r/r0), and radial magnetic field*(r/r0)**2.
+These plots are done in the XY plane of the gamhelio frame (which is a
+Heliographic Stonyhurst (HGS) frame, modified with the +x reversed from
+the usual HGS definition)
+
+pic2:
+
+pic3:
+
+pic4:
+
+pic5:
 
 Author
 ------
@@ -61,7 +35,6 @@
 import time
 
 # Import supplemental modules.
-import astropy.time
 import matplotlib as mpl
 from matplotlib import gridspec
 import matplotlib.pyplot as plt
@@ -81,7 +54,12 @@
 # Program constants and defaults
 
 # Program description.
-description = "Create quick-look plots for a Gamera heliosphere run"
+description = """Creates multi-panel figure for Gamera heliosphere run
+Upper left - Solar wind speed
+Upper right - Solar wind number density
+Lower left - Solar wind temperature
+Lower right - Solar wind radial magnetic field
+"""
 
 # Default identifier for results to read.
 default_runid = "wsa"
@@ -95,14 +73,8 @@
 # Code for default picture type.
 default_pictype = "pic1"
 
-<<<<<<< HEAD
-# Name of plot output file.
-fOut = "qkpic.png"
-
-=======
 # Color to use for spacecraft position symbols.
 SPACECRAFT_COLOR = "red"
->>>>>>> bcbad52c
 
 def create_command_line_parser():
     """Create the command-line argument parser.
@@ -143,21 +115,16 @@
         help="Slice for range of time slice(s) to plot (default: %(default)s)"
     )
     parser.add_argument(
-<<<<<<< HEAD
-        "-p", type=str, metavar="pictype", default=default_pictype,
-=======
         "-nompi", action="store_true", default=False,
         help="Don't show MPI boundaries (default: %(default)s)."
     )
     parser.add_argument(
         "-pic", type=str, metavar="pictype", default=default_pictype,
->>>>>>> bcbad52c
         help="Code for plot type (default: %(default)s)"
     )
     parser.add_argument(
         "--spacecraft", type=str, metavar="spacecraft", default=None,
-        help="Names of spacecraft to plot positions, separated by commas"
-        " (default: %(default)s)"
+        help="Names of spacecraft to plot positions, separated by commas (default: %(default)s)"
     )
     parser.add_argument(
         "-v", "--verbose", action="store_true", default=False,
@@ -215,14 +182,9 @@
     debug = args.debug
     fdir = args.d
     ftag = args.id
-<<<<<<< HEAD
-    nStp = args.n
-    pic = args.p
-=======
     noMPI = args.nompi
     steps = args.nlist
     slices = args.nslice
->>>>>>> bcbad52c
     spacecraft = args.spacecraft
     verbose = args.verbose
     fOut = args.outfile
@@ -232,16 +194,12 @@
     pic2lon = args.lon
     if debug:
         print("args = %s" % args)
-<<<<<<< HEAD
-
-=======
     if slices:
         print("Slice selected {}".format(slice(slices[0],slices[1],slices[2])))
     # Invert the MPI flag for convenience.
     doMPI = not noMPI
 
     tic = time.perf_counter()
->>>>>>> bcbad52c
     # Fetch the plot domain based on the picture type.
     xyBds = hviz.GetSizeBds(pic)
     toc = time.perf_counter()
@@ -253,23 +211,6 @@
     # Create figures in a memory buffer.
     mpl.use("Agg")
 
-<<<<<<< HEAD
-    # Read the CDAWeb spacecraft database.
-    sc_metadata_path = os.path.join(
-        os.environ["KAIJUHOME"], "kaipy", "satcomp", "sc_helio.json"
-    )
-    sc_metadata = scutils.getScIds(spacecraft_data_file=sc_metadata_path)
-
-    # Determine figure size (width, height) (inches) based on the picture type.
-    if pic == "pic1" or pic == "pic2":
-        figSz = (10, 12.5)
-    elif pic == "pic3":
-        figSz = (10, 6.5)
-    elif pic == "pic4":
-        figSz = (10, 6)
-    elif pic == "pic5":
-        figSz = (12, 12)
-=======
     # Open a pipe to the results data.
     tic = time.perf_counter()
     gsph = hsph.GamsphPipe(fdir, ftag, doFast=doFast, doParallel=doParallel, nWorkers=nWorkers)
@@ -369,7 +310,6 @@
             spacecraft = spacecraft.split(',')
             if debug:
                 print("spacecraft = %s" % spacecraft)
->>>>>>> bcbad52c
 
             # Fetch the MJD start and end time of the model results.
             fname = gsph.f0
@@ -390,171 +330,6 @@
             if debug:
                 print("ut_end = %s" % ut_end)
 
-<<<<<<< HEAD
-    # Open a pipe to the results data.
-    gsph = hsph.GamsphPipe(fdir, ftag, doFast=doFast)
-    if nStp < 0:
-        nStp = gsph.sFin
-        print("Using Step %d" % nStp)
-
-    # Extract the date/time of the plot.
-    mjd = gsph.MJDs[nStp]
-    if debug:
-        print(f"mjd = {mjd}")
-
-    # Now create the actual plots.
-    if pic == "pic1":
-        # These are all equatorial plots in the XY plane of the HGS frame
-        # used by gamhelio.
-        hviz.PlotEqMagV(gsph, nStp, xyBds, AxL0, AxC1_0)
-        hviz.PlotEqD(gsph, nStp, xyBds, AxR0, AxC2_0)
-        hviz.PlotEqTemp(gsph, nStp, xyBds, AxL1, AxC1_1)
-        hviz.PlotEqBr(gsph, nStp, xyBds, AxR1, AxC2_1)
-    elif pic == "pic2":
-        hviz.PlotMerMagV(gsph, nStp, xyBds, AxL0, AxC1_0)
-        hviz.PlotMerDNorm(gsph, nStp, xyBds, AxR0, AxC2_0)
-        hviz.PlotMerTemp(gsph, nStp, xyBds, AxL1, AxC1_1)
-        hviz.PlotMerBrNorm(gsph, nStp, xyBds, AxR1, AxC2_1)
-    elif pic == "pic3":
-        hviz.PlotiSlMagV(gsph, nStp, xyBds, AxL0, AxC1_0)
-        hviz.PlotiSlD(gsph, nStp, xyBds, AxR0, AxC2_0)
-        hviz.PlotiSlTemp(gsph, nStp, xyBds, AxL1, AxC1_1)
-        hviz.PlotiSlBr(gsph, nStp, xyBds, AxR1, AxC2_1)
-    elif pic == "pic4":
-        hviz.PlotiSlBrRotatingFrame(gsph, nStp, xyBds, Ax, AxC)
-    elif pic == "pic5":
-        hviz.PlotDensityProf(gsph, nStp, xyBds, Ax)
-        hviz.PlotSpeedProf(gsph, nStp, xyBds, AxC)
-        hviz.PlotFluxProf(gsph, nStp, xyBds, AxC1)
-    else:
-        print("Pic is empty. Choose pic1 or pic2 or pic3")
-
-    # Add time in the upper left.
-    if pic == "pic1" or pic == "pic2":
-        gsph.AddTime(nStp, AxL0, xy=[0.025, 0.875], fs="x-large")
-    elif pic == "pic3":
-        gsph.AddTime(nStp, AxL0, xy=[0.015, 0.82], fs="small")
-    elif pic == "pic4" or pic == "pic5":
-        gsph.AddTime(nStp, Ax, xy=[0.015, 0.92], fs="small")
-    else:
-        print("Pic is empty. Choose pic1 or pic2 or pic3")
-
-    # Overlay the spacecraft trajectory, if needed.
-    if spacecraft:
-        print("Overplotting spacecraft trajectories of %s." % spacecraft)
-
-        # Split the list into individual spacecraft names.
-        spacecraft = spacecraft.split(',')
-        if debug:
-            print("spacecraft = %s" % spacecraft)
-
-        # Fetch the MJD start and end time of the model results.
-        fname = gsph.f0
-        if debug:
-            print("fname = %s" % fname)
-        MJD_start = kh5.tStep(fname, 0, aID="MJD")
-        if debug:
-            print("MJD_start = %s" % MJD_start)
-        MJD_end = kh5.tStep(fname, gsph.sFin, aID="MJD")
-        if debug:
-            print("MJD_end = %s" % MJD_end)
-
-        # Convert the start and stop MJD to a datetime object in UT.
-        ut_start = ktools.MJD2UT(MJD_start)
-        if debug:
-            print("ut_start = %s" % ut_start)
-        ut_end = ktools.MJD2UT(MJD_end)
-        if debug:
-            print("ut_end = %s" % ut_end)
-
-        # Get the MJDc value for use in computing the gamhelio frame.
-        MJDc = scutils.read_MJDc(fname)
-        if debug:
-            print("mjdc = %s" % MJDc)
-
-        # Fetch and plot the trajectory of each spacecraft from CDAWeb.
-        for (i_sc, sc_id) in enumerate(spacecraft):
-            if verbose:
-                print("Fetching trajectory for %s." % sc_id)
-
-            # Fetch the spacecraft trajectory in whatever frame is available
-            # from CDAWeb.
-            sc_data = cdaweb_utils.fetch_helio_spacecraft_trajectory(
-                sc_id, ut_start, ut_end
-            )
-            if sc_data is None:
-                print("No trajectory found for %s." % sc_id)
-                continue
-
-            # Ingest the trajectory by converting it to the GH(MJDc) frame.
-            if verbose:
-                print("Converting ephemeris for %s into gamhelio format." %
-                      sc_id)
-            x, y, z = cdaweb_utils.ingest_helio_spacecraft_trajectory(
-                sc_id, sc_data, MJDc
-            )
-            if debug:
-                print("x, y, z = %s, %s, %s" % (x, y, z))
-
-            # Convert the datetime objects from the trajectory to MJD.
-            t_strings = np.array([str(t) for t in sc_data["Epoch"]])
-            t = astropy.time.Time(t_strings, scale='utc').mjd
-
-            # Interpolate the spacecraft position at the time for the plot.
-            t_sc = mjd
-            x_sc = np.interp(t_sc, t, x)
-            y_sc = np.interp(t_sc, t, y)
-            z_sc = np.interp(t_sc, t, z)
-
-            # If needed, compute heliocentric spherical coordinates.
-            if pic == "pic3" or pic == "pic4":
-                rxy = np.sqrt(x**2 + y**2)
-                theta = np.arctan2(rxy, z)
-                phi = np.arctan2(y, x)
-                lat = np.degrees(np.pi/2 - theta)
-                lon = np.degrees(phi)
-                lat_sc = np.interp(t_sc, t, lat)
-                lon_sc = np.interp(t_sc, t, lon)
-
-            # Plot a labelled trajectory of the spacecraft. Also plot a larger
-            # dot at the last point in the trajectory.
-            # Left plot
-            SPACECRAFT_COLORS = list(mpl.colors.TABLEAU_COLORS.keys())
-            color = SPACECRAFT_COLORS[i_sc % len(SPACECRAFT_COLORS)]
-            x_nudge = 0.0
-            y_nudge = 8.0
-            sc_label = sc_metadata[sc_id]["label"]
-            if pic == "pic1":
-                for ax in (AxL0, AxR0, AxL1, AxR1):
-                    ax.plot(x_sc, y_sc, 'o', c=color)
-                    ax.plot(x_sc, y_sc, 'o', c="black", fillstyle="none")
-                    ax.text(x_sc + x_nudge, y_sc + y_nudge, sc_label,
-                            c="black", horizontalalignment="center")
-            elif pic == "pic2":
-                for ax in (AxL0, AxR0, AxL1, AxR1):
-                    ax.plot(x_sc, z_sc, 'o', c=color)
-                    ax.plot(x_sc, z_sc, 'o', c="black", fillstyle="none")
-                    ax.text(x_sc + x_nudge, z_sc + y_nudge, sc_label,
-                            c="black", horizontalalignment="center")
-            elif pic == "pic3":
-                for ax in (AxL0, AxR0, AxL1, AxR1):
-                    ax.plot(lon_sc, lat_sc, 'o', c=color)
-                    ax.plot(lon_sc, lat_sc, 'o', c="black", fillstyle="none")
-                    ax.text(lon_sc + x_nudge, lat_sc + y_nudge, sc_label,
-                            c="black", horizontalalignment="center")
-            elif pic == "pic4":
-                ax = Ax
-                ax.plot(lon_sc, lat_sc, 'o', c=color)
-                ax.plot(lon_sc, lat_sc, 'o', c="black", fillstyle="none")
-                ax.text(lon_sc + x_nudge, lat_sc + y_nudge, sc_label,
-                        c="black", horizontalalignment="center")
-            elif pic == "pic5":
-                pass
-
-    # Save the figure to a file.
-    path = os.path.join(fdir, fOut)
-    kv.savePic(path, bLenX=45)
-=======
             # Get the MJDc value for use in computing the gamhelio frame.
             MJDc = scutils.read_MJDc(fname)
             if debug:
@@ -622,5 +397,4 @@
         kv.savePic(path, bLenX=40)
         fig.clear()
         toc = time.perf_counter()
-        print(f"Step {nStp} took {toc-tic} s")
->>>>>>> bcbad52c
+        print(f"Step {nStp} took {toc-tic} s")