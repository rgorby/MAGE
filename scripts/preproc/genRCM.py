#!/usr/bin/env python	
#Generates RCM config data
import numpy as np
import argparse
from argparse import RawTextHelpFormatter

import kaipy.rcm.lambdautils.AlamData as aD
import kaipy.rcm.lambdautils.AlamParams as aP
import kaipy.rcm.lambdautils.DistTypes as dT

import kaipy.rcm.lambdautils.genAlam as genAlam
<<<<<<< HEAD
from kaipy.rcm.lambdautils.AlamData import AlamParams
from kaipy.rcm.wmutils.wmData import wmParams
import kaipy.rcm.wmutils.genWM as genWM
=======
import kaipy.rcm.lambdautils.fileIO as fileIO
import kaipy.rcm.lambdautils.plotter as plotter


EFLAV = 1
PFLAV = 2

EFUDGE = 1./3.
PFUDGE = 0.0


def L_to_bVol(L):  # L shell [Re] to V [Re/nT]
    bsurf_nT = 3.11E4
    colat = np.arcsin(np.sqrt(1.0/L))

    cSum = 35*np.cos(colat) - 7*np.cos(3*colat) +(7./5.)*np.cos(5*colat) - (1./7.)*np.cos(7*colat)
    cSum /= 64.
    s8 = np.sin(colat)**8
    V = 2*cSum/s8/bsurf_nT
    return V

>>>>>>> 3296bb62

if __name__ == "__main__":

	#Arg parsing
	fOut = "rcmconfig.h5"
	num_e  = 39
	num_p  = 120
	aminp  = 10
	amine  = -1
	ktMax  = 15  # [keV]
	L_kt   = 10
	tiote  = 4
	wolfP1 = 3
	wolfP2 = 1
	plotChoices = ['none', 'spec', 'vs']


	MainS = """Generates RCM configuration data
	"""
	parser = argparse.ArgumentParser(description=MainS, formatter_class=RawTextHelpFormatter)
	parser.add_argument('-o',type=str,default=fOut,metavar="fOut",help="Output file name (default: %(default)s)")
	parser.add_argument('-nop',action='store_true',default=False,help="Do not add zero loss first channel (default: %(default)s)")
	parser.add_argument('-ne', type=int,default=num_e, help="Number of electron channels (default: %(default)s)")
	parser.add_argument('-np', type=int,default=num_p, help="Number of proton channels (default: %(default)s)")
	parser.add_argument('-amine', type=float,default=amine, help="Min. lambda for electrons (default: %(default)s)")
	parser.add_argument('-aminp', type=float,default=aminp, help="Min. lambda for protons (default: %(default)s)")
	parser.add_argument('-kt', type=float,default=ktMax, help="Highest thermal energy [keV] RCM should resolve at L_kt (default: %(default)s [keV])")
	parser.add_argument('-L', type=float,default=L_kt, help="L shell [R_e] at which kt should be resolved (default: %(default)s [R_e])")
	parser.add_argument('-tiote', type=float,default=tiote, help="Ratio between temperatures of ions and electrons (default: %(default)s)")
	parser.add_argument('-p1', type=float,default=wolfP1, help="Wolf low-energy  p* (default: %(default)s)")
	parser.add_argument('-p2', type=float,default=wolfP2, help="Wolf high-energy p* (default: %(default)s)")
	parser.add_argument('-plotType', choices=plotChoices,default=plotChoices[0], help="Plot mode (default: %(default)s)")

	#Finalize parsing
	args = parser.parse_args()
	fOut = args.o
	num_e = args.ne
	num_p = args.np
	aminp = args.aminp
	amine = args.amine
	ktMax = args.kt*1E3  # [keV to eV]
	L_kt = float(args.L)
	tiote = args.tiote
	plotType = args.plotType

	#Determine proton channel limits based on resolving a certain (proton) temperature at given L
	bVol = L_to_bVol(L_kt)
	vm = bVol**(-2/3)
	alamMin_p = aminp
	alamMax_p = 10*(ktMax/vm)
	#Electron max based on proton channel max and ti/te
	alamMin_e = -1*np.abs(amine)  # Make sure its negative
	alamMax_e = -1*alamMax_p/tiote

	dtWolf = dT.DT_Wolf(p1=3,p2=1)  # Lambda channels will have a (slightly modified) Wolf distribution type

	sPe = aP.SpecParams(num_e, alamMin_e, alamMax_e, dtWolf, EFLAV, EFUDGE, name='Electrons')  # Parameters to create electron channels
	sPp = aP.SpecParams(num_p, alamMin_p, alamMax_p, dtWolf, PFLAV, PFUDGE, name='Protons')  # Parameters to create proton channels
	alamParams = aP.AlamParams(True,[sPe, sPp])  # (doUsePsphere, List[SpecParams])
	alamParams.tiote = tiote
	alamParams.ktMax = ktMax
	alamParams.L_kt = L_kt
	alamData = genAlam.genAlamDataFromParams(alamParams)  # Use AlamParams to generate all of the lambda distributions

	if plotType == 'spec':
		plotter.plotLambdasBySpec(alamData.specs,yscale='log',L=L_kt)
	elif plotType == 'vs':
		plotter.plotLambdas_Val_Spac(alamData.specs,yscale='log',L=L_kt)

	fileIO.saveRCMConfig(alamData,params=alamParams,fname=fOut)
	print("Wrote RCM configuration to %s"%(fOut))

<<<<<<< HEAD
	lamParams = AlamParams(num_e=args.ne, num_p=args.np,
						alamMin_e=args.amine, alamMin_p=args.aminp,
						ktMax=args.kt*1E3, L_kt=args.L, tiote=args.tiote,
						p1=args.p1, p2=args.p2,
						addPsphere = (not args.nop))
	genAlam.genh5(fOut, lamParams, doTests=False)
	tauParams = wmParams(dim = 4, nKp = 7, nMLT = 25, nL = 41, nEk = 155)	
	genWM.genh5(fOut,tauParams,useWMh5 = True)




=======
>>>>>>> 3296bb62
<|MERGE_RESOLUTION|>--- conflicted
+++ resolved
@@ -9,11 +9,9 @@
 import kaipy.rcm.lambdautils.DistTypes as dT
 
 import kaipy.rcm.lambdautils.genAlam as genAlam
-<<<<<<< HEAD
 from kaipy.rcm.lambdautils.AlamData import AlamParams
 from kaipy.rcm.wmutils.wmData import wmParams
 import kaipy.rcm.wmutils.genWM as genWM
-=======
 import kaipy.rcm.lambdautils.fileIO as fileIO
 import kaipy.rcm.lambdautils.plotter as plotter
 
@@ -35,7 +33,6 @@
     V = 2*cSum/s8/bsurf_nT
     return V
 
->>>>>>> 3296bb62
 
 if __name__ == "__main__":
 
@@ -108,7 +105,7 @@
 	fileIO.saveRCMConfig(alamData,params=alamParams,fname=fOut)
 	print("Wrote RCM configuration to %s"%(fOut))
 
-<<<<<<< HEAD
+
 	lamParams = AlamParams(num_e=args.ne, num_p=args.np,
 						alamMin_e=args.amine, alamMin_p=args.aminp,
 						ktMax=args.kt*1E3, L_kt=args.L, tiote=args.tiote,
@@ -117,9 +114,3 @@
 	genAlam.genh5(fOut, lamParams, doTests=False)
 	tauParams = wmParams(dim = 4, nKp = 7, nMLT = 25, nL = 41, nEk = 155)	
 	genWM.genh5(fOut,tauParams,useWMh5 = True)
-
-
-
-
-=======
->>>>>>> 3296bb62
