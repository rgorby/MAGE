#!/usr/bin/env python	
#Generates RCM config data
import numpy as np
import argparse
from argparse import RawTextHelpFormatter

import kaipy.kaiTools as kT

import kaipy.rcm.lambdautils.AlamData as aD
import kaipy.rcm.lambdautils.AlamParams as aP
import kaipy.rcm.lambdautils.DistTypes as dT

import kaipy.rcm.lambdautils.genAlam as genAlam
from kaipy.rcm.wmutils.wmData import wmParams
import kaipy.rcm.wmutils.genWM as genWM
import kaipy.rcm.lambdautils.fileIO as fileIO
import kaipy.rcm.lambdautils.plotter as plotter


EFLAV = 1
PFLAV = 2

EFUDGE = 1./3.
PFUDGE = 0.0


if __name__ == "__main__":

	#Arg parsing
	fOut = "rcmconfig.h5"
	num_e  = 39
	num_p  = 120
	eminp = 1  # [eV]
	emine = 1  # [eV]
	emaxp = 100 # [keV]
	emaxe = 25  # [keV] , 1/4 of 100 keV
	L_kt   = 10
	wolfP1 = 3
	wolfP2 = 1
	plotChoices = ['none', 'spec', 'vs']


	MainS = """Generates RCM configuration data
	"""
	parser = argparse.ArgumentParser(description=MainS, formatter_class=RawTextHelpFormatter)
	parser.add_argument('-o',type=str,default=fOut,metavar="fOut",help="Output file name (default: %(default)s)")
	parser.add_argument('-ne', type=int,default=num_e, help="Number of electron channels (default: %(default)s)")
	parser.add_argument('-np', type=int,default=num_p, help="Number of proton channels (default: %(default)s)")
	parser.add_argument('-mine', type=float,default=emine, help="Min. energy [eV] for electrons at L_kt (default: %(default)s)")
	parser.add_argument('-minp', type=float,default=eminp, help="Min. energy [eV] for protons at L_kt (default: %(default)s)")
	parser.add_argument('-maxe', type=float,default=emaxe, help="Max. energy [keV] for electrons at L_kt (default: %(default)s)")
	parser.add_argument('-maxp', type=float,default=emaxp, help="Max. energy [keV] for protons at L_kt (default: %(default)s)")
	parser.add_argument('-L', type=float,default=L_kt, help="L shell [R_e] at which kt should be resolved (default: %(default)s [R_e])")
	parser.add_argument('-p1', type=float,default=wolfP1, help="Wolf low-energy  p* (default: %(default)s)")
	parser.add_argument('-p2', type=float,default=wolfP2, help="Wolf high-energy p* (default: %(default)s)")
	parser.add_argument('-plotType', choices=plotChoices,default=plotChoices[0], help="Plot mode (default: %(default)s)")
	parser.add_argument('--nop',action='store_true',default=False,help="Do not add zero loss first channel (default: %(default)s)")
	parser.add_argument('--noWaveModel',action='store_true',default=False, help="Don't use wave models in the electron/ion loss (default: %(default)s)")
	parser.add_argument('--addWM', action='store_true',default=False, help="Add wave models to an existing rcmconfig file, input file needed to be presented (default: %(default)s)")
	parser.add_argument('-i', type=str,default=fOut,metavar="fIn", help="Input file name when addWM is true (default: %(default)s)")


	#Finalize parsing
	args = parser.parse_args()
	fOut = args.o
	num_e = args.ne
	num_p = args.np
	emine = args.mine
	eminp = args.minp
	emaxe = args.maxe*1e3  # [keV -> eV]
	emaxp = args.maxp*1e3  # [keV -> eV]
	L_kt = float(args.L)
	wolfP1 = args.p1
	wolfP2 = args.p2
	addWM = args.addWM
	noWaveModel = args.noWaveModel
	fIn = args.i	
	plotType = args.plotType

	if addWM:
		tauParams = wmParams(dim = 4, nKp = 7, nMLT = 97, nL = 41, nEk = 155)
<<<<<<< HEAD
		genWM.genh5(fIn,fOut,tauParams,useWM = True)
=======
		genWM.genh5(fIn,fOut,tauParams)
>>>>>>> 86081629
	else:
		# Determine proton channel limits based on resolving a certain (proton) temperature at given L
		bVol = kT.L_to_bVol(L_kt)
		vm = bVol**(-2/3)
		alamMin_p = eminp/vm
		alamMax_p = emaxp/vm
		alamMin_e = -1*emine/vm
		alamMax_e = -1*emaxe/vm

		dtWolf = dT.DT_Wolf(p1=wolfP1,p2=wolfP2)  # Lambda channels will have a (slightly modified) Wolf distribution type

		sPe = aP.SpecParams(num_e, alamMin_e, alamMax_e, dtWolf, EFLAV, EFUDGE, name='Electrons')  # Parameters to create electron channels
		sPp = aP.SpecParams(num_p, alamMin_p, alamMax_p, dtWolf, PFLAV, PFUDGE, name='Protons'  )  # Parameters to create proton channels
		alamParams = aP.AlamParams(True,[sPe, sPp])  # (doUsePsphere, List[SpecParams])
		alamParams.emine = emine
		alamParams.eminp = eminp
		alamParams.emaxe = emaxe
		alamParams.emaxp = emaxp
		alamParams.L_kt = L_kt
		alamData = genAlam.genAlamDataFromParams(alamParams)  # Use AlamParams to generate all of the lambda distributions


		# Save
		fileIO.saveRCMConfig(alamData,params=alamParams,fname=fOut)
		# Add data needed for wavemodel
		if not noWaveModel:
			tauParams = wmParams(dim = 4, nKp = 7, nMLT = 97, nL = 41, nEk = 155)	
<<<<<<< HEAD
			genWM.genh5(fOut,fOut,tauParams,useWM = True)
=======
			genWM.genh5(fOut,fOut,tauParams)
>>>>>>> 86081629

		print("Wrote RCM configuration to %s"%(fOut))


		# Plotting

		if plotType == 'spec':  # 1 figure per species
			plotter.plotLambdasBySpec(alamData.specs,yscale='log',L=L_kt)
		elif plotType == 'vs':  # 2 figures (value and spacing), group all species
			plotter.plotLambdas_Val_Spac(alamData.specs,yscale='log',L=L_kt)

		if plotType != 'none':  # Show energy range covered (assuming dipole field)
			plotter.plotEnergyRange(alamData.specs, rInner=1.5, rOuter=15, rRes=100)

	

<|MERGE_RESOLUTION|>--- conflicted
+++ resolved
@@ -79,11 +79,7 @@
 
 	if addWM:
 		tauParams = wmParams(dim = 4, nKp = 7, nMLT = 97, nL = 41, nEk = 155)
-<<<<<<< HEAD
-		genWM.genh5(fIn,fOut,tauParams,useWM = True)
-=======
 		genWM.genh5(fIn,fOut,tauParams)
->>>>>>> 86081629
 	else:
 		# Determine proton channel limits based on resolving a certain (proton) temperature at given L
 		bVol = kT.L_to_bVol(L_kt)
@@ -111,11 +107,7 @@
 		# Add data needed for wavemodel
 		if not noWaveModel:
 			tauParams = wmParams(dim = 4, nKp = 7, nMLT = 97, nL = 41, nEk = 155)	
-<<<<<<< HEAD
-			genWM.genh5(fOut,fOut,tauParams,useWM = True)
-=======
 			genWM.genh5(fOut,fOut,tauParams)
->>>>>>> 86081629
 
 		print("Wrote RCM configuration to %s"%(fOut))
 
