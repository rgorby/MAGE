#! /usr/bin/env python

import numpy as np
import os,sys,glob
from scipy import interpolate
import time
import h5py
import matplotlib.pyplot as plt

import kaipy.gamhelio.wsa2gamera.params as params
import kaipy.gamhelio.lib.wsa as wsa
from kaipy.kdefs import *

import kaipy.gamera.gamGrids as gg

# Parse arguments
import argparse
parser = argparse.ArgumentParser()
parser.add_argument('ConfigFileName',help='The name of the configuration file to use',default='startup.config')
args = parser.parse_args()

<<<<<<< HEAD
# constants
# TODO: move to kaipy/kdefs.py
mp = 1.67e-24
kblts = 1.38e-16
nCS = 1100. #for T calculation from pressure balance

# Read params from config file
prm = params.params(args.ConfigFileName)
Ng=prm.Nghost
gamma = prm.gamma
Tsolar = prm.Tsolar
=======

# Read params from config file
prm   = params.params(args.ConfigFileName)
Ng    = prm.Nghost
gamma = prm.gamma
>>>>>>> 809154ba

# Normalization parameters
# remember to use the same units in gamera
B0 = prm.B0
n0 = prm.n0
V0 = B0/np.sqrt(4*np.pi*mp*n0)
<<<<<<< HEAD
#Temperature in the Current Sheet (for T calculation from pressure balance)
TCS = prm.T0
=======
TCS = prm.TCS #Temperature in the current sheet for pressure balance calculation 
nCS = prm.nCS #Density in the current sheet for pressure balance calculation 
>>>>>>> 809154ba

# Grid parameters
tMin = prm.tMin
tMax = prm.tMax
Rin  = prm.Rin
Rout = prm.Rout
Ni   = prm.Ni
Nj   = prm.Nj
Nk   = prm.Nk 

ffits = os.path.join(os.getenv('KAIJUHOME'),prm.wsaFile)

# Generate spherical helio grid
print("Generating gamera-helio grid Ni = %d, Nj  = %d, Nk = %d " % (Ni, Nj, Nk))

X3,Y3,Z3 = gg.GenKSph(Ni=Ni,Nj=Nj,Nk=Nk,Rin=Rin,Rout=Rout,tMin=tMin,tMax=tMax)
gg.WriteGrid(X3,Y3,Z3,fOut=os.path.join(prm.GridDir,prm.gameraGridFile))

if os.path.exists(prm.gameraGridFile):
    print("Grid file heliogrid.h5 is ready!")
<<<<<<< HEAD


=======


>>>>>>> 809154ba
# Read and normalize WSA
jd_c,phi_wsa_v,theta_wsa_v,phi_wsa_c,theta_wsa_c,bi_wsa,v_wsa,n_wsa,T_wsa = wsa.read(ffits,prm.densTempInfile,prm.normalized)
bi_wsa /= B0
n_wsa  /= (mp*n0)
v_wsa /= V0
#convert julian date in the center of the WSA map into modified julian date
mjd_c = jd_c - 2400000.5


# Get GAMERA grid for further interpolation
with h5py.File(os.path.join(prm.GridDir,prm.gameraGridFile),'r') as f:
    x=f['X'][:]
    y=f['Y'][:]
    z=f['Z'][:]
# Cell centers, note order of indexes [k,j,i]
xc = 0.125*(x[:-1,:-1,:-1]+x[:-1,1:,:-1]+x[:-1,:-1,1:]+x[:-1,1:,1:]
            +x[1:,:-1,:-1]+x[1:,1:,:-1]+x[1:,:-1,1:]+x[1:,1:,1:])
yc = 0.125*(y[:-1,:-1,:-1]+y[:-1,1:,:-1]+y[:-1,:-1,1:]+y[:-1,1:,1:]
            +y[1:,:-1,:-1]+y[1:,1:,:-1]+y[1:,:-1,1:]+y[1:,1:,1:])
zc = 0.125*(z[:-1,:-1,:-1]+z[:-1,1:,:-1]+z[:-1,:-1,1:]+z[:-1,1:,1:]
            +z[1:,:-1,:-1]+z[1:,1:,:-1]+z[1:,:-1,1:]+z[1:,1:,1:])

# radius of the inner boundary
R0 = np.sqrt(x[0,0,Ng]**2+y[0,0,Ng]**2+z[0,0,Ng]**2) 

# Calculate phi and theta in physical domain (excluding ghost cells)
P = np.arctan2(y[Ng:-Ng-1,Ng:-Ng-1,:],x[Ng:-Ng-1,Ng:-Ng-1,:])
P[P<0]=P[P<0]+2*np.pi
P = P % (2*np.pi)  # sometimes the very first point may be a very
                   # small negative number, which the above call sets
                   # to 2*pi. This takes care of it.

# Calculate r, phi and theta coordinates of cell centers in physical domain (excluding ghost cells)
Rc = np.sqrt(xc[Ng:-Ng,Ng:-Ng,:]**2+yc[Ng:-Ng,Ng:-Ng,:]**2+zc[Ng:-Ng,Ng:-Ng,:]**2)
Pc = np.arctan2(yc[Ng:-Ng,Ng:-Ng,:],xc[Ng:-Ng,Ng:-Ng,:])
Pc[Pc<0]=Pc[Pc<0]+2*np.pi
Tc = np.arccos(zc[Ng:-Ng,Ng:-Ng,:]/Rc)

# this is fast and better than griddata in that it nicely extrapolates boundaries:
fbi      = interpolate.RectBivariateSpline(phi_wsa_c,theta_wsa_c,bi_wsa.T,kx=1,ky=1)  
br = fbi(Pc[:,0,0],Tc[0,:,0])

# Smoothing
if not prm.gaussSmoothWidth==0:
    import astropy
    from astropy.convolution import convolve,Gaussian2DKernel

    gauss=Gaussian2DKernel(width=prm.gaussSmoothWidth)
    br   =astropy.convolution.convolve(br,gauss,boundary='extend')


# Interpolate to Gamera grid
fv      = interpolate.RectBivariateSpline(phi_wsa_c,theta_wsa_c,v_wsa.T,kx=1,ky=1)  
vr = fv(Pc[:,0,0],Tc[0,:,0])

f      = interpolate.RectBivariateSpline(phi_wsa_c,theta_wsa_c,n_wsa.T,kx=1,ky=1)  
rho = f(Pc[:,0,0],Tc[0,:,0])

# Not interpolating temperature, but calculating from the total pressure balance
# AFTER interpolating br and rho to the gamera grid
# n_CS*k*T_CS = n*k*T + Br^2/8pi  
<<<<<<< HEAD
temp = (nCS*kblts*TCS - (br*B0)**2/8./np.pi)/(rho*n0)/kblts
=======
temp = (nCS*kbltz*TCS - (br*B0)**2/8./np.pi)/(rho*n0)/kbltz
>>>>>>> 809154ba
# note, keep temperature in K (pressure is normalized in wsa.F90)

#check
#print ("Max and min of temperature in MK")
#print (np.amax(temp)*1.e-6, np.amin(temp)*1.e-6)

# note, redefining interpolation functions we could also
# interpolate from bi_wsa as above, but then we would have to
# smooth bk, if necessary. The way we're doing it here, bk will be
# smoothed or not, dependent on whether br has been smoothed.
# note also, this has to extrapolate
fbi = interpolate.RectBivariateSpline(Pc[:,0,0],Tc[0,:,0],br,kx=1,ky=1)
fv  = interpolate.RectBivariateSpline(Pc[:,0,0],Tc[0,:,0],vr,kx=1,ky=1)

br_kface = fbi(P[:,0,0],Tc[0,:,0])
vr_kface  = fv (P[:,0,0],Tc[0,:,0])

# Scale inside ghost region
(vr,vr_kface,rho,temp,br,br_kface) = [np.dstack(Ng*[var]) for var in (vr,vr_kface,rho,temp,br,br_kface)]
rho*=(R0/Rc[0,0,:Ng])**2
br*=(R0/Rc[0,0,:Ng])**2
br_kface*=(R0/Rc[0,0,:Ng])**2

# Calculating electric field component on k_edges 
# E_theta = B_phi*Vr = - Omega*R*sin(theta)/Vr*Br * Vr = - Omega*R*sin(theta)*Br 
omega=2*np.pi/Tsolar
et_kedge = - omega*R0*np.sin(Tc[:,:,Ng-1])*br_kface[:,:,-1]

<<<<<<< HEAD
#check
#print ("Br kface ", br_kface.shape)
#print ("E theta ", et_kedge.shape)

# Save to file
=======
>>>>>>> 809154ba
# v, rho, br are normalized, temp is in [K]
with h5py.File(os.path.join(prm.IbcDir,prm.gameraIbcFile),'w') as hf:
    hf.attrs["MJD"] = mjd_c
    hf.create_dataset("vr",data=vr)
    hf.create_dataset("vr_kface",data=vr_kface)
    hf.create_dataset("rho",data=rho)
    hf.create_dataset("temp",data=temp)
    hf.create_dataset("br",data=br)
    hf.create_dataset("br_kface",data=br_kface)
    #hf.create_dataset("et_kedge",data=et_kedge)
hf.close()<|MERGE_RESOLUTION|>--- conflicted
+++ resolved
@@ -19,38 +19,19 @@
 parser.add_argument('ConfigFileName',help='The name of the configuration file to use',default='startup.config')
 args = parser.parse_args()
 
-<<<<<<< HEAD
-# constants
-# TODO: move to kaipy/kdefs.py
-mp = 1.67e-24
-kblts = 1.38e-16
-nCS = 1100. #for T calculation from pressure balance
-
-# Read params from config file
-prm = params.params(args.ConfigFileName)
-Ng=prm.Nghost
-gamma = prm.gamma
-Tsolar = prm.Tsolar
-=======
 
 # Read params from config file
 prm   = params.params(args.ConfigFileName)
 Ng    = prm.Nghost
 gamma = prm.gamma
->>>>>>> 809154ba
 
 # Normalization parameters
 # remember to use the same units in gamera
 B0 = prm.B0
 n0 = prm.n0
 V0 = B0/np.sqrt(4*np.pi*mp*n0)
-<<<<<<< HEAD
-#Temperature in the Current Sheet (for T calculation from pressure balance)
-TCS = prm.T0
-=======
 TCS = prm.TCS #Temperature in the current sheet for pressure balance calculation 
 nCS = prm.nCS #Density in the current sheet for pressure balance calculation 
->>>>>>> 809154ba
 
 # Grid parameters
 tMin = prm.tMin
@@ -71,13 +52,8 @@
 
 if os.path.exists(prm.gameraGridFile):
     print("Grid file heliogrid.h5 is ready!")
-<<<<<<< HEAD
 
 
-=======
-
-
->>>>>>> 809154ba
 # Read and normalize WSA
 jd_c,phi_wsa_v,theta_wsa_v,phi_wsa_c,theta_wsa_c,bi_wsa,v_wsa,n_wsa,T_wsa = wsa.read(ffits,prm.densTempInfile,prm.normalized)
 bi_wsa /= B0
@@ -139,11 +115,7 @@
 # Not interpolating temperature, but calculating from the total pressure balance
 # AFTER interpolating br and rho to the gamera grid
 # n_CS*k*T_CS = n*k*T + Br^2/8pi  
-<<<<<<< HEAD
-temp = (nCS*kblts*TCS - (br*B0)**2/8./np.pi)/(rho*n0)/kblts
-=======
 temp = (nCS*kbltz*TCS - (br*B0)**2/8./np.pi)/(rho*n0)/kbltz
->>>>>>> 809154ba
 # note, keep temperature in K (pressure is normalized in wsa.F90)
 
 #check
@@ -172,14 +144,6 @@
 omega=2*np.pi/Tsolar
 et_kedge = - omega*R0*np.sin(Tc[:,:,Ng-1])*br_kface[:,:,-1]
 
-<<<<<<< HEAD
-#check
-#print ("Br kface ", br_kface.shape)
-#print ("E theta ", et_kedge.shape)
-
-# Save to file
-=======
->>>>>>> 809154ba
 # v, rho, br are normalized, temp is in [K]
 with h5py.File(os.path.join(prm.IbcDir,prm.gameraIbcFile),'w') as hf:
     hf.attrs["MJD"] = mjd_c
