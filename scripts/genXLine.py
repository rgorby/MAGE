--- conflicted
+++ resolved
@@ -22,17 +22,11 @@
 
 		sIds = np.array([str.split(s,"#")[-1] for s in Steps],dtype=np.int)
 		return nSteps,sIds
-<<<<<<< HEAD
-def getVars(fname,s0):
-	#Get variable names from Step#0/Line#0
-	with h5py.File(fname,'r') as hf:
-		gID = "/Step#%d/Line#0"%(s0)
-=======
+
 def getVars(fname,smin):
 	#Get variable names from Step#0/Line#0
 	with h5py.File(fname,'r') as hf:
 		gID = "/Step#%d/Line#0"%(smin)
->>>>>>> d9a53570
 		vIDs = []
 		for k in hf[gID].keys():
 			vIDs.append(str(k))
@@ -63,21 +57,7 @@
 		
 	return aIDs,aVs
 
-<<<<<<< HEAD
-=======
-def getTs(fname,sIds):
-	Nt = len(sIds)
-	T = np.zeros(Nt)
-	nS = sIds.min()
-	nE = sIds.max()
-	
-	with h5py.File(fname,'r') as hf:
-		for n in range(nS,nE+1):
-			gId = "/Step#%d"%(n)
-			T[n-nS] = hf[gId].attrs["time"]
-	return T
 
->>>>>>> d9a53570
 def getNum(fIn,n,m):
 	with h5py.File(fIn,'r') as hf:
 		gId = "Step#%d"%(n)
@@ -93,13 +73,7 @@
 	args = parser.parse_args()
 
 	fIn = args.h5F[0]
-<<<<<<< HEAD
-	kh5.CheckOrDie(fIn)
-	
 	doAtts =  not args.noatts
-=======
-	doAtts = args.noatts
->>>>>>> d9a53570
 	
 	#Create XML filename
 	pre,ext = os.path.splitext(fIn)
@@ -110,17 +84,10 @@
 	
 	#Count steps and lines
 	Nstp,sIds = cntX(fIn)
-<<<<<<< HEAD
-	s0 = min(sIds)
-	gStr = "Step#%d"%(s0)
-	
-	Nl,lIds = cntX(fIn,gID=gStr,StrX="Line#")
-	Nv,vIds = getVars(fIn,s0)
-=======
 	gID = "Step#%d"%(sIds.min())
 	Nl,lIds = cntX(fIn,gID=gID,StrX="Line#")
 	Nv,vIds = getVars(fIn,sIds.min())
->>>>>>> d9a53570
+
 	
 	print("\tFound %d steps"%(Nstp))
 	print("\tFound %d lines/step"%(Nl))
@@ -152,11 +119,7 @@
 		#Loop over individual lines
 		for m in range(Nl):
 			#Get number of points for this step/line
-<<<<<<< HEAD
-			Np = getNum(fIn,n+s0,m)
-=======
 			Np = getNum(fIn,nStp,m)
->>>>>>> d9a53570
 
 			#Create main grid structure
 			l0G = et.SubElement(lGrid,"Grid")
@@ -178,11 +141,7 @@
 			tCon.set("Format","HDF")
 			tCon.set("NumberType","Int")
 			tCon.set("Precision","4")
-<<<<<<< HEAD
-			tCon.text = "%s:/Step#%d/Line#%d/LCon"%(fIn,n+s0,m)
-=======
 			tCon.text = "%s:/Step#%d/Line#%d/LCon"%(fIn,nStp,m)
->>>>>>> d9a53570
 
 			Geom = et.SubElement(l0G,"Geometry")
 			Geom.set("GeometryType","XYZ")
@@ -191,11 +150,8 @@
 			xC.set("NumberType","Float")
 			xC.set("Precision","4")
 			xC.set("Format","HDF")
-<<<<<<< HEAD
-			xC.text = "%s:/Step#%d/Line#%d/xyz"%(fIn,n+s0,m)
-=======
 			xC.text = "%s:/Step#%d/Line#%d/xyz"%(fIn,nStp,m)
->>>>>>> d9a53570
+
 
 			#Now loop over variables
 			for v in range(Nv):
@@ -208,17 +164,10 @@
 				vDI.set("NumberType","Float")
 				vDI.set("Precision","4")
 				vDI.set("Format","HDF")
-<<<<<<< HEAD
-				vDI.text = "%s:/Step#%d/Line#%d/%s"%(fIn,n+s0,m,vIds[v])
-			if (doAtts):
-				#Add scalar attributes in lazy XDMF way
-				aIDs,aVs = getAtts(fIn,n+s0,m)
-=======
 				vDI.text = "%s:/Step#%d/Line#%d/%s"%(fIn,nStp,m,vIds[v])
 			if (doAtts):
 				#Add scalar attributes in lazy XDMF way
 				aIDs,aVs = getAtts(fIn,nStp,m)
->>>>>>> d9a53570
 				Na = len(aIDs)
 				for a in range(Na):
 					#Main variable
@@ -237,11 +186,7 @@
 					vNull.set("NumberType","Float")
 					vNull.set("Precision","4")
 					vNull.set("Format","HDF")
-<<<<<<< HEAD
-					vNull.text = "%s:/Step#%d/Line#%d/%s"%(fIn,n+s0,m,vIds[v])
-=======
 					vNull.text = "%s:/Step#%d/Line#%d/%s"%(fIn,nStp,m,vIds[v])
->>>>>>> d9a53570
 
 	#Finished creating XML, now write
 	xmlStr = xml.dom.minidom.parseString(et.tostring(Xdmf)).toprettyxml(indent="    ")
